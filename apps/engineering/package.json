--- conflicted
+++ resolved
@@ -10,22 +10,19 @@
   },
   "dependencies": {
     "@radix-ui/react-slot": "^1.1.0",
-<<<<<<< HEAD
     "@unkey/ui": "workspace:^",
-    "fumadocs-core": "14.4.0",
-    "fumadocs-mdx": "11.1.1",
-=======
     "fumadocs-core": "14.4.0",
     "fumadocs-mdx": "11.1.1",
     "fumadocs-openapi": "^5.7.5",
     "fumadocs-twoslash": "^2.0.1",
->>>>>>> 5b3d52bc
     "fumadocs-typescript": "^3.0.2",
     "fumadocs-ui": "14.4.0",
+    "geist": "^1.3.1",
     "lucide-react": "^0.378.0",
-    "next": "^14.2.8",
+    "next": "^15.0.3",
     "react": "^18.3.1",
     "react-dom": "^18.3.1",
+    "react-element-to-jsx-string": "^15.0.0",
     "zod": "^3.23.8"
   },
   "devDependencies": {
