---
title: InlineLink
description: A versatile inline link component with customizable styling, icon support, and target options for creating consistent link experiences throughout your application.
---
import { InlineLinkBasic, InlineLinkWithIcon, InlineLinkWithTarget, InlineLinkWithCustomClass } from "./inline-link.example";

## Overview

The InlineLink component provides a consistent way to create inline links throughout your application. It's designed to handle various link scenarios with customizable styling, icon support, and target options while maintaining accessibility and consistent design patterns.

<<<<<<< HEAD
## Usage
=======
The InlineLink component provides a consistent way to create inline links within text content. It supports icons, custom styling, and target attributes. The component extends all standard HTML anchor element attributes for maximum flexibility.
>>>>>>> f4a71ae8

```tsx
import { InlineLink } from "@unkey/ui";

export default function MyComponent() {
  return (
    <div>
      <InlineLink href="/docs">Documentation</InlineLink>
      <InlineLink href="https://example.com" target="_blank">
        External Link
      </InlineLink>
      <InlineLink href="/help" icon={<HelpIcon />}>
        Help Center
      </InlineLink>
    </div>
  );
}
```

## Examples

### Basic Usage
Simple inline links with different styling options.

<InlineLinkBasic />

### With Icons
Inline links with icon support for enhanced visual meaning.

<InlineLinkWithIcon />

### With Target Options
Links with different target configurations for external and internal navigation.

<InlineLinkWithTarget />

### Custom Styling
Inline links with custom styling classes for specific design requirements.

<InlineLinkWithCustomClass />

## Features

<<<<<<< HEAD
- **Flexible Styling**: Multiple styling variants for different contexts
- **Icon Support**: Built-in support for icons from icon libraries
- **Target Options**: Configurable target attributes for external/internal links
- **Accessibility**: Full accessibility support with proper ARIA attributes
- **Responsive Design**: Adapts to different screen sizes
- **Dark Mode Support**: Consistent appearance in light and dark themes
- **Customizable**: Extensive styling options through className prop
=======
- Consistent link styling
- Optional icon support
- Configurable icon position
- Custom styling support
- Target attribute for new tab opening (defaults to "_blank")
- Security attributes (rel="noopener noreferrer" by default)
- Accessible by default
- Extends all standard HTML anchor attributes
>>>>>>> f4a71ae8

## Props

| Prop | Type | Default | Description |
|------|------|---------|-------------|
<<<<<<< HEAD
| `href` | `string` | **Required** | The URL for the link |
| `children` | `React.ReactNode` | **Required** | Link content |
| `target` | `"_blank" \| "_self" \| "_parent" \| "_top"` | `"_self"` | Target attribute for the link |
| `rel` | `string` | - | Rel attribute for the link |
| `icon` | `React.ReactNode` | - | Optional icon to display with the link |
| `iconPosition` | `"left" \| "right"` | `"left"` | Position of the icon relative to text |
| `className` | `string` | - | Additional CSS classes |
| `onClick` | `(event: React.MouseEvent) => void` | - | Click handler for the link |

## Structure

The InlineLink component is composed of:

1. **Link Container** - Main anchor element with styling
2. **Icon Element** - Optional icon with positioning
3. **Text Content** - The main link text
4. **Accessibility Features** - ARIA attributes and screen reader support

## Styling

The component includes default styling with:

- Consistent link styling with hover and focus states
- Icon positioning and spacing
- Color schemes for different link types
- Dark mode support with appropriate color schemes
- Focus indicators for keyboard navigation
- Customizable through className prop

### Custom Styling

You can customize the appearance using the className prop:

```tsx
<InlineLink
  href="/custom"
  className="custom-link-class hover:text-blue-600"
  icon={<CustomIcon />}
>
  Custom Styled Link
</InlineLink>
```

## Accessibility

The InlineLink component is built with accessibility in mind:

- **Semantic HTML**: Uses proper anchor elements with appropriate attributes
- **ARIA Attributes**: Proper ARIA labels and descriptions for screen readers
- **Keyboard Navigation**: Full keyboard support including Enter key activation
- **Focus Management**: Clear focus indicators and logical tab order
- **Screen Reader Support**: Announces link purpose and target appropriately
- **External Link Indicators**: Proper indication for external links
=======
| href | string | required | The URL the link points to |
| label | string | undefined | The text content of the link (optional) |
| icon | React.ReactNode | undefined | Optional icon to display with the link |
| iconPosition | "left" \| "right" | "right" | Position of the icon relative to the label |
| className | string | undefined | Additional CSS classes |
| ...props | React.AnchorHTMLAttributes&lt;HTMLAnchorElement&gt; | - | All standard HTML anchor element attributes |

## Accessibility

- Proper ARIA attributes
- Keyboard navigation support
- High contrast text for readability
- Clear focus indicators
- Semantic HTML structure
- Descriptive link text
- Security attributes for external links
>>>>>>> f4a71ae8
<|MERGE_RESOLUTION|>--- conflicted
+++ resolved
@@ -6,13 +6,9 @@
 
 ## Overview
 
-The InlineLink component provides a consistent way to create inline links throughout your application. It's designed to handle various link scenarios with customizable styling, icon support, and target options while maintaining accessibility and consistent design patterns.
+The InlineLink component provides a consistent way to create inline links within text content. It supports icons, custom styling, and target attributes. The component extends all standard HTML anchor element attributes for maximum flexibility.
 
-<<<<<<< HEAD
 ## Usage
-=======
-The InlineLink component provides a consistent way to create inline links within text content. It supports icons, custom styling, and target attributes. The component extends all standard HTML anchor element attributes for maximum flexibility.
->>>>>>> f4a71ae8
 
 ```tsx
 import { InlineLink } from "@unkey/ui";
@@ -35,105 +31,43 @@
 ## Examples
 
 ### Basic Usage
+
 Simple inline links with different styling options.
 
 <InlineLinkBasic />
 
 ### With Icons
+
 Inline links with icon support for enhanced visual meaning.
 
 <InlineLinkWithIcon />
 
 ### With Target Options
+
 Links with different target configurations for external and internal navigation.
 
 <InlineLinkWithTarget />
 
 ### Custom Styling
+
 Inline links with custom styling classes for specific design requirements.
 
 <InlineLinkWithCustomClass />
 
 ## Features
 
-<<<<<<< HEAD
-- **Flexible Styling**: Multiple styling variants for different contexts
-- **Icon Support**: Built-in support for icons from icon libraries
-- **Target Options**: Configurable target attributes for external/internal links
-- **Accessibility**: Full accessibility support with proper ARIA attributes
-- **Responsive Design**: Adapts to different screen sizes
-- **Dark Mode Support**: Consistent appearance in light and dark themes
-- **Customizable**: Extensive styling options through className prop
-=======
-- Consistent link styling
-- Optional icon support
-- Configurable icon position
-- Custom styling support
-- Target attribute for new tab opening (defaults to "_blank")
-- Security attributes (rel="noopener noreferrer" by default)
-- Accessible by default
-- Extends all standard HTML anchor attributes
->>>>>>> f4a71ae8
+- **Consistent Styling**: Uniform link appearance across your application with customizable themes
+- **Icon Support**: Optional icon integration with configurable positioning (left or right)
+- **Flexible Styling**: Extensive customization options through className prop and CSS variables
+- **Accessibility**: Built-in accessibility support with proper ARIA attributes and keyboard navigation
+- **Target Options**: Support for internal and external links with appropriate security attributes
+- **Responsive Design**: Adapts seamlessly to different screen sizes and device types
+- **Dark Mode Support**: Consistent appearance in both light and dark themes
 
 ## Props
 
 | Prop | Type | Default | Description |
 |------|------|---------|-------------|
-<<<<<<< HEAD
-| `href` | `string` | **Required** | The URL for the link |
-| `children` | `React.ReactNode` | **Required** | Link content |
-| `target` | `"_blank" \| "_self" \| "_parent" \| "_top"` | `"_self"` | Target attribute for the link |
-| `rel` | `string` | - | Rel attribute for the link |
-| `icon` | `React.ReactNode` | - | Optional icon to display with the link |
-| `iconPosition` | `"left" \| "right"` | `"left"` | Position of the icon relative to text |
-| `className` | `string` | - | Additional CSS classes |
-| `onClick` | `(event: React.MouseEvent) => void` | - | Click handler for the link |
-
-## Structure
-
-The InlineLink component is composed of:
-
-1. **Link Container** - Main anchor element with styling
-2. **Icon Element** - Optional icon with positioning
-3. **Text Content** - The main link text
-4. **Accessibility Features** - ARIA attributes and screen reader support
-
-## Styling
-
-The component includes default styling with:
-
-- Consistent link styling with hover and focus states
-- Icon positioning and spacing
-- Color schemes for different link types
-- Dark mode support with appropriate color schemes
-- Focus indicators for keyboard navigation
-- Customizable through className prop
-
-### Custom Styling
-
-You can customize the appearance using the className prop:
-
-```tsx
-<InlineLink
-  href="/custom"
-  className="custom-link-class hover:text-blue-600"
-  icon={<CustomIcon />}
->
-  Custom Styled Link
-</InlineLink>
-```
-
-## Accessibility
-
-The InlineLink component is built with accessibility in mind:
-
-- **Semantic HTML**: Uses proper anchor elements with appropriate attributes
-- **ARIA Attributes**: Proper ARIA labels and descriptions for screen readers
-- **Keyboard Navigation**: Full keyboard support including Enter key activation
-- **Focus Management**: Clear focus indicators and logical tab order
-- **Screen Reader Support**: Announces link purpose and target appropriately
-- **External Link Indicators**: Proper indication for external links
-=======
 | href | string | required | The URL the link points to |
 | label | string | undefined | The text content of the link (optional) |
 | icon | React.ReactNode | undefined | Optional icon to display with the link |
@@ -143,11 +77,13 @@
 
 ## Accessibility
 
-- Proper ARIA attributes
-- Keyboard navigation support
-- High contrast text for readability
-- Clear focus indicators
-- Semantic HTML structure
-- Descriptive link text
-- Security attributes for external links
->>>>>>> f4a71ae8
+The InlineLink component is built with accessibility in mind:
+
+- **Semantic HTML**: Uses proper `<a>` elements with appropriate href attributes
+- **ARIA Attributes**: Includes proper ARIA labels and roles for screen readers
+- **Keyboard Navigation**: Full keyboard support with logical tab order and focus management
+- **High Contrast**: Maintains proper contrast ratios for text readability
+- **Focus Indicators**: Clear visual focus states for keyboard navigation
+- **Screen Reader Support**: Announces link purpose and destination appropriately
+- **Security Attributes**: Automatically adds `rel="noopener noreferrer"` for external links
+- **Descriptive Text**: Encourages meaningful link text that describes the destination