--- conflicted
+++ resolved
@@ -81,51 +81,6 @@
 
 The `toast` function is used to trigger toast notifications with various options.
 
-#### Basic Usage
-
-```tsx
-toast("Your message here");
-```
-
-#### With Options
-
-```tsx
-toast("Title", {
-  description: "Optional description",
-  duration: 5000, // milliseconds
-  action: {
-    label: "Action",
-    onClick: () => console.log("Action clicked"),
-  },
-  cancel: {
-    label: "Cancel",
-    onClick: () => console.log("Cancel clicked"),
-  },
-});
-```
-
-#### Toast Variants
-
-```tsx
-toast.success("Success message");
-toast.error("Error message");
-toast.warning("Warning message");
-toast.info("Info message");
-```
-
-#### Promise Toast
-
-```tsx
-toast.promise(
-  asyncOperation(),
-  {
-    loading: "Loading...",
-    success: "Success!",
-    error: "Error occurred",
-  }
-);
-```
-
 ## Toast Options
 
 | Option | Type | Default | Description |
@@ -148,10 +103,7 @@
 - **Action buttons**: Use `bg-primary` and `text-primary-foreground`
 - **Cancel buttons**: Use `bg-secondary` and `text-content-subtle`
 
-<<<<<<< HEAD
 
-=======
->>>>>>> 19e582c7
 ## Integration with Next.js
 
 The Toaster component is designed to work seamlessly with Next.js and next-themes:
