--- conflicted
+++ resolved
@@ -36,16 +36,6 @@
 
 ## Features
 
-<<<<<<< HEAD
-- Visual feedback with icon change on copy (TaskUnchecked → TaskChecked)
-- Accessible with screen reader support and ARIA labels
-- Automatic reset after 2 seconds
-- Extends ButtonProps for full button customization
-- Analytics support with optional src prop
-- Prevents event propagation to parent elements
-- TypeScript support with proper typing
-- Toast message support with optional toastMessage prop (default is "Copied to clipboard")
-=======
 - **Visual Feedback**: Icon changes from TaskUnchecked to TaskChecked on copy
 - **Accessibility**: Full screen-reader support with ARIA labels
 - **Auto Reset**: Automatically resets after 2 seconds
@@ -53,7 +43,7 @@
 - **Analytics Support**: Optional src prop for tracking
 - **Event Prevention**: Prevents event propagation to parent elements
 - **TypeScript Support**: Full TypeScript support with proper typing
->>>>>>> 7e62936b
+- **Toast Message Support**: Optional toastMessage prop (default is "Copied to clipboard")
 
 ## Props
 
