--- conflicted
+++ resolved
@@ -158,12 +158,9 @@
   <Icon name="Bookmark">
     <Bookmark />
   </Icon>
-<<<<<<< HEAD
-=======
   <Icon name="BracketsCurly">
     <BracketsCurly />
   </Icon>
->>>>>>> 3be376a9
   <Icon name="Bucket">
     <Bucket />
   </Icon>
@@ -218,24 +215,15 @@
   <Icon name="ChevronUp">
     <ChevronUp />
   </Icon>
-<<<<<<< HEAD
   <Icon name="CircleCarretRight">
     <CircleCarretRight />
   </Icon>
-=======
->>>>>>> 3be376a9
   <Icon name="CircleCheck">
     <CircleCheck />
   </Icon>
   <Icon name="CircleHalfDottedClock">
     <CircleHalfDottedClock />
   </Icon>
-<<<<<<< HEAD
-=======
-  <Icon name="CircleCaretRight">
-    <CircleCaretRight />
-  </Icon>
->>>>>>> 3be376a9
   <Icon name="CircleInfo">
     <CircleInfo />
   </Icon>
