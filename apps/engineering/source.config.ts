import {
  defineCollections,
  defineConfig,
  defineDocs,
  frontmatterSchema,
} from "fumadocs-mdx/config";
<<<<<<< HEAD
import { createGenerator, remarkAutoTypeTable } from "fumadocs-typescript";
import { z } from "zod";

const generator = createGenerator();

=======
>>>>>>> ec52e7b9
export const { docs, meta } = defineDocs();

export const components = defineCollections({
  dir: "content/design",
  schema: frontmatterSchema.extend({}),
  type: "doc",
});

export default defineConfig({
  lastModifiedTime: "git",
  mdxOptions: {
    remarkPlugins: [[remarkAutoTypeTable, { generator }]],
  },
});<|MERGE_RESOLUTION|>--- conflicted
+++ resolved
@@ -4,14 +4,12 @@
   defineDocs,
   frontmatterSchema,
 } from "fumadocs-mdx/config";
-<<<<<<< HEAD
+
 import { createGenerator, remarkAutoTypeTable } from "fumadocs-typescript";
 import { z } from "zod";
 
 const generator = createGenerator();
 
-=======
->>>>>>> ec52e7b9
 export const { docs, meta } = defineDocs();
 
 export const components = defineCollections({
