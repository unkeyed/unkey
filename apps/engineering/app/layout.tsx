import { RootProvider } from "fumadocs-ui/provider";
import { GeistMono } from "geist/font/mono";
import { GeistSans } from "geist/font/sans";

import type { ReactNode } from "react";

import "./global.css";
import "@unkey/ui/css";
<<<<<<< HEAD
=======
import { TooltipProvider } from "@unkey/ui/src/components/tooltip";
>>>>>>> 79665cf1

export default function Layout({ children }: { children: ReactNode }) {
  return (
    <html
      lang="en"
      className={`${GeistSans.variable} ${GeistMono.variable}`}
      suppressHydrationWarning
    >
      <body>
        <RootProvider>
          <TooltipProvider>{children}</TooltipProvider>
        </RootProvider>
      </body>
    </html>
  );
}<|MERGE_RESOLUTION|>--- conflicted
+++ resolved
@@ -6,10 +6,9 @@
 
 import "./global.css";
 import "@unkey/ui/css";
-<<<<<<< HEAD
-=======
 import { TooltipProvider } from "@unkey/ui/src/components/tooltip";
->>>>>>> 79665cf1
+import "./global.css";
+import "@unkey/ui/css";
 
 export default function Layout({ children }: { children: ReactNode }) {
   return (
