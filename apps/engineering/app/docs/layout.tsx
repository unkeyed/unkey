--- conflicted
+++ resolved
@@ -1,13 +1,7 @@
 import { source } from "@/app/source";
-<<<<<<< HEAD
-import { RootToggle } from "fumadocs-ui/components/layout/root-toggle";
-import { DocsLayout } from "fumadocs-ui/layouts/docs";
-import { Code, Component, Handshake, Terminal } from "lucide-react";
-=======
 import { DocsLayout } from "fumadocs-ui/layouts/docs";
 import { Code, Component, Terminal } from "lucide-react";
 
->>>>>>> 5b3d52bc
 import type { ReactNode } from "react";
 import { baseOptions } from "../layout.config";
 
