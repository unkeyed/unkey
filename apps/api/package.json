{
  "name": "api",
  "version": "0.0.1",
  "private": true,
  "scripts": {
    "build": "tsc",
    "deploy": "pnpm build && wrangler deploy",
    "dev": "pnpm build && wrangler dev",
    "test:unit": "vitest run -c vitest.unit.ts",
    "test:routes": "vitest run -c vitest.routes.ts",
    "test:e2e": "vitest run -c vitest.e2e.ts"
  },
  "devDependencies": {
    "@cloudflare/workers-types": "^4.20240208.0",
    "@unkey/api": "workspace:^",
    "@unkey/tsconfig": "workspace:^",
    "@vitest/ui": "^1.3.0",
    "typescript": "^5.3.3",
    "vitest": "^1.3.0",
    "wrangler": "^3.29.0"
  },
  "dependencies": {
    "@axiomhq/js": "1.0.0-rc.2",
    "@chronark/zod-bird": "0.3.3",
    "@hono/zod-openapi": "^0.9.6",
    "@microlabs/otel-cf-workers": "1.0.0-rc.15",
    "@opentelemetry/api": "1.8.0",
    "@planetscale/database": "^1.16.0",
    "@unkey/db": "workspace:^",
    "@unkey/hash": "workspace:^",
    "@unkey/id": "workspace:^",
    "@unkey/keys": "workspace:^",
    "@unkey/metrics": "workspace:^",
    "@unkey/rbac": "workspace:^",
    "@unkey/result": "workspace:^",
    "@unkey/schema": "workspace:^",
    "@unkey/zod-queue": "workspace:^",
<<<<<<< HEAD
    "drizzle-orm": "^0.29.3",
    "effect": "^2.4.0",
=======
    "drizzle-orm": "^0.29.4",
>>>>>>> b5115dca
    "hono": "^4.0.7",
    "superjson": "^2.2.1",
    "zod": "^3.22.4",
    "zod-error": "^1.5.0"
  }
}<|MERGE_RESOLUTION|>--- conflicted
+++ resolved
@@ -35,12 +35,7 @@
     "@unkey/result": "workspace:^",
     "@unkey/schema": "workspace:^",
     "@unkey/zod-queue": "workspace:^",
-<<<<<<< HEAD
-    "drizzle-orm": "^0.29.3",
-    "effect": "^2.4.0",
-=======
     "drizzle-orm": "^0.29.4",
->>>>>>> b5115dca
     "hono": "^4.0.7",
     "superjson": "^2.2.1",
     "zod": "^3.22.4",
