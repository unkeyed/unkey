import { cache, db, keyService } from "@/pkg/global";
import { App } from "@/pkg/hono/app";
import { createRoute, z } from "@hono/zod-openapi";

import { UnkeyApiError, openApiErrorResponses } from "@/pkg/errors";
import { schema } from "@unkey/db";
import { sha256 } from "@unkey/hash";
import { newId } from "@unkey/id";
import { KeyV1 } from "@unkey/keys";

const route = createRoute({
  method: "post",
  path: "/v1/keys.createKey",
  request: {
    body: {
      required: true,
      content: {
        "application/json": {
          schema: z.object({
            apiId: z.string().openapi({
              description: "Choose an `API` where this key should be created.",
              example: "api_123",
            }),
            prefix: z
              .string()
              .max(8)
              .optional()
              .openapi({
                description: `To make it easier for your users to understand which product an api key belongs to, you can add prefix them.

For example Stripe famously prefixes their customer ids with cus_ or their api keys with sk_live_.

The underscore is automatically added if you are defining a prefix, for example: "prefix": "abc" will result in a key like abc_xxxxxxxxx
`,
              }),

            name: z.string().optional().openapi({
              description: "The name for your Key. This is not customer facing.",
              example: "my key",
            }),
            byteLength: z.number().int().min(16).max(255).optional().default(16).openapi({
              description:
                "The byte length used to generate your key determines its entropy as well as its length. Higher is better, but keys become longer and more annoying to handle. The default is 16 bytes, or 2^^128 possible combinations.",
              default: 16,
            }),
            ownerId: z
              .string()
              .optional()
              .openapi({
                description: `Your user’s Id. This will provide a link between Unkey and your customer record.
When validating a key, we will return this back to you, so you can clearly identify your user from their api key.`,
                example: "team_123",
              }),
            meta: z
              .record(z.unknown())
              .optional()
              .openapi({
                description:
                  "This is a place for dynamic meta data, anything that feels useful for you should go here",
                example: {
                  billingTier: "PRO",
                  trialEnds: "2023-06-16T17:16:37.161Z",
                },
              }),
            expires: z.number().int().optional().openapi({
              description:
                "You can auto expire keys by providing a unix timestamp in milliseconds. Once Keys expire they will automatically be disabled and are no longer valid unless you enable them again.",
              example: 1623869797161,
            }),
            remaining: z
              .number()
              .int()
              .optional()
              .openapi({
                description:
                  "You can limit the number of requests a key can make. Once a key reaches 0 remaining requests, it will automatically be disabled and is no longer valid unless you update it.",
                example: 1000,
                externalDocs: {
                  description: "Learn more",
                  url: "https://unkey.dev/docs/features/remaining",
                },
              }),
            refill: z
              .object({
                interval: z.enum(["daily", "monthly"]).openapi({
                  description: "Unkey will automatically refill verifications at the set interval.",
                }),
                amount: z.number().int().min(1).positive().openapi({
                  description:
                    "The number of verifications to refill for each occurrence is determined individually for each key.",
                }),
              })
              .optional()
              .openapi({
                description:
                  "Unkey enables you to refill verifications for each key at regular intervals.",
                example: {
                  interval: "daily",
                  amount: 100,
                },
              }),
            ratelimit: z
              .object({
                type: z
                  .enum(["fast", "consistent"])
                  .default("fast")
                  .openapi({
                    description:
                      "Fast ratelimiting doesn't add latency, while consistent ratelimiting is more accurate.",
                    externalDocs: {
                      description: "Learn more",
                      url: "https://unkey.dev/docs/features/ratelimiting",
                    },
                  }),
                limit: z.number().int().min(1).openapi({
                  description: "The total amount of burstable requests.",
                }),
                refillRate: z.number().int().min(1).openapi({
                  description: "How many tokens to refill during each refillInterval.",
                }),
                refillInterval: z.number().int().min(1).openapi({
                  description:
                    "Determines the speed at which tokens are refilled, in milliseconds.",
                }),
              })
              .optional()
              .openapi({
                description: "Unkey comes with per-key ratelimiting out of the box.",
                example: {
                  type: "fast",
                  limit: 10,
                  refillRate: 1,
                  refillInterval: 60,
                },
              }),
          }),
        },
      },
    },
  },
  responses: {
    200: {
      description: "The configuration for an api",
      content: {
        "application/json": {
          schema: z.object({
            keyId: z.string().openapi({
              description:
                "The id of the key. This is not a secret and can be stored as a reference if you wish. You need the keyId to update or delete a key later.",
              example: "key_123",
            }),
            key: z.string().openapi({
              description:
                "The newly created api key, do not store this on your own system but pass it along to your user.",
              example: "prefix_xxxxxxxxx",
            }),
          }),
        },
      },
    },
    ...openApiErrorResponses,
  },
});

export type Route = typeof route;
export type V1KeysCreateKeyRequest = z.infer<
  typeof route.request.body.content["application/json"]["schema"]
>;
export type V1KeysCreateKeyResponse = z.infer<
  typeof route.responses[200]["content"]["application/json"]["schema"]
>;

export const registerV1KeysCreateKey = (app: App) =>
  app.openapi(route, async (c) => {
    const authorization = c.req.header("authorization")?.replace("Bearer ", "");
    if (!authorization) {
      throw new UnkeyApiError({
        code: "UNAUTHORIZED",
        message: "key required",
      });
    }
    const rootKey = await keyService.verifyKey(c, { key: authorization });
    if (rootKey.error) {
      throw new UnkeyApiError({
        code: "INTERNAL_SERVER_ERROR",
        message: rootKey.error.message,
      });
    }
    if (!rootKey.value.valid) {
      throw new UnkeyApiError({
        code: "UNAUTHORIZED",
        message: "the root key is not valid",
      });
    }
    if (!rootKey.value.isRootKey) {
      throw new UnkeyApiError({
        code: "UNAUTHORIZED",
        message: "root key required",
      });
    }

    const req = c.req.valid("json");

    const api = await cache.withCache(c, "apiById", req.apiId, async () => {
      return (
        (await db.query.apis.findFirst({
          where: (table, { eq, and, isNull }) =>
            and(eq(table.id, req.apiId), isNull(table.deletedAt)),
        })) ?? null
      );
    });

    if (!api || api.workspaceId !== rootKey.value.authorizedWorkspaceId) {
      throw new UnkeyApiError({
        code: "NOT_FOUND",
        message: `api ${req.apiId} not found`,
      });
    }

    if (!api.keyAuthId) {
      throw new UnkeyApiError({
        code: "PRECONDITION_FAILED",
        message: `api ${req.apiId} is not setup to handle keys`,
      });
    }
    if (req.remaining === 0) {
      throw new UnkeyApiError({
        code: "BAD_REQUEST",
        message: "remaining must be greater than 0.",
      });
    }
    if ((req.remaining === null || req.remaining === undefined) && req.refill?.interval) {
      throw new UnkeyApiError({
        code: "BAD_REQUEST",
        message: "remaining must be set if you are using refill.",
      });
    }
    /**
     * Set up an api for production
     */
    const key = new KeyV1({
      byteLength: req.byteLength,
      prefix: req.prefix,
    }).toString();
    const start = key.slice(0, (req.prefix?.length ?? 0) + 5);
    const keyId = newId("key");
    const hash = await sha256(key.toString());

<<<<<<< HEAD
    await db.insert(schema.keys).values({
      id: keyId,
      keyAuthId: api.keyAuthId,
      name: req.name,
      hash,
      start,
      ownerId: req.ownerId,
      meta: JSON.stringify(req.meta ?? {}),
      workspaceId: rootKey.value.authorizedWorkspaceId,
      forWorkspaceId: null,
      expires: req.expires ? new Date(req.expires) : null,
      createdAt: new Date(),
      ratelimitLimit: req.ratelimit?.limit,
      ratelimitRefillRate: req.ratelimit?.refillRate,
      ratelimitRefillInterval: req.ratelimit?.refillInterval,
      ratelimitType: req.ratelimit?.type,
      refillInterval: req.refill?.interval,
      refillAmount: req.refill?.amount,
      lastRefillAt: req.refill?.interval ? new Date() : null,
      remaining: req.remaining,
      totalUses: 0,
      deletedAt: null,
=======
    const authorizedWorkspaceId = rootKey.value.authorizedWorkspaceId;
    const rootKeyId = rootKey.value.key.id;

    await db.transaction(async (tx) => {
      await tx.insert(schema.keys).values({
        id: keyId,
        keyAuthId: api.keyAuthId!,
        name: req.name,
        hash,
        start,
        ownerId: req.ownerId,
        meta: JSON.stringify(req.meta ?? {}),
        workspaceId: authorizedWorkspaceId,
        forWorkspaceId: null,
        expires: req.expires ? new Date(req.expires) : null,
        createdAt: new Date(),
        ratelimitLimit: req.ratelimit?.limit,
        ratelimitRefillRate: req.ratelimit?.refillRate,
        ratelimitRefillInterval: req.ratelimit?.refillInterval,
        ratelimitType: req.ratelimit?.type,
        remaining: req.remaining,
        totalUses: 0,
        deletedAt: null,
      });
      await tx.insert(schema.auditLogs).values({
        id: newId("auditLog"),
        time: new Date(),
        workspaceId: authorizedWorkspaceId,
        actorType: "key",
        actorId: rootKeyId,
        event: "key.create",
        description: "Key created",
        apiId: api.id,
        keyAuthId: api.keyAuthId,
      });
>>>>>>> 96086c1b
    });
    // TODO: emit event to tinybird
    return c.json({
      keyId,
      key,
    });
  });<|MERGE_RESOLUTION|>--- conflicted
+++ resolved
@@ -246,30 +246,6 @@
     const keyId = newId("key");
     const hash = await sha256(key.toString());
 
-<<<<<<< HEAD
-    await db.insert(schema.keys).values({
-      id: keyId,
-      keyAuthId: api.keyAuthId,
-      name: req.name,
-      hash,
-      start,
-      ownerId: req.ownerId,
-      meta: JSON.stringify(req.meta ?? {}),
-      workspaceId: rootKey.value.authorizedWorkspaceId,
-      forWorkspaceId: null,
-      expires: req.expires ? new Date(req.expires) : null,
-      createdAt: new Date(),
-      ratelimitLimit: req.ratelimit?.limit,
-      ratelimitRefillRate: req.ratelimit?.refillRate,
-      ratelimitRefillInterval: req.ratelimit?.refillInterval,
-      ratelimitType: req.ratelimit?.type,
-      refillInterval: req.refill?.interval,
-      refillAmount: req.refill?.amount,
-      lastRefillAt: req.refill?.interval ? new Date() : null,
-      remaining: req.remaining,
-      totalUses: 0,
-      deletedAt: null,
-=======
     const authorizedWorkspaceId = rootKey.value.authorizedWorkspaceId;
     const rootKeyId = rootKey.value.key.id;
 
@@ -291,6 +267,9 @@
         ratelimitRefillInterval: req.ratelimit?.refillInterval,
         ratelimitType: req.ratelimit?.type,
         remaining: req.remaining,
+        refillInterval: req.refill?.interval,
+        refillAmount: req.refill?.amount,
+        lastRefillAt: req.refill?.interval ? new Date() : null,
         totalUses: 0,
         deletedAt: null,
       });
@@ -305,7 +284,6 @@
         apiId: api.id,
         keyAuthId: api.keyAuthId,
       });
->>>>>>> 96086c1b
     });
     // TODO: emit event to tinybird
     return c.json({
