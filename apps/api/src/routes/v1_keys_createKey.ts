import { cache, db, keyService } from "@/pkg/global";
import { App } from "@/pkg/hono/app";
import { createRoute, z } from "@hono/zod-openapi";

import { UnkeyApiError, openApiErrorResponses } from "@/pkg/errors";
import { schema } from "@unkey/db";
import { sha256 } from "@unkey/hash";
import { newId } from "@unkey/id";
import { KeyV1 } from "@unkey/keys";

const route = createRoute({
  method: "post",
  path: "/v1/keys.createKey",
  security: [{ bearerAuth: [] }],
  request: {
    body: {
      required: true,
      content: {
        "application/json": {
          schema: z.object({
            apiId: z.string().openapi({
              description: "Choose an `API` where this key should be created.",
              example: "api_123",
            }),
            prefix: z
              .string()
              .max(8)
              .optional()
              .openapi({
                description: `To make it easier for your users to understand which product an api key belongs to, you can add prefix them.

For example Stripe famously prefixes their customer ids with cus_ or their api keys with sk_live_.

The underscore is automatically added if you are defining a prefix, for example: "prefix": "abc" will result in a key like abc_xxxxxxxxx
`,
              }),

            name: z.string().optional().openapi({
              description: "The name for your Key. This is not customer facing.",
              example: "my key",
            }),
            byteLength: z.number().int().min(16).max(255).optional().default(16).openapi({
              description:
                "The byte length used to generate your key determines its entropy as well as its length. Higher is better, but keys become longer and more annoying to handle. The default is 16 bytes, or 2^^128 possible combinations.",
              default: 16,
            }),
            ownerId: z
              .string()
              .optional()
              .openapi({
                description: `Your user’s Id. This will provide a link between Unkey and your customer record.
When validating a key, we will return this back to you, so you can clearly identify your user from their api key.`,
                example: "team_123",
              }),
            meta: z
              .record(z.unknown())
              .optional()
              .openapi({
                description:
                  "This is a place for dynamic meta data, anything that feels useful for you should go here",
                example: {
                  billingTier: "PRO",
                  trialEnds: "2023-06-16T17:16:37.161Z",
                },
              }),
            expires: z.number().int().optional().openapi({
              description:
                "You can auto expire keys by providing a unix timestamp in milliseconds. Once Keys expire they will automatically be disabled and are no longer valid unless you enable them again.",
              example: 1623869797161,
            }),
            remaining: z
              .number()
              .int()
              .optional()
              .openapi({
                description:
                  "You can limit the number of requests a key can make. Once a key reaches 0 remaining requests, it will automatically be disabled and is no longer valid unless you update it.",
                example: 1000,
                externalDocs: {
                  description: "Learn more",
                  url: "https://unkey.dev/docs/features/remaining",
                },
              }),
            refill: z
              .object({
                interval: z.enum(["daily", "monthly"]).openapi({
                  description: "Unkey will automatically refill verifications at the set interval.",
                }),
                amount: z.number().int().min(1).positive().openapi({
                  description:
                    "The number of verifications to refill for each occurrence is determined individually for each key.",
                }),
              })
              .optional()
              .openapi({
                description:
                  "Unkey enables you to refill verifications for each key at regular intervals.",
                example: {
                  interval: "daily",
                  amount: 100,
                },
              }),
            ratelimit: z
              .object({
                type: z
                  .enum(["fast", "consistent"])
                  .default("fast")
                  .openapi({
                    description:
                      "Fast ratelimiting doesn't add latency, while consistent ratelimiting is more accurate.",
                    externalDocs: {
                      description: "Learn more",
                      url: "https://unkey.dev/docs/features/ratelimiting",
                    },
                  }),
                limit: z.number().int().min(1).openapi({
                  description: "The total amount of burstable requests.",
                }),
                refillRate: z.number().int().min(1).openapi({
                  description: "How many tokens to refill during each refillInterval.",
                }),
                refillInterval: z.number().int().min(1).openapi({
                  description:
                    "Determines the speed at which tokens are refilled, in milliseconds.",
                }),
              })
              .optional()
              .openapi({
                description: "Unkey comes with per-key ratelimiting out of the box.",
                example: {
                  type: "fast",
                  limit: 10,
                  refillRate: 1,
                  refillInterval: 60,
                },
              }),
<<<<<<< HEAD
            enabled: z.boolean().optional().default(true).openapi({
              description: "Sets if key is enabled or disabled. Disabled keys are not valid.",
=======
            enabled: z.boolean().default(true).optional().openapi({
              description: "Sets if key is enabled or disabled. Disabled keys are not valid.",
              example: false,
>>>>>>> f6174806
            }),
          }),
        },
      },
    },
  },
  responses: {
    200: {
      description: "The configuration for an api",
      content: {
        "application/json": {
          schema: z.object({
            keyId: z.string().openapi({
              description:
                "The id of the key. This is not a secret and can be stored as a reference if you wish. You need the keyId to update or delete a key later.",
              example: "key_123",
            }),
            key: z.string().openapi({
              description:
                "The newly created api key, do not store this on your own system but pass it along to your user.",
              example: "prefix_xxxxxxxxx",
            }),
          }),
        },
      },
    },
    ...openApiErrorResponses,
  },
});

export type Route = typeof route;
export type V1KeysCreateKeyRequest = z.infer<
  typeof route.request.body.content["application/json"]["schema"]
>;
export type V1KeysCreateKeyResponse = z.infer<
  typeof route.responses[200]["content"]["application/json"]["schema"]
>;

export const registerV1KeysCreateKey = (app: App) =>
  app.openapi(route, async (c) => {
    const authorization = c.req.header("authorization")?.replace("Bearer ", "");
    if (!authorization) {
      throw new UnkeyApiError({
        code: "UNAUTHORIZED",
        message: "key required",
      });
    }
    const rootKey = await keyService.verifyKey(c, { key: authorization });
    if (rootKey.error) {
      throw new UnkeyApiError({
        code: "INTERNAL_SERVER_ERROR",
        message: rootKey.error.message,
      });
    }
    if (!rootKey.value.valid) {
      throw new UnkeyApiError({
        code: "UNAUTHORIZED",
        message: "the root key is not valid",
      });
    }
    if (!rootKey.value.isRootKey) {
      throw new UnkeyApiError({
        code: "UNAUTHORIZED",
        message: "root key required",
      });
    }

    const req = c.req.valid("json");

    const api = await cache.withCache(c, "apiById", req.apiId, async () => {
      return (
        (await db.query.apis.findFirst({
          where: (table, { eq, and, isNull }) =>
            and(eq(table.id, req.apiId), isNull(table.deletedAt)),
        })) ?? null
      );
    });

    if (!api || api.workspaceId !== rootKey.value.authorizedWorkspaceId) {
      throw new UnkeyApiError({
        code: "NOT_FOUND",
        message: `api ${req.apiId} not found`,
      });
    }

    if (!api.keyAuthId) {
      throw new UnkeyApiError({
        code: "PRECONDITION_FAILED",
        message: `api ${req.apiId} is not setup to handle keys`,
      });
    }
    if (req.remaining === 0) {
      throw new UnkeyApiError({
        code: "BAD_REQUEST",
        message: "remaining must be greater than 0.",
      });
    }
    if ((req.remaining === null || req.remaining === undefined) && req.refill?.interval) {
      throw new UnkeyApiError({
        code: "BAD_REQUEST",
        message: "remaining must be set if you are using refill.",
      });
    }
    /**
     * Set up an api for production
     */
    const key = new KeyV1({
      byteLength: req.byteLength,
      prefix: req.prefix,
    }).toString();
    const start = key.slice(0, (req.prefix?.length ?? 0) + 5);
    const keyId = newId("key");
    const hash = await sha256(key.toString());

    const authorizedWorkspaceId = rootKey.value.authorizedWorkspaceId;
    const rootKeyId = rootKey.value.key.id;

    await db.transaction(async (tx) => {
      await tx.insert(schema.keys).values({
        id: keyId,
        keyAuthId: api.keyAuthId!,
        name: req.name,
        hash,
        start,
        ownerId: req.ownerId,
        meta: req.meta ? JSON.stringify(req.meta) : null,
        workspaceId: authorizedWorkspaceId,
        forWorkspaceId: null,
        expires: req.expires ? new Date(req.expires) : null,
        createdAt: new Date(),
        ratelimitLimit: req.ratelimit?.limit,
        ratelimitRefillRate: req.ratelimit?.refillRate,
        ratelimitRefillInterval: req.ratelimit?.refillInterval,
        ratelimitType: req.ratelimit?.type,
        remaining: req.remaining,
        refillInterval: req.refill?.interval,
        refillAmount: req.refill?.amount,
        lastRefillAt: req.refill?.interval ? new Date() : null,
        totalUses: 0,
        deletedAt: null,
        enabled: req.enabled,
      });
      await tx.insert(schema.auditLogs).values({
        id: newId("auditLog"),
        time: new Date(),
        workspaceId: authorizedWorkspaceId,
        actorType: "key",
        actorId: rootKeyId,
        event: "key.create",
        description: "Key created",
        apiId: api.id,
        keyAuthId: api.keyAuthId,
      });
    });
    // TODO: emit event to tinybird
    return c.json({
      keyId,
      key,
    });
  });<|MERGE_RESOLUTION|>--- conflicted
+++ resolved
@@ -134,14 +134,10 @@
                   refillInterval: 60,
                 },
               }),
-<<<<<<< HEAD
-            enabled: z.boolean().optional().default(true).openapi({
-              description: "Sets if key is enabled or disabled. Disabled keys are not valid.",
-=======
+
             enabled: z.boolean().default(true).optional().openapi({
               description: "Sets if key is enabled or disabled. Disabled keys are not valid.",
               example: false,
->>>>>>> f6174806
             }),
           }),
         },
