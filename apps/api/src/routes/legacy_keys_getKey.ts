import { cache, db, keyService } from "@/pkg/global";
import { App } from "@/pkg/hono/app";
import { createRoute, z } from "@hono/zod-openapi";

import { UnkeyApiError, openApiErrorResponses } from "@/pkg/errors";
import { keySchema } from "./schema";

const route = createRoute({
  method: "get",
  path: "/v1/keys/:keyId",
  request: {
    headers: z.object({
      authorization: z.string().regex(/^Bearer [a-zA-Z0-9_]+/).openapi({
        description: "A root key to authorize the request formatted as bearer token",
        example: "Bearer unkey_1234",
      }),
    }),
  },
  responses: {
    200: {
      description: "The configuration for a single key",
      content: {
        "application/json": {
          schema: keySchema,
        },
      },
    },
    ...openApiErrorResponses,
  },
});

export type Route = typeof route;
export type LegacyKeysGetKeyResponse = z.infer<
  typeof route.responses[200]["content"]["application/json"]["schema"]
>;

export const registerLegacyKeysGet = (app: App) =>
  app.openapi(route, async (c) => {
    const authorization = c.req.header("authorization")?.replace("Bearer ", "");
    if (!authorization) {
      throw new UnkeyApiError({
        code: "UNAUTHORIZED",
        message: "key required",
      });
    }
    const rootKey = await keyService.verifyKey(c, { key: authorization });
    if (rootKey.error) {
      throw new UnkeyApiError({
        code: "INTERNAL_SERVER_ERROR",
        message: rootKey.error.message,
      });
    }
    if (!rootKey.value.valid) {
      throw new UnkeyApiError({
        code: "UNAUTHORIZED",
        message: "the root key is not valid",
      });
    }
    if (!rootKey.value.isRootKey) {
      throw new UnkeyApiError({
        code: "UNAUTHORIZED",
        message: "root key required",
      });
    }

    const { keyId } = c.req.param();

    if (!keyId) {
      throw new UnkeyApiError({
        code: "BAD_REQUEST",
        message: "no key id given",
      });
    }

    const data = await cache.withCache(c, "keyById", keyId, async () => {
      const dbRes = await db.query.keys.findFirst({
        where: (table, { eq, and, isNull }) => and(eq(table.id, keyId), isNull(table.deletedAt)),
        with: {
          keyAuth: {
            with: {
              api: true,
            },
          },
        },
      });

      if (!dbRes) {
        return null;
      }

      return {
        key: dbRes,
        api: dbRes.keyAuth.api,
      };
    });

    if (!data || data.key.workspaceId !== rootKey.value.authorizedWorkspaceId) {
      throw new UnkeyApiError({
        code: "NOT_FOUND",
        message: `key ${keyId} not found`,
      });
    }

    return c.json({
      id: data.key.id,
      apiId: data.api.id,
      workspaceId: data.key.workspaceId,
      name: data.key.name ?? undefined,
      start: data.key.start,
      ownerId: data.key.ownerId ?? undefined,
      meta: data.key.meta ? JSON.parse(data.key.meta) : undefined,
<<<<<<< HEAD
      createdAt: data.key.createdAt.getTime() ?? undefined,
=======
      createdAt: data.key.createdAt.getTime(),
>>>>>>> b7927928
      forWorkspaceId: data.key.forWorkspaceId ?? undefined,
      expiresAt: data.key.expires?.getTime() ?? undefined,
      remaining: data.key.remaining ?? undefined,
      rateLimit: data.key.ratelimitType
        ? {
            type: data.key.ratelimitType ?? undefined,
            limit: data.key.ratelimitLimit ?? undefined,
            refillRate: data.key.ratelimitRefillRate ?? undefined,
            refillInternal: data.key.ratelimitRefillInterval ?? undefined,
          }
        : undefined,
    });
  });<|MERGE_RESOLUTION|>--- conflicted
+++ resolved
@@ -109,11 +109,7 @@
       start: data.key.start,
       ownerId: data.key.ownerId ?? undefined,
       meta: data.key.meta ? JSON.parse(data.key.meta) : undefined,
-<<<<<<< HEAD
-      createdAt: data.key.createdAt.getTime() ?? undefined,
-=======
       createdAt: data.key.createdAt.getTime(),
->>>>>>> b7927928
       forWorkspaceId: data.key.forWorkspaceId ?? undefined,
       expiresAt: data.key.expires?.getTime() ?? undefined,
       remaining: data.key.remaining ?? undefined,
