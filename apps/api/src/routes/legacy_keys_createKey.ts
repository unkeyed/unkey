<<<<<<< HEAD
import { analytics, cache, db } from "@/pkg/global";
=======
>>>>>>> 48060e24
import { App } from "@/pkg/hono/app";
import { createRoute, z } from "@hono/zod-openapi";

import { rootKeyAuth } from "@/pkg/auth/root_key";
import { UnkeyApiError, openApiErrorResponses } from "@/pkg/errors";
import { schema } from "@unkey/db";
import { sha256 } from "@unkey/hash";
import { newId } from "@unkey/id";
import { KeyV1 } from "@unkey/keys";

const route = createRoute({
  method: "post",
  path: "/v1/keys",
  request: {
    body: {
      required: true,
      content: {
        "application/json": {
          schema: z.object({
            apiId: z.string().openapi({
              description: "Choose an `API` where this key should be created.",
              example: "api_123",
            }),
            prefix: z
              .string()
              .max(8)
              .optional()
              .openapi({
                description: `To make it easier for your users to understand which product an api key belongs to, you can add prefix them.

For example Stripe famously prefixes their customer ids with cus_ or their api keys with sk_live_.

The underscore is automatically added if you are defining a prefix, for example: "prefix": "abc" will result in a key like abc_xxxxxxxxx
`,
              }),

            name: z.string().optional().openapi({
              description: "The name for your Key. This is not customer facing.",
              example: "my key",
            }),
            byteLength: z.number().int().min(16).max(255).optional().default(16).openapi({
              description:
                "The byte length used to generate your key determines its entropy as well as its length. Higher is better, but keys become longer and more annoying to handle. The default is 16 bytes, or 2^^128 possible combinations.",
              default: 16,
            }),
            ownerId: z
              .string()
              .optional()
              .openapi({
                description: `Your user’s Id. This will provide a link between Unkey and your customer record.
When validating a key, we will return this back to you, so you can clearly identify your user from their api key.`,
                example: "team_123",
              }),
            meta: z
              .record(z.unknown())
              .optional()
              .openapi({
                description:
                  "This is a place for dynamic meta data, anything that feels useful for you should go here",
                example: {
                  billingTier: "PRO",
                  trialEnds: "2023-06-16T17:16:37.161Z",
                },
              }),
            expires: z.number().int().optional().openapi({
              description:
                "You can auto expire keys by providing a unix timestamp in milliseconds. Once Keys expire they will automatically be disabled and are no longer valid unless you enable them again.",
              example: 1623869797161,
            }),
            remaining: z
              .number()
              .int()
              .optional()
              .openapi({
                description:
                  "You can limit the number of requests a key can make. Once a key reaches 0 remaining requests, it will automatically be disabled and is no longer valid unless you update it.",
                example: 1000,
                externalDocs: {
                  description: "Learn more",
                  url: "https://unkey.dev/docs/features/remaining",
                },
              }),
            ratelimit: z
              .object({
                type: z
                  .enum(["fast", "consistent"])
                  .default("fast")
                  .openapi({
                    description:
                      "Fast ratelimiting doesn't add latency, while consistent ratelimiting is more accurate.",
                    externalDocs: {
                      description: "Learn more",
                      url: "https://unkey.dev/docs/features/ratelimiting",
                    },
                  }),
                limit: z.number().int().min(1).openapi({
                  description: "The total amount of burstable requests.",
                }),
                refillRate: z.number().int().min(1).openapi({
                  description: "How many tokens to refill during each refillInterval.",
                }),
                refillInterval: z.number().int().min(1).openapi({
                  description:
                    "Determines the speed at which tokens are refilled, in milliseconds.",
                }),
              })
              .optional()
              .openapi({
                description: "Unkey comes with per-key ratelimiting out of the box.",
                example: {
                  type: "fast",
                  limit: 10,
                  refillRate: 1,
                  refillInterval: 60,
                },
              }),
          }),
        },
      },
    },
  },
  responses: {
    200: {
      description: "The configuration for an api",
      content: {
        "application/json": {
          schema: z.object({
            keyId: z.string().openapi({
              description:
                "The id of the key. This is not a secret and can be stored as a reference if you wish. You need the keyId to update or delete a key later.",
              example: "key_123",
            }),
            key: z.string().openapi({
              description:
                "The newly created api key, do not store this on your own system but pass it along to your user.",
              example: "prefix_xxxxxxxxx",
            }),
          }),
        },
      },
    },
    ...openApiErrorResponses,
  },
});

export type Route = typeof route;
export type LegacyKeysCreateKeyRequest = z.infer<
  (typeof route.request.body.content)["application/json"]["schema"]
>;
export type LegacyKeysCreateKeyResponse = z.infer<
  (typeof route.responses)[200]["content"]["application/json"]["schema"]
>;

export const registerLegacyKeysCreate = (app: App) =>
  app.openapi(route, async (c) => {
    const { cache, db } = c.get("services");
    const auth = await rootKeyAuth(c);

    const req = c.req.valid("json");

    const api = await cache.withCache(c, "apiById", req.apiId, async () => {
      return (
        (await db.query.apis.findFirst({
          where: (table, { eq, and, isNull }) =>
            and(eq(table.id, req.apiId), isNull(table.deletedAt)),
        })) ?? null
      );
    });

    if (!api || api.workspaceId !== auth.authorizedWorkspaceId) {
      throw new UnkeyApiError({
        code: "NOT_FOUND",
        message: `api ${req.apiId} not found`,
      });
    }

    if (!api.keyAuthId) {
      throw new UnkeyApiError({
        code: "PRECONDITION_FAILED",
        message: `api ${req.apiId} is not setup to handle keys`,
      });
    }

    /**
     * Set up an api for production
     */
    const key = new KeyV1({
      byteLength: req.byteLength,
      prefix: req.prefix,
    }).toString();
    const start = key.slice(0, (req.prefix?.length ?? 0) + 5);
    const keyId = newId("key");
    const hash = await sha256(key.toString());

    const authorizedWorkspaceId = auth.authorizedWorkspaceId;
    const rootKeyId = auth.key.id;
<<<<<<< HEAD
    await db.insert(schema.keys).values({
      id: keyId,
      keyAuthId: api.keyAuthId!,
      name: req.name,
      hash,
      start,
      ownerId: req.ownerId,
      meta: req.meta ? JSON.stringify(req.meta) : null,
      workspaceId: authorizedWorkspaceId,
      forWorkspaceId: null,
      expires: req.expires ? new Date(req.expires) : null,
      createdAt: new Date(),
      ratelimitLimit: req.ratelimit?.limit,
      ratelimitRefillRate: req.ratelimit?.refillRate,
      ratelimitRefillInterval: req.ratelimit?.refillInterval,
      ratelimitType: req.ratelimit?.type,
      remaining: req.remaining,
      totalUses: 0,
      deletedAt: null,
    });
=======
    await db.transaction(async (tx) => {
      await tx.insert(schema.keys).values({
        id: keyId,
        keyAuthId: api.keyAuthId!,
        name: req.name,
        hash,
        start,
        ownerId: req.ownerId,
        meta: req.meta ? JSON.stringify(req.meta) : null,
        workspaceId: authorizedWorkspaceId,
        forWorkspaceId: null,
        expires: req.expires ? new Date(req.expires) : null,
        createdAt: new Date(),
        ratelimitLimit: req.ratelimit?.limit,
        ratelimitRefillRate: req.ratelimit?.refillRate,
        ratelimitRefillInterval: req.ratelimit?.refillInterval,
        ratelimitType: req.ratelimit?.type,
        remaining: req.remaining,
        deletedAt: null,
      });
>>>>>>> 48060e24

    await analytics.ingestAuditLogs({
      workspaceId: authorizedWorkspaceId,
      event: "key.create",
      actor: {
        type: "key",
        id: rootKeyId,
      },
      resources: [
        {
          type: "keyAuth",
          id: api.keyAuthId!,
        },
      ],

      context: { ipAddress: c.get("ipAddress"), userAgent: c.get("userAgent") },
    });

    // TODO: emit event to tinybird
    return c.json({
      keyId,
      key,
    });
  });<|MERGE_RESOLUTION|>--- conflicted
+++ resolved
@@ -1,7 +1,3 @@
-<<<<<<< HEAD
-import { analytics, cache, db } from "@/pkg/global";
-=======
->>>>>>> 48060e24
 import { App } from "@/pkg/hono/app";
 import { createRoute, z } from "@hono/zod-openapi";
 
@@ -198,28 +194,6 @@
 
     const authorizedWorkspaceId = auth.authorizedWorkspaceId;
     const rootKeyId = auth.key.id;
-<<<<<<< HEAD
-    await db.insert(schema.keys).values({
-      id: keyId,
-      keyAuthId: api.keyAuthId!,
-      name: req.name,
-      hash,
-      start,
-      ownerId: req.ownerId,
-      meta: req.meta ? JSON.stringify(req.meta) : null,
-      workspaceId: authorizedWorkspaceId,
-      forWorkspaceId: null,
-      expires: req.expires ? new Date(req.expires) : null,
-      createdAt: new Date(),
-      ratelimitLimit: req.ratelimit?.limit,
-      ratelimitRefillRate: req.ratelimit?.refillRate,
-      ratelimitRefillInterval: req.ratelimit?.refillInterval,
-      ratelimitType: req.ratelimit?.type,
-      remaining: req.remaining,
-      totalUses: 0,
-      deletedAt: null,
-    });
-=======
     await db.transaction(async (tx) => {
       await tx.insert(schema.keys).values({
         id: keyId,
@@ -240,7 +214,19 @@
         remaining: req.remaining,
         deletedAt: null,
       });
->>>>>>> 48060e24
+
+      await tx.insert(schema.auditLogs).values({
+        id: newId("auditLog"),
+        time: new Date(),
+        workspaceId: authorizedWorkspaceId,
+        actorType: "key",
+        actorId: rootKeyId,
+        event: "key.create",
+        description: "Key created",
+        keyAuthId: api.keyAuthId,
+        apiId: api.id,
+      });
+    });
 
     await analytics.ingestAuditLogs({
       workspaceId: authorizedWorkspaceId,
