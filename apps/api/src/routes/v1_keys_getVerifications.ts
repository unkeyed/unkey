import type { App } from "@/pkg/hono/app";
import { createRoute, z } from "@hono/zod-openapi";

import { rootKeyAuth } from "@/pkg/auth/root_key";
import { UnkeyApiError, openApiErrorResponses } from "@/pkg/errors";
import { buildUnkeyQuery, type unkeyPermissionValidation } from "@unkey/rbac";

const route = createRoute({
  method: "get",
  path: "/v1/keys.getVerifications",
  security: [{ bearerAuth: [] }],
  request: {
    query: z.object({
      keyId: z.string().optional().openapi({
        description: "The id of the key to fetch, either `keyId` or `ownerId` must be provided",
        example: "key_1234",
      }),
      ownerId: z.string().optional().openapi({
        description: "The owner id to fetch keys for, either `keyId` or `ownerId` must be provided",
        example: "chronark",
      }),
      start: z.coerce.number().int().optional().openapi({
        description: "The start of the period to fetch usage for as unix milliseconds timestamp",
        example: 1620000000000,
      }),
      end: z.coerce.number().int().optional().openapi({
        description: "The end of the period to fetch usage for as unix milliseconds timestamp",
        example: 1620000000000,
      }),
      granularity: z.enum(["day"]).optional().default("day").openapi({
        description:
          "The granularity of the usage data to fetch, currently only `day` is supported",
        example: "day",
      }),
    }),
  },
  responses: {
    200: {
      description: "Usage numbers over time",
      content: {
        "application/json": {
          schema: z.object({
            verifications: z.array(
              z.object({
                time: z.number().int().positive().openapi({
                  description: "The timestamp of the usage data",
                  example: 1620000000000,
                }),
                success: z.number().openapi({
                  description: "The number of successful requests",
                  example: 100,
                }),
                rateLimited: z.number().openapi({
                  description: "The number of requests that were rate limited",
                  example: 10,
                }),
                usageExceeded: z.number().openapi({
                  description: "The number of requests that exceeded the usage limit",
                  example: 0,
                }),
              }),
            ),
          }),
        },
      },
    },
    ...openApiErrorResponses,
  },
});

export type Route = typeof route;
export type V1KeysGetVerificationsResponse = z.infer<
  (typeof route.responses)[200]["content"]["application/json"]["schema"]
>;
export const registerV1KeysGetVerifications = (app: App) =>
  app.openapi(route, async (c) => {
    const { keyId, ownerId, start, end } = c.req.query();

    const { analytics, cache, db } = c.get("services");

    const ids: {
      keyId: string;
      apiId: string;
      workspaceId: string;
    }[] = [];

    if (keyId) {
      const data = await cache.withCache(c, "keyById", keyId, async () => {
        const dbRes = await db.query.keys.findFirst({
          where: (table, { eq, and, isNull }) => and(eq(table.id, keyId), isNull(table.deletedAt)),
          with: {
            permissions: { with: { permission: true } },
            roles: { with: { role: true } },
            keyAuth: {
              with: {
                api: true,
              },
            },
          },
        });
        if (!dbRes) {
          return null;
        }

        return {
          key: dbRes,
          api: dbRes.keyAuth.api,
          permissions: dbRes.permissions.map((p) => p.permission.name),
          roles: dbRes.roles.map((p) => p.role.name),
        };
      });

      if (data.err) {
        throw new UnkeyApiError({
          code: "INTERNAL_SERVER_ERROR",
          message: `Unable to load key by id: ${data.err.message}`,
        });
      }
      if (!data.val) {
        throw new UnkeyApiError({
          code: "NOT_FOUND",
          message: `key ${keyId} not found`,
        });
      }

      ids.push({
        keyId,
        apiId: data.val.api.id,
        workspaceId: data.val.key.workspaceId,
      });
    } else {
      if (!ownerId) {
        throw new UnkeyApiError({
          code: "BAD_REQUEST",
          message: "keyId or ownerId must be provided",
        });
      }

      const keys = await cache.withCache(c, "keysByOwnerId", ownerId, async () => {
        const dbRes = await db.query.keys.findMany({
          where: (table, { eq, and, isNull }) =>
            and(eq(table.ownerId, ownerId), isNull(table.deletedAt)),
          with: {
            keyAuth: {
              with: {
                api: true,
              },
            },
          },
        });
        if (!dbRes) {
          return [];
        }
        return dbRes.map((key) => ({ key, api: key.keyAuth.api }));
      });
      if (keys.err) {
        throw new UnkeyApiError({
          code: "INTERNAL_SERVER_ERROR",
          message: `Unbable to load keys by ownerId: ${keys.err.message}`,
        });
      }

      ids.push(
        ...keys.val.map(({ key, api }) => ({
          keyId: key.id,
          apiId: api.id,
          workspaceId: key.workspaceId,
        })),
      );
    }

    if (ids.length === 0) {
      throw new UnkeyApiError({
        code: "NOT_FOUND",
        message: "No keys were found to match your query",
      });
    }

    const apiIds = Array.from(new Set(ids.map(({ apiId }) => apiId)));
    const auth = await rootKeyAuth(
      c,
      buildUnkeyQuery(({ or, and }) =>
        or(
          "*",
          "api.*.read_key",
          and(
            ...apiIds.map(
              (apiId) =>
                `api.${apiId}.read_key` satisfies z.infer<typeof unkeyPermissionValidation>,
            ),
          ),
        ),
      ),
    );
    const authorizedWorkspaceId = auth.authorizedWorkspaceId;
    if (ids.some(({ workspaceId }) => workspaceId !== authorizedWorkspaceId)) {
      throw new UnkeyApiError({
        code: "UNAUTHORIZED",
        message: "you are not allowed to access this workspace",
      });
    }

<<<<<<< HEAD
    const verificationsFromAllKeys = await analytics.getVerificationsByOwnerIdDaily({
      workspaceId: authorizedWorkspaceId,
      ownerId: ownerId,
      apiId: undefined,
      start: start ? parseInt(start) : undefined,
      end: end ? parseInt(end) : undefined,
    });
=======
    const verificationsFromAllKeys = await Promise.all(
      ids.map(({ keyId, apiId }) => {
        return cache.withCache(c, "verificationsByKeyId", `${keyId}:${start}-${end}`, async () => {
          const res = await analytics.getVerificationsDaily({
            workspaceId: authorizedWorkspaceId,
            apiId: apiId,
            keyId: keyId,
            start: start ? Number.parseInt(start) : undefined,
            end: end ? Number.parseInt(end) : undefined,
          });
          return res.data;
        });
      }),
    );
>>>>>>> f685e2b9

    const verifications: {
      [time: number]: {
        success: number;
        rateLimited: number;
        usageExceeded: number;
      };
    } = {};
    for (const dataPoint of verificationsFromAllKeys.data.sort((a, b) => a.time - b.time)) {
      if (!verifications[dataPoint.time]) {
        verifications[dataPoint.time] = {
          success: 0,
          rateLimited: 0,
          usageExceeded: 0,
        };
      }

      verifications[dataPoint.time].success += dataPoint.success;
      verifications[dataPoint.time].rateLimited += dataPoint.rateLimited;
      verifications[dataPoint.time].usageExceeded += dataPoint.usageExceeded;
    }

    return c.json({
      verifications: Object.entries(verifications).map(
        ([time, { success, rateLimited, usageExceeded }]) => ({
          time: Number.parseInt(time),
          success,
          rateLimited,
          usageExceeded,
        }),
      ),
    });
  });<|MERGE_RESOLUTION|>--- conflicted
+++ resolved
@@ -200,30 +200,13 @@
       });
     }
 
-<<<<<<< HEAD
     const verificationsFromAllKeys = await analytics.getVerificationsByOwnerIdDaily({
       workspaceId: authorizedWorkspaceId,
       ownerId: ownerId,
       apiId: undefined,
-      start: start ? parseInt(start) : undefined,
-      end: end ? parseInt(end) : undefined,
+      start: start ? Number.parseInt(start) : undefined,
+      end: end ? Number.parseInt(end) : undefined,
     });
-=======
-    const verificationsFromAllKeys = await Promise.all(
-      ids.map(({ keyId, apiId }) => {
-        return cache.withCache(c, "verificationsByKeyId", `${keyId}:${start}-${end}`, async () => {
-          const res = await analytics.getVerificationsDaily({
-            workspaceId: authorizedWorkspaceId,
-            apiId: apiId,
-            keyId: keyId,
-            start: start ? Number.parseInt(start) : undefined,
-            end: end ? Number.parseInt(end) : undefined,
-          });
-          return res.data;
-        });
-      }),
-    );
->>>>>>> f685e2b9
 
     const verifications: {
       [time: number]: {
