--- conflicted
+++ resolved
@@ -480,10 +480,6 @@
           environment: key.environment ?? null,
           createdAtM: Date.now(),
           updatedAtM: null,
-<<<<<<< HEAD
-
-=======
->>>>>>> 99994314
           lastRefillAt: null,
         });
 
@@ -501,10 +497,6 @@
           const permissionId = permissions[permission];
           permissionConnections.push({
             keyId: key.keyId,
-<<<<<<< HEAD
-
-=======
->>>>>>> 99994314
             createdAtM: Date.now(),
             permissionId,
             tempId: 0,
