--- conflicted
+++ resolved
@@ -37,17 +37,29 @@
   app.openapi(route, async (c) => {
     const authorization = c.req.header("authorization")?.replace("Bearer ", "");
     if (!authorization) {
-      throw new UnkeyApiError({ code: "UNAUTHORIZED", message: "key required" });
+      throw new UnkeyApiError({
+        code: "UNAUTHORIZED",
+        message: "key required",
+      });
     }
     const rootKey = await keyService.verifyKey(c, { key: authorization });
     if (rootKey.error) {
-      throw new UnkeyApiError({ code: "INTERNAL_SERVER_ERROR", message: rootKey.error.message });
+      throw new UnkeyApiError({
+        code: "INTERNAL_SERVER_ERROR",
+        message: rootKey.error.message,
+      });
     }
     if (!rootKey.value.valid) {
-      throw new UnkeyApiError({ code: "UNAUTHORIZED", message: "the root key is not valid" });
+      throw new UnkeyApiError({
+        code: "UNAUTHORIZED",
+        message: "the root key is not valid",
+      });
     }
     if (!rootKey.value.isRootKey) {
-      throw new UnkeyApiError({ code: "UNAUTHORIZED", message: "root key required" });
+      throw new UnkeyApiError({
+        code: "UNAUTHORIZED",
+        message: "root key required",
+      });
     }
 
     const { keyId } = c.req.query();
@@ -73,7 +85,10 @@
     });
 
     if (!data || data.key.workspaceId !== rootKey.value.authorizedWorkspaceId) {
-      throw new UnkeyApiError({ code: "NOT_FOUND", message: `key ${keyId} not found` });
+      throw new UnkeyApiError({
+        code: "NOT_FOUND",
+        message: `key ${keyId} not found`,
+      });
     }
 
     return c.json({
@@ -87,13 +102,11 @@
       createdAt: data.key.createdAt.getTime() ?? undefined,
       expires: data.key.expires?.getTime() ?? undefined,
       remaining: data.key.remaining ?? undefined,
-<<<<<<< HEAD
       refill: {
         refillInterval: data.key.refillInterval ?? undefined,
         refillIncrement: data.key.refillIncrement ?? undefined,
         lastRefillAt: data.key.lastRefillAt?.getTime() ?? undefined,
       },
-=======
       ratelimit:
         data.key.ratelimitType &&
         data.key.ratelimitLimit &&
@@ -106,6 +119,5 @@
               refillInterval: data.key.ratelimitRefillInterval,
             }
           : undefined,
->>>>>>> 32e819a6
     });
   });