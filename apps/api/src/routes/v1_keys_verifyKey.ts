import { UnkeyApiError, openApiErrorResponses } from "@/pkg/errors";
import { keyService } from "@/pkg/global";
import { type App } from "@/pkg/hono/app";
import { createRoute, z } from "@hono/zod-openapi";

const route = createRoute({
  method: "post",
  path: "/v1/keys.verifyKey",
  request: {
    body: {
      required: true,
      content: {
        "application/json": {
          schema: z.object({
            apiId: z
              .string()
              .optional()
              // .min(1) TODO enable after we stopped sending traffic from the agent
              .openapi({
                description: `The id of the api where the key belongs to. This is optional for now but will be required soon.
The key will be verified against the api's configuration. If the key does not belong to the api, the verification will fail.`,
                example: "api_1234",
              }),
            key: z.string().min(1).openapi({
              description: "The key to verify",
              example: "sk_1234",
            }),
          }),
        },
      },
    },
  },
  responses: {
    200: {
      description: "The verification result",
      content: {
        "application/json": {
          schema: z.object({
            keyId: z.string().optional().openapi({
              description: "The id of the key",
              example: "key_1234",
            }),
            valid: z.boolean().openapi({
              description: `Whether the key is valid or not.
A key could be invalid for a number of reasons, for example if it has expired, has no more verifications left or if it has been deleted.`,
              example: true,
            }),
            name: z.string().optional().openapi({
              description:
                "The name of the key, give keys a name to easily identifiy their purpose",
              example: "Customer X",
            }),
            ownerId: z.string().optional().openapi({
              description:
                "The id of the tenant associated with this key. Use whatever reference you have in your system to identify the tenant. When verifying the key, we will send this field back to you, so you know who is accessing your API.",
              example: "user_123",
            }),
            meta: z
              .record(z.unknown())
              .optional()
              .openapi({
                description: "Any additional metadata you want to store with the key",
                example: {
                  roles: ["admin", "user"],
                  stripeCustomerId: "cus_1234",
                },
              }),
            createdAt: z.number().openapi({
              description: "The unix timestamp in milliseconds when the key was created",
              example: Date.now(),
            }),
            deletedAt: z.number().optional().openapi({
              description:
                "The unix timestamp in milliseconds when the key was deleted. We don't delete the key outright, you can restore it later.",
              example: Date.now(),
            }),
            expires: z.number().optional().openapi({
              description:
                "The unix timestamp in milliseconds when the key will expire. If this field is null or undefined, the key is not expiring.",
              example: 123,
            }),
            ratelimit: z
              .object({
                limit: z.number().openapi({
                  description: "Maximum number of requests that can be made inside a window",
                  example: 10,
                }),
                remaining: z.number().openapi({
                  description: "Remaining requests after this verification",
                  example: 9,
                }),
                reset: z.number().openapi({
                  description: "Unix timestamp in milliseconds when the ratelimit will reset",
                  example: Date.now() + 1000 * 60 * 60,
                }),
              })
              .optional()
              .openapi({
                description:
                  "The ratelimit configuration for this key. If this field is null or undefined, the key has no ratelimit.",
                example: {
                  limit: 10,
                  remaining: 9,
                  reset: Date.now() + 1000 * 60 * 60,
                },
              }),
            remaining: z.number().optional().openapi({
              description:
                "The number of requests that can be made with this key before it becomes invalid. If this field is null or undefined, the key has no request limit.",
              example: 1000,
            }),
            code: z
              .enum(["NOT_FOUND", "FORBIDDEN", "KEY_USAGE_EXCEEDED", "RATELIMITED"])
              .optional()
              .openapi({
                description: `If the key is invalid this field will be set to the reason why it is invalid.
Possible values are:
- NOT_FOUND: the key does not exist or has expired
- FORBIDDEN: the key is not allowed to access the api
- KEY_USAGE_EXCEEDED: the key has exceeded its request limit
- RATELIMITED: the key has been ratelimited,
`,
                example: "NOT_FOUND",
              }),
          }),
        },
      },
    },
    ...openApiErrorResponses,
  },
});

export type V1KeysVerifyKeyRequest = z.infer<
  typeof route.request.body.content["application/json"]["schema"]
>;
export type V1KeysVerifyKeyResponse = z.infer<
  typeof route.responses[200]["content"]["application/json"]["schema"]
>;

export const registerV1KeysVerifyKey = (app: App) =>
  app.openapi(route, async (c) => {
    const { apiId, key } = c.req.valid("json");

    const { value, error } = await keyService.verifyKey(c, { key, apiId });
    if (error) {
      throw new UnkeyApiError({ code: "INTERNAL_SERVER_ERROR", message: error.message });
    }
    if (!value.valid) {
      return c.json({
        valid: false,
        code: value.code,
        rateLimit: value.ratelimit,
        remaining: value.remaining,
      });
    }

<<<<<<< HEAD
    return c.jsonT({
      keyId: value.key.id,
=======
    return c.json({
      keyId: value.keyId,
>>>>>>> 99137f4b
      valid: true,
      ownerId: value.key.ownerId,
      meta: value.key.meta ? JSON.parse(value.key.meta) : undefined,
      expires: value.key.expires?.getTime(),
      remaining: value.remaining,
      ratelimit: value.ratelimit,
    });
  });<|MERGE_RESOLUTION|>--- conflicted
+++ resolved
@@ -154,13 +154,8 @@
       });
     }
 
-<<<<<<< HEAD
-    return c.jsonT({
-      keyId: value.key.id,
-=======
     return c.json({
       keyId: value.keyId,
->>>>>>> 99137f4b
       valid: true,
       ownerId: value.key.ownerId,
       meta: value.key.meta ? JSON.parse(value.key.meta) : undefined,
