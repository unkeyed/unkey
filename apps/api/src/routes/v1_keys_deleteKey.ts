--- conflicted
+++ resolved
@@ -1,7 +1,3 @@
-<<<<<<< HEAD
-import { analytics, cache, db } from "@/pkg/global";
-=======
->>>>>>> 48060e24
 import { App } from "@/pkg/hono/app";
 import { createRoute, z } from "@hono/zod-openapi";
 import { schema } from "@unkey/db";
