import { type Env, zEnv } from "@/pkg/env";
import { newApp } from "@/pkg/hono/app";

import { registerLegacyApisListKeys } from "./routes/legacy_apis_listKeys";
import { registerV1ApisCreateApi } from "./routes/v1_apis_createApi";
import { registerV1ApisDeleteApi } from "./routes/v1_apis_deleteApi";
import { registerV1ApisGetApi } from "./routes/v1_apis_getApi";
import { registerV1ApisListKeys } from "./routes/v1_apis_listKeys";
import { registerV1KeysCreateKey } from "./routes/v1_keys_createKey";
import { registerV1KeysDeleteKey } from "./routes/v1_keys_deleteKey";
import { registerV1KeysGetKey } from "./routes/v1_keys_getKey";
import { registerV1KeysGetVerifications } from "./routes/v1_keys_getVerifications";
import { registerV1KeysUpdate } from "./routes/v1_keys_updateKey";
import { registerV1KeysUpdateRemaining } from "./routes/v1_keys_updateRemaining";
import { registerV1KeysVerifyKey } from "./routes/v1_keys_verifyKey";
import { registerV1Liveness } from "./routes/v1_liveness";
import { registerV1RatelimitLimit } from "./routes/v1_ratelimit_limit";

// import { instrument } from "@microlabs/otel-cf-workers";
// Legacy Routes
import { registerLegacyKeysCreate } from "./routes/legacy_keys_createKey";
import { registerLegacyKeysVerifyKey } from "./routes/legacy_keys_verifyKey";

// Export Durable Objects for cloudflare
export { DurableObjectRatelimiter } from "@/pkg/ratelimit/durable_object";
export { DurableObjectUsagelimiter } from "@/pkg/usagelimit/durable_object";
<<<<<<< HEAD
import { cors, init, metrics } from "@/pkg/middleware";
import { ConsoleLogger } from "@unkey/worker-logging";
=======
import { benchmarks, cors, init, metrics } from "@/pkg/middleware";
import type { MessageBatch } from "@cloudflare/workers-types";
import { storeMigrationError } from "./pkg/key_migration/dlq_handler";
import { migrateKey } from "./pkg/key_migration/handler";
import type { MessageBody } from "./pkg/key_migration/message";
import { ConsoleLogger } from "./pkg/logging";
>>>>>>> 0059bacf
import { registerV1ApisDeleteKeys } from "./routes/v1_apis_deleteKeys";
// import { traceConfig } from "./pkg/tracing/config";
import { registerV1MigrationsCreateKeys } from "./routes/v1_migrations_createKey";
import { registerV1MigrationsEnqueueKeys } from "./routes/v1_migrations_enqueueKeys";

const app = newApp();

app.use("*", init());
app.use("*", cors());
app.use("*", metrics());
app.use("*", benchmarks());

/**
 * Registering all route handlers
 */

// misc
registerV1Liveness(app);

// keys
registerV1KeysGetKey(app);
registerV1KeysDeleteKey(app);
registerV1KeysCreateKey(app);
registerV1KeysVerifyKey(app);
registerV1KeysUpdate(app);
registerV1KeysUpdateRemaining(app);
registerV1KeysGetVerifications(app);

// apis
registerV1ApisGetApi(app);
registerV1ApisCreateApi(app);
registerV1ApisListKeys(app);
registerV1ApisDeleteApi(app);
registerV1ApisDeleteKeys(app);

// ratelimit
registerV1RatelimitLimit(app);

// migrations
registerV1MigrationsCreateKeys(app);
registerV1MigrationsEnqueueKeys(app);

// legacy REST style routes
registerLegacyKeysCreate(app);
registerLegacyKeysVerifyKey(app);
registerLegacyApisListKeys(app);

const handler = {
  fetch: (req: Request, env: Env, executionCtx: ExecutionContext) => {
    const parsedEnv = zEnv.safeParse(env);
    if (!parsedEnv.success) {
      new ConsoleLogger({ requestId: "" }).fatal(`BAD_ENVIRONMENT: ${parsedEnv.error.message}`);
      return Response.json(
        {
          code: "BAD_ENVIRONMENT",
          message: "Some environment variables are missing or are invalid",
          errors: parsedEnv.error,
        },
        { status: 500 },
      );
    }

    return app.fetch(req, parsedEnv.data, executionCtx);
  },

  queue: async (
    batch: MessageBatch<MessageBody>,
    env: Env,
    _executionContext: ExecutionContext,
  ) => {
    const logger = new ConsoleLogger({
      requestId: "queue",
      defaultFields: { environment: env.ENVIRONMENT },
    });

    switch (batch.queue) {
      case "key-migrations-development":
      case "key-migrations-preview":
      case "key-migrations-canary":
      case "key-migrations-production": {
        for (const message of batch.messages) {
          const result = await migrateKey(message.body, env);
          if (result.err) {
            const delaySeconds = 2 ** message.attempts;
            logger.error("Unable to migrate key", {
              message,
              error: result.err.message,
              delaySeconds,
            });
            message.retry({ delaySeconds });
          } else {
            message.ack();
          }
        }
        break;
      }
      case "key-migrations-development-dlq":
      case "key-migrations-preview-dlq":
      case "key-migrations-canary-dlq":
      case "key-migrations-production-dlq": {
        for (const message of batch.messages) {
          await storeMigrationError(message.body, env);
        }
        break;
      }
      default:
        throw new Error(`No queue handler: ${batch.queue}`);
    }
  },
} satisfies ExportedHandler<Env, MessageBody>;

export default handler;<|MERGE_RESOLUTION|>--- conflicted
+++ resolved
@@ -24,17 +24,12 @@
 // Export Durable Objects for cloudflare
 export { DurableObjectRatelimiter } from "@/pkg/ratelimit/durable_object";
 export { DurableObjectUsagelimiter } from "@/pkg/usagelimit/durable_object";
-<<<<<<< HEAD
-import { cors, init, metrics } from "@/pkg/middleware";
-import { ConsoleLogger } from "@unkey/worker-logging";
-=======
 import { benchmarks, cors, init, metrics } from "@/pkg/middleware";
 import type { MessageBatch } from "@cloudflare/workers-types";
+import { ConsoleLogger } from "@unkey/worker-logging";
 import { storeMigrationError } from "./pkg/key_migration/dlq_handler";
 import { migrateKey } from "./pkg/key_migration/handler";
 import type { MessageBody } from "./pkg/key_migration/message";
-import { ConsoleLogger } from "./pkg/logging";
->>>>>>> 0059bacf
 import { registerV1ApisDeleteKeys } from "./routes/v1_apis_deleteKeys";
 // import { traceConfig } from "./pkg/tracing/config";
 import { registerV1MigrationsCreateKeys } from "./routes/v1_migrations_createKey";
