--- conflicted
+++ resolved
@@ -26,6 +26,7 @@
 export { DurableObjectUsagelimiter } from "@/pkg/usagelimit/durable_object";
 import { cors, init, metrics } from "@/pkg/middleware";
 import type { MessageBatch } from "@cloudflare/workers-types";
+import { storeMigrationError } from "./pkg/key_migration/dlq_handler";
 import { migrateKey } from "./pkg/key_migration/handler";
 import type { MessageBody } from "./pkg/key_migration/message";
 import { ConsoleLogger } from "./pkg/logging";
@@ -98,7 +99,11 @@
     env: Env,
     _executionContext: ExecutionContext,
   ) => {
-<<<<<<< HEAD
+    const logger = new ConsoleLogger({
+      requestId: "queue",
+      defaultFields: { environment: env.ENVIRONMENT },
+    });
+
     switch (batch.queue) {
       case "key-migrations-development":
       case "key-migrations-preview":
@@ -107,8 +112,12 @@
         for (const message of batch.messages) {
           const result = await migrateKey(message.body, env);
           if (result.err) {
-            console.error(result.err);
-            message.retry({ delaySeconds: 60 });
+            const delaySeconds = message.attempts ** 3;
+            logger.error("Unable to migrate key", {
+              error: result.err.message,
+              delaySeconds,
+            });
+            message.retry({ delaySeconds });
           } else {
             message.ack();
           }
@@ -119,20 +128,10 @@
       case "key-migrations-preview-dlq":
       case "key-migrations-canary-dlq":
       case "key-migrations-production-dlq":
-        {
-          //TODO: andreas
+        for (const message of batch.messages) {
+          await storeMigrationError(message.body, env);
         }
         break;
-=======
-    for (const message of batch.messages) {
-      const result = await migrateKey(message.body, env);
-      if (result.err) {
-        console.error(result.err);
-        message.retry({ delaySeconds: 60 });
-      } else {
-        message.ack();
-      }
->>>>>>> 88d64942
     }
   },
 } satisfies ExportedHandler<Env, MessageBody>;
