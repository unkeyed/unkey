import { TieredCache } from "@/pkg/cache/tiered";
import { Logger } from "@/pkg/logging";
import { Metrics } from "@/pkg/metrics";
import type { RateLimiter } from "@/pkg/ratelimit";
import type { UsageLimiter } from "@/pkg/usagelimit";
import { type Api, type Database, type Key } from "@unkey/db";
import { sha256 } from "@unkey/hash";
import { type Result, result } from "@unkey/result";
import type { Context } from "hono";
import { Analytics } from "../analytics";
import { CacheNamespaces } from "../global";

type VerifyKeyResult =
  | {
      valid: false;
      code: "NOT_FOUND";
      key?: never;
      api?: never;
      ratelimit?: never;
      remaining?: never;
    }
  | {
      valid: false;
      code: "FORBIDDEN" | "RATE_LIMITED" | "USAGE_EXCEEDED";
      key: Key;
      api: Api;
      ratelimit?: {
        remaining: number;
        limit: number;
        reset: number;
      };
      remaining?: number;
    }
  | {
      code?: never;
      valid: true;
      key: Key;
      api: Api;

      ratelimit?: {
        remaining: number;
        limit: number;
        reset: number;
      };
      remaining?: number;
      isRootKey?: boolean;
      /**
       * the workspace of the user, even if this is a root key
       */
      authorizedWorkspaceId: string;
    };

export class KeyService {
  private readonly cache: TieredCache<CacheNamespaces>;
  private readonly logger: Logger;
  private readonly metrics: Metrics;
  private readonly db: Database;
  private readonly rlCache: Map<string, number>;
  private readonly usageLimiter: UsageLimiter;
<<<<<<< HEAD
  private readonly analytics: Analytics;
=======
  private readonly rateLimiter: RateLimiter;
>>>>>>> 99137f4b

  constructor(opts: {
    cache: TieredCache<CacheNamespaces>;
    logger: Logger;
    metrics: Metrics;
    db: Database;
    rateLimiter: RateLimiter;
    usageLimiter: UsageLimiter;
    analytics: Analytics;
  }) {
    this.cache = opts.cache;
    this.logger = opts.logger;
    this.db = opts.db;
    this.metrics = opts.metrics;
    this.rateLimiter = opts.rateLimiter;
    this.usageLimiter = opts.usageLimiter;
    this.rlCache = new Map();
    this.analytics = opts.analytics;
  }

  public async verifyKey(
    c: Context,
    req: { key: string; apiId?: string },
  ): Promise<Result<VerifyKeyResult>> {
    const res = await this._verifyKey(c, req);
    if (res.error) {
      return res;
    }
    // if we have identified the key, we can send the analytics event
    // otherwise, they likely sent garbage to us and we can't associate it with anything
    if (res.value.key) {
      c.executionCtx.waitUntil(
        this.analytics.ingestKeyVerification({
          workspaceId: res.value.key.workspaceId,
          apiId: res.value.api.id,
          keyId: res.value.key.id,
          time: Date.now(),
          denied: res.value.code,
          ipAddress: c.req.header("True-Client-IP") ?? c.req.header("CF-Connecting-IP"),
          userAgent: c.req.header("User-Agent"),
          requestedResource: undefined,
          edgeRegion: undefined,
          // @ts-expect-error - the cf object will be there on cloudflare
          region: c.req.raw?.cf?.colo,
        }),
      );
    }
    return res;
  }

  /**
   * extracting this into a separate function just makes it easier to emit the analytics event
   */
  private async _verifyKey(
    c: Context,
    req: { key: string; apiId?: string },
  ): Promise<Result<VerifyKeyResult>> {
    const hash = await sha256(req.key);

    const data = await this.cache.withCache(c, "keyByHash", hash, async () => {
      const dbStart = performance.now();
      const dbRes = await this.db.query.keys.findFirst({
        where: (table, { and, eq, isNull }) => and(eq(table.hash, hash), isNull(table.deletedAt)),
        with: {
          keyAuth: {
            with: {
              api: true,
            },
          },
        },
      });
      this.metrics.emit("metric.db.read", {
        query: "getKeyAndApiByHash",
        latency: performance.now() - dbStart,
      });
      return dbRes ? { key: dbRes, api: dbRes.keyAuth.api } : null;
    });

    if (!data) {
      return result.success({ valid: false, code: "NOT_FOUND" });
    }

    if (req.apiId && data.api.id !== req.apiId) {
      return result.success({ key: data.key, api: data.api, valid: false, code: "FORBIDDEN" });
    }

    /**
     * Expiration
     */
    if (data.key.expires !== null && data.key.expires.getTime() < Date.now()) {
      return result.success({ valid: false, code: "NOT_FOUND" });
    }

    if (data.api.ipWhitelist) {
      const ip = c.req.header("True-Client-IP") ?? c.req.header("CF-Connecting-IP");
      if (!ip) {
        return result.success({ key: data.key, api: data.api, valid: false, code: "FORBIDDEN" });
      }
      const ipWhitelist = JSON.parse(data.api.ipWhitelist) as string[];
      if (!ipWhitelist.includes(ip)) {
        return result.success({ key: data.key, api: data.api, valid: false, code: "FORBIDDEN" });
      }
    }

    /**
     * Ratelimiting
     */

    const [pass, ratelimit] = await this.ratelimit(c, data.key);
    if (!pass) {
      return result.success({
        key: data.key,
        api: data.api,
        valid: false,
        code: "RATE_LIMITED",
        ratelimit,
      });
    }

    let remaining: number | undefined = undefined;
    if (data.key.remaining !== null) {
      const limited = await this.usageLimiter.limit({ keyId: data.key.id });
      remaining = limited.remaining;
      if (!limited.valid) {
        return result.success({
          key: data.key,
          api: data.api,
          valid: false,
          code: "USAGE_EXCEEDED",
<<<<<<< HEAD
          remaining: limited.remaining,
=======
          keyId: data.key.id,
          apiId: data.api.id,
          ownerId: data.key.ownerId ?? undefined,
          meta: data.key.meta ? (JSON.parse(data.key.meta) as Record<string, unknown>) : undefined,
          expires: data.key.expires?.getTime() ?? undefined,
          remaining,
>>>>>>> 99137f4b
          ratelimit,
          isRootKey: !!data.key.forWorkspaceId,
          authorizedWorkspaceId: data.key.forWorkspaceId ?? data.key.workspaceId,
        });
      }
    }

    return result.success({
      workspaceId: data.key.workspaceId,
      key: data.key,
      api: data.api,
      valid: true,
      ownerId: data.key.ownerId ?? undefined,
      meta: data.key.meta ? (JSON.parse(data.key.meta) as Record<string, unknown>) : undefined,
      expires: data.key.expires?.getTime() ?? undefined,
      ratelimit,
      remaining,
      isRootKey: !!data.key.forWorkspaceId,
      authorizedWorkspaceId: data.key.forWorkspaceId ?? data.key.workspaceId,
    });
  }

  /**
   * @returns [pass, ratelimit]
   */
  private async ratelimit(c: Context, key: Key): Promise<[boolean, VerifyKeyResult["ratelimit"]]> {
    if (
      !key.ratelimitType ||
      !key.ratelimitLimit ||
      !key.ratelimitRefillRate ||
      !key.ratelimitRefillInterval
    ) {
      return [true, undefined];
    }
    if (!this.rateLimiter) {
      this.logger.warn("ratelimiting is not enabled, but a key has ratelimiting enabled");
      return [true, undefined];
    }

    const ratelimitStart = performance.now();
    try {
      const now = Date.now();
      const window = Math.floor(now / key.ratelimitRefillInterval);
      const reset = (window + 1) * key.ratelimitRefillInterval;

      const keyAndWindow = [key.id, window].join(":");
      const t1 = performance.now();
      const cached = this.rlCache.get(keyAndWindow) ?? 0;
      this.metrics.emit("metric.ratelimit", {
        latency: performance.now() - t1,
        keyId: key.id,
        tier: "memory",
      });

      const remainingBeforeCall = key.ratelimitLimit - cached;
      if (remainingBeforeCall <= 0) {
        return [
          false,
          {
            remaining: 0,
            limit: key.ratelimitRefillRate,
            reset,
          },
        ];
      }

      const remaining = remainingBeforeCall - 1;

      // TODO: at some point we should remove counters from older windows
      // but I'm pretty sure it's not an issue cause they take up very little memory
      // and are reset when the worker deallocates
      this.rlCache.set(keyAndWindow, cached + 1);
      const t2 = performance.now();
      const p = this.rateLimiter
        .limit({
          keyId: key.id,
          limit: key.ratelimitRefillRate,
          interval: key.ratelimitRefillInterval,
        })
        .then(({ current }) => {
          this.rlCache.set(keyAndWindow, current);
          this.metrics.emit("metric.ratelimit", {
            latency: performance.now() - t2,
            keyId: key.id,
            tier: "durable",
          });
          return current;
        });

      if (key.ratelimitType === "fast") {
        c.executionCtx.waitUntil(p);
        return [
          true,
          {
            remaining,
            limit: key.ratelimitRefillRate,
            reset,
          },
        ];
      }
      const current = await p;
      return [
        current <= key.ratelimitRefillRate,
        {
          remaining: key.ratelimitRefillRate - current,
          limit: key.ratelimitRefillRate,
          reset,
        },
      ];
    } catch (e: unknown) {
      const err = e as Error;
      this.logger.error("ratelimiting failed", { error: err.message, ...err });

      return [false, undefined];
    } finally {
      this.metrics.emit("metric.ratelimit", {
        latency: performance.now() - ratelimitStart,
        keyId: key.id,
        tier: "total",
      });
    }
  }
}<|MERGE_RESOLUTION|>--- conflicted
+++ resolved
@@ -57,11 +57,8 @@
   private readonly db: Database;
   private readonly rlCache: Map<string, number>;
   private readonly usageLimiter: UsageLimiter;
-<<<<<<< HEAD
   private readonly analytics: Analytics;
-=======
   private readonly rateLimiter: RateLimiter;
->>>>>>> 99137f4b
 
   constructor(opts: {
     cache: TieredCache<CacheNamespaces>;
@@ -191,16 +188,12 @@
           api: data.api,
           valid: false,
           code: "USAGE_EXCEEDED",
-<<<<<<< HEAD
-          remaining: limited.remaining,
-=======
           keyId: data.key.id,
           apiId: data.api.id,
           ownerId: data.key.ownerId ?? undefined,
           meta: data.key.meta ? (JSON.parse(data.key.meta) as Record<string, unknown>) : undefined,
           expires: data.key.expires?.getTime() ?? undefined,
           remaining,
->>>>>>> 99137f4b
           ratelimit,
           isRootKey: !!data.key.forWorkspaceId,
           authorizedWorkspaceId: data.key.forWorkspaceId ?? data.key.workspaceId,
