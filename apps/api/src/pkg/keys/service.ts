--- conflicted
+++ resolved
@@ -12,43 +12,43 @@
 
 type VerifyKeyResult =
   | {
-    valid: false;
-    code: "NOT_FOUND";
-    key?: never;
-    api?: never;
-    ratelimit?: never;
-    remaining?: never;
-  }
+      valid: false;
+      code: "NOT_FOUND";
+      key?: never;
+      api?: never;
+      ratelimit?: never;
+      remaining?: never;
+    }
   | {
-    valid: false;
-    code: "FORBIDDEN" | "RATE_LIMITED" | "USAGE_EXCEEDED";
-    publicMessage?: string;
-    key: Key;
-    api: Api;
-    ratelimit?: {
-      remaining: number;
-      limit: number;
-      reset: number;
+      valid: false;
+      code: "FORBIDDEN" | "RATE_LIMITED" | "USAGE_EXCEEDED";
+      publicMessage?: string;
+      key: Key;
+      api: Api;
+      ratelimit?: {
+        remaining: number;
+        limit: number;
+        reset: number;
+      };
+      remaining?: number;
+    }
+  | {
+      code?: never;
+      valid: true;
+      key: Key;
+      api: Api;
+      ratelimit?: {
+        remaining: number;
+        limit: number;
+        reset: number;
+      };
+      remaining?: number;
+      isRootKey?: boolean;
+      /**
+       * the workspace of the user, even if this is a root key
+       */
+      authorizedWorkspaceId: string;
     };
-    remaining?: number;
-  }
-  | {
-    code?: never;
-    valid: true;
-    key: Key;
-    api: Api;
-    ratelimit?: {
-      remaining: number;
-      limit: number;
-      reset: number;
-    };
-    remaining?: number;
-    isRootKey?: boolean;
-    /**
-     * the workspace of the user, even if this is a root key
-     */
-    authorizedWorkspaceId: string;
-  };
 
 export class KeyService {
   private readonly cache: TieredCache<CacheNamespaces>;
@@ -85,11 +85,7 @@
   ): Promise<Result<VerifyKeyResult>> {
     const res = await this._verifyKey(c, req).catch(async (e) => {
       this.logger.error("Unhandled error while verifying key", {
-<<<<<<< HEAD
-        error: e,
-=======
         error: (e as Error).message,
->>>>>>> 6e371438
         keyHash: await sha256(req.key),
         apiId: req.apiId,
       });
