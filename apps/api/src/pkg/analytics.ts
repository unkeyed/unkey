--- conflicted
+++ resolved
@@ -21,24 +21,16 @@
 
   constructor(opts: {
     tinybirdToken?: string;
-<<<<<<< HEAD
     clickhouse?: { url: string; username: string; password: string };
-=======
-    clickhouse?: { host: string; username: string; password: string };
->>>>>>> 2f0bddb1
   }) {
     this.client = opts.tinybirdToken
       ? new Tinybird({ token: opts.tinybirdToken })
       : new NoopTinybird();
     if (opts.clickhouse) {
       this.clickhouse = createClient({
-<<<<<<< HEAD
         url: opts.clickhouse.url,
         username: opts.clickhouse.username,
         password: opts.clickhouse.password,
-=======
-        ...opts.clickhouse,
->>>>>>> 2f0bddb1
       });
     }
   }
@@ -59,21 +51,11 @@
 
       const parsed = event.parse(e);
 
-<<<<<<< HEAD
-      this.clickhouse.insert();
       await this.clickhouse.insert({
         table: "telemetry.sdks__v1",
         values: parsed,
         format: "JSON",
       });
-=======
-      const res = await this.clickhouse.insert({
-        table: "sdk_telemetry__v1",
-        values: [parsed],
-        format: "JSONEachRow",
-      });
-      console.debug("executed", res.executed);
->>>>>>> 2f0bddb1
     };
   }
 
