--- conflicted
+++ resolved
@@ -20,29 +20,18 @@
 
   constructor(opts: {
     tinybirdToken?: string;
-<<<<<<< HEAD
     tinybirdProxy?: {
       url: string;
       token: string;
     };
-=======
-    tinybirdUrl?: string;
->>>>>>> 1d135582
-    clickhouse?: { url: string; username: string; password: string };
   }) {
     this.readClient = opts.tinybirdToken
       ? new Tinybird({ token: opts.tinybirdToken })
       : new NoopTinybird();
 
-<<<<<<< HEAD
     this.writeClient = opts.tinybirdProxy
       ? new Tinybird({ token: opts.tinybirdProxy.token, baseUrl: opts.tinybirdProxy.url })
       : this.readClient;
-=======
-    this.writeClient = opts.tinybirdToken
-      ? new Tinybird({ token: opts.tinybirdToken, baseUrl: opts.tinybirdUrl })
-      : new NoopTinybird();
->>>>>>> 1d135582
   }
 
   public get ingestSdkTelemetry() {
