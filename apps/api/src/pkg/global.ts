/**
 * This is special, all of these services will be available globally and are initialized
 * before any hono handlers run.
 *
 * These services can carry state across requests and you can use this for caching purposes.
 * However you should not write any request-specific state to these services.
 * Use the hono context for that.
 */

import { Analytics } from "./analytics";
import { MemoryCache } from "./cache/memory";
import { CacheWithMetrics } from "./cache/metrics";
import { TieredCache } from "./cache/tiered";
import { ZoneCache } from "./cache/zone";
import { Api, Database, Key, createConnection } from "./db";
import { Env } from "./env";
import { KeyService } from "./keys/service";
import { ConsoleLogger, Logger } from "./logging";
import { AxiomLogger } from "./logging/axiom";
import { AxiomMetrics, Metrics, NoopMetrics } from "./metrics";
<<<<<<< HEAD
=======
import { DurableRateLimiter, NoopRateLimiter, RateLimiter } from "./ratelimit";
import { Tinybird } from "./tinybird";
>>>>>>> 99137f4b
import { DurableUsageLimiter, NoopUsageLimiter, UsageLimiter } from "./usagelimit";

export type KeyHash = string;
export type CacheNamespaces = {
  keyById: {
    key: Key;
    api: Api;
  } | null;
  keyByHash: {
    key: Key;
    api: Api;
  } | null;
  apiById: Api | null;
};

const fresh = 1 * 60 * 1000; // 1 minute
const stale = 24 * 60 * 60 * 1000; // 24 hours

export let cache: TieredCache<CacheNamespaces>;
export let db: Database;
export let metrics: Metrics;
export let logger: Logger;
export let keyService: KeyService;
export let analytics: Analytics;
export let usageLimiter: UsageLimiter;
export let rateLimiter: RateLimiter;

let initialized = false;

/**
 * Initialize all services.
 *
 * Call this once before any hono handlers run.
 */
export function init(opts: { env: Env }): void {
  if (initialized) {
    return;
  }

  metrics = opts.env.AXIOM_TOKEN
    ? new AxiomMetrics({
        axiomToken: opts.env.AXIOM_TOKEN,
        environment: opts.env.ENVIRONMENT,
      })
    : new NoopMetrics();

  cache = new TieredCache(
    new CacheWithMetrics<CacheNamespaces>({
      cache: new MemoryCache<CacheNamespaces>({ fresh, stale }),
      metrics,
      tier: "memory",
    }),
    opts.env.CLOUDFLARE_ZONE_ID && opts.env.CLOUDFLARE_API_KEY
      ? new CacheWithMetrics<CacheNamespaces>({
          cache: new ZoneCache<CacheNamespaces>({
            domain: "unkey.app",
            fresh,
            stale,
            zoneId: opts.env.CLOUDFLARE_ZONE_ID,
            cloudflareApiKey: opts.env.CLOUDFLARE_API_KEY,
          }),
          metrics,
          tier: "zone",
        })
      : undefined,
  );

  db = createConnection({
    host: opts.env.DATABASE_HOST,
    username: opts.env.DATABASE_USERNAME,
    password: opts.env.DATABASE_PASSWORD,
  });
  logger = opts.env.AXIOM_TOKEN
    ? new AxiomLogger({ axiomToken: opts.env.AXIOM_TOKEN, environment: opts.env.ENVIRONMENT })
    : new ConsoleLogger();

  usageLimiter = opts.env.DO_USAGELIMIT
    ? new DurableUsageLimiter({
        namespace: opts.env.DO_USAGELIMIT,
      })
    : new NoopUsageLimiter();

<<<<<<< HEAD
  analytics = new Analytics(opts.env.TINYBIRD_TOKEN);
=======
  rateLimiter = opts.env.DO_RATELIMIT
    ? new DurableRateLimiter({
        namespace: opts.env.DO_RATELIMIT,
      })
    : new NoopRateLimiter();
>>>>>>> 99137f4b

  keyService = new KeyService({
    cache,
    logger,
    db,
    metrics,
    rateLimiter,
    usageLimiter,
    analytics,
  });

  initialized = true;
}<|MERGE_RESOLUTION|>--- conflicted
+++ resolved
@@ -18,11 +18,8 @@
 import { ConsoleLogger, Logger } from "./logging";
 import { AxiomLogger } from "./logging/axiom";
 import { AxiomMetrics, Metrics, NoopMetrics } from "./metrics";
-<<<<<<< HEAD
-=======
 import { DurableRateLimiter, NoopRateLimiter, RateLimiter } from "./ratelimit";
 import { Tinybird } from "./tinybird";
->>>>>>> 99137f4b
 import { DurableUsageLimiter, NoopUsageLimiter, UsageLimiter } from "./usagelimit";
 
 export type KeyHash = string;
@@ -105,15 +102,12 @@
       })
     : new NoopUsageLimiter();
 
-<<<<<<< HEAD
   analytics = new Analytics(opts.env.TINYBIRD_TOKEN);
-=======
   rateLimiter = opts.env.DO_RATELIMIT
     ? new DurableRateLimiter({
         namespace: opts.env.DO_RATELIMIT,
       })
     : new NoopRateLimiter();
->>>>>>> 99137f4b
 
   keyService = new KeyService({
     cache,
