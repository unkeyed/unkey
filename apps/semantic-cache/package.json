--- conflicted
+++ resolved
@@ -18,13 +18,8 @@
   "files": ["./dist/**"],
   "author": "Dominic Eccleston domeccleston@gmail.com",
   "scripts": {
-<<<<<<< HEAD
-    "build": "tsc",
-    "dev": "wrangler dev src/worker.ts"
-=======
     "dev": "wrangler dev src/worker.ts --remote",
     "test": "vitest run"
->>>>>>> a8df8de1
   },
   "devDependencies": {
     "@cloudflare/vitest-pool-workers": "^0.2.12",
