--- conflicted
+++ resolved
@@ -8,11 +8,7 @@
 });
 
 async function main() {
-<<<<<<< HEAD
-  console.log(process.argv[2]);
-=======
   console.info(process.argv[2]);
->>>>>>> 8eec6db8
   const chatCompletion = await openai.chat.completions.create({
     messages: [
       {
