import { OpenAIStream } from "ai";
import { streamSSE } from "hono/streaming";
import type { OpenAI } from "openai";

import type { Context } from "./hono/app";
import { OpenAIResponse, createCompletionChunk, extractWord, parseMessagesToString } from "./util";

import type { CacheError } from "@unkey/cache";
import { BaseError, Err, Ok, type Result, wrap } from "@unkey/error";
import { sha256 } from "@unkey/hash";

<<<<<<< HEAD
=======
const MATCH_THRESHOLD = 0.9;

class OpenAiError extends BaseError {
  retry = false;
  name = OpenAiError.name;
}

>>>>>>> 4410c576
class ManagedStream {
  stream: ReadableStream;
  reader: ReadableStreamDefaultReader<Uint8Array>;
  isDone: boolean;
  data: string;
  isComplete: boolean;

  constructor(stream: ReadableStream) {
    this.stream = stream;
    this.reader = this.stream.getReader();
    this.isDone = false;
    this.data = "";
    this.isComplete = false;
  }

  async readToEnd() {
    try {
      while (true) {
        const { done, value } = await this.reader.read();
        if (done) {
          this.isDone = true;
          break;
        }
        this.data += new TextDecoder().decode(value);
      }
    } catch (error) {
      console.error("Stream error:", error);
      this.isDone = false;
    } finally {
      this.reader.releaseLock();
    }
    return this.isDone;
  }

  checkComplete() {
    if (this.data.includes("[DONE]")) {
      this.isComplete = true;
    }
  }

  getReader() {
    return this.reader;
  }

  getData() {
    return this.data;
  }
}

async function parseStream(stream: ReadableStream): Promise<string> {
  const ms = new ManagedStream(stream);
  await ms.readToEnd();

  // Check if the data is complete and should be cached
  if (!ms.isDone) {
    console.error("stream is not done yet, can't cache");
    return "";
  }
  const rawData = ms.getData();
  let contentStr = "";
  for (const token of rawData.split("\n")) {
    contentStr += extractWord(token);
  }
  return contentStr;
}

export async function handleStreamingRequest(
  c: Context,
  request: OpenAI.Chat.Completions.ChatCompletionCreateParamsStreaming & {
    noCache?: boolean;
  },
  openai: OpenAI,
): Promise<Response> {
  c.header("Connection", "keep-alive");
  c.header("Cache-Control", "no-cache, must-revalidate");

  const query = parseMessagesToString(request.messages);
  c.set("query", query);

  const embeddings = await createEmbeddings(c, query);
  if (embeddings.err) {
    // TODO: handle error
    throw new Error(embeddings.err.message);
  }

  const cached = await loadCache(c, embeddings.val);
  if (cached.err) {
    // TODO: handle error
    throw new Error(cached.err.message);
  }
  // Cache hit
  if (cached.val) {
    const wordsWithWhitespace = cached.val.match(/\S+\s*/g) || "";

    c.set("tokens", wordsWithWhitespace.length);
    return streamSSE(c, async (sseStream) => {
      for (const word of wordsWithWhitespace) {
        const completionChunk = await createCompletionChunk(word);
        // stringify
        const jsonString = JSON.stringify(completionChunk);
        // OpenAI have already formatted the string, so we need to unescape the newlines since Hono will do it again
        const correctedString = jsonString.replace(/\\\\n/g, "\\n");

        await sseStream.writeSSE({
          data: correctedString,
        });
      }
    });
  }

  // strip no-cache from request
  const { noCache, ...requestOptions } = request;
<<<<<<< HEAD
  const chatCompletion = await openai.chat.completions.create({
    ...requestOptions,
    // @ts-expect-error
    // https://community.openai.com/t/usage-stats-now-available-when-using-streaming-with-the-chat-completions-api-or-completions-api/738156
    stream_options: { include_usage: true },
  });
=======
  const chatCompletion = await wrap(
    openai.chat.completions.create(requestOptions),
    (err) => new OpenAiError({ message: err.message }),
  );
  if (chatCompletion.err) {
    return c.text(chatCompletion.err.message, { status: 400 });
  }
>>>>>>> 4410c576
  const responseStart = Date.now();
  const stream = OpenAIStream(chatCompletion.val);
  const [stream1, stream2, stream3] = triTee(stream);

  c.set("response", parseStream(stream3));

  c.executionCtx.waitUntil(
    (async () => {
      const s = await parseStream(stream2);
      await updateCache(c, embeddings.val, s, s.split(" ").length);
    })(),
  );

  return streamSSE(c, async (sseStream) => {
    const reader = stream1.getReader();
    try {
      while (true) {
        const { done, value } = await reader.read();
        if (done) {
          const responseEnd = Date.now();
          console.info(`Response end: ${responseEnd - responseStart}ms`);
          await sseStream.writeSSE({ data: "[DONE]" });
          break;
        }
        const data = new TextDecoder().decode(value);
        // extract token from SSE
        const formatted = extractWord(data);
        // format for OpenAI response
        const completionChunk = await createCompletionChunk(formatted);
        // stringify
        const jsonString = JSON.stringify(completionChunk);
        // OpenAI have already formatted the string, so we need to unescape the newlines since Hono will do it again
        const correctedString = jsonString.replace(/\\\\n/g, "\\n");

        await sseStream.writeSSE({
          data: correctedString,
        });
      }
    } catch (error) {
      console.error("Stream error:", error);
    } finally {
      reader.releaseLock();
    }
  });
}

export async function handleNonStreamingRequest(
  c: Context,
  request: OpenAI.Chat.Completions.ChatCompletionCreateParamsNonStreaming,
  openai: OpenAI,
): Promise<Response> {
  const { logger } = c.get("services");
  const query = parseMessagesToString(request.messages);
  c.set("query", query);

  const embeddings = await createEmbeddings(c, query);
  if (embeddings.err) {
    // TODO: handle error
    throw new Error(embeddings.err.message);
  }

  const cached = await loadCache(c, embeddings.val);
  if (cached.err) {
    // TODO: handle error
    throw new Error(cached.err.message);
  }

  // Cache hit
  if (cached.val) {
    return c.json(OpenAIResponse(cached.val));
  }

  // miss

  const inferenceStart = performance.now();
  const chatCompletion = await wrap(
    openai.chat.completions.create(request),
    (err) => new OpenAiError({ message: err.message }),
  );
  if (chatCompletion.err) {
    return c.text(chatCompletion.err.message, { status: 400 });
  }
  c.set("inferenceLatency", performance.now() - inferenceStart);
  const tokens = chatCompletion.usage?.completion_tokens ?? 0;
  c.set("tokens", tokens);

<<<<<<< HEAD
  const response = chatCompletion.choices.at(0)?.message.content || "";
  const { err: updateCacheError } = await updateCache(c, embeddings.val, response, tokens);
=======
  const response = chatCompletion.val.choices.at(0)?.message.content || "";
  const { err: updateCacheError } = await updateCache(c, embeddings.val, response);
>>>>>>> 4410c576
  if (updateCacheError) {
    logger.error("unable to update cache", {
      error: updateCacheError.message,
    });
  }

  c.set("response", Promise.resolve(response));
  return c.json(chatCompletion);
}

async function createEmbeddings(
  c: Context,
  text: string,
): Promise<Result<AiTextEmbeddingsOutput, CloudflareAiError>> {
  const startEmbeddings = performance.now();
  const embeddings = await wrap(
    c.env.AI.run("@cf/baai/bge-small-en-v1.5", {
      text,
    }),
    (err) => new CloudflareAiError({ message: err.message }),
  );
  c.set("embeddingsLatency", performance.now() - startEmbeddings);

  if (embeddings.err) {
    return Err(embeddings.err);
  }
  c.set("vector", embeddings.val.data[0]);
  return Ok(embeddings.val);
}

export class CloudflareAiError extends BaseError {
  public readonly retry = true;
  public readonly name = CloudflareAiError.name;
}

export class CloudflareVectorizeError extends BaseError {
  public readonly retry = true;
  public readonly name = CloudflareVectorizeError.name;
}

async function loadCache(
  c: Context,
  embeddings: AiTextEmbeddingsOutput,
): Promise<Result<string | undefined, CloudflareAiError | CloudflareVectorizeError | CacheError>> {
  const vector = embeddings.data[0];
  c.set("vector", vector);
  const startVectorize = performance.now();
  const query = await wrap(
    c.env.VECTORIZE_INDEX.query(vector, { topK: 1, returnMetadata: true }),
    (err) => new CloudflareVectorizeError({ message: err.message }),
  );
  c.set("vectorizeLatency", performance.now() - startVectorize);
  if (query.err) {
    return Err(query.err);
  }

  const thresholdHeader = c.req.header("X-Min-Similarity");
  const treshold = thresholdHeader ? Number.parseFloat(thresholdHeader) : 0.9;

  if (query.val.count === 0 || query.val.matches[0].score < treshold) {
    c.set("cacheHit", false);
    c.res.headers.set("Unkey-Cache", "MISS");

    return Ok(undefined);
  }

  const response = query.val.matches[0].metadata?.response as string | undefined;
  c.set("tokens", query.val.matches[0].metadata?.response as number);

  c.set("cacheHit", true);
  c.res.headers.set("Unkey-Cache", "HIT");

  return Ok(response);
}

async function updateCache(
  c: Context,
  embeddings: AiTextEmbeddingsOutput,
  response: string,
  tokens: number,
): Promise<Result<void, CloudflareVectorizeError>> {
  const id = await sha256(response);
  const vector = embeddings.data[0];

  const vectorizeRes = await wrap(
    c.env.VECTORIZE_INDEX.insert([{ id, values: vector, metadata: { response, tokens } }]),
    (err) => new CloudflareVectorizeError({ message: err.message }),
  );
  if (vectorizeRes.err) {
    return Err(vectorizeRes.err);
  }

  return Ok();
}

function triTee<T>(
  stream: ReadableStream<T>,
): [ReadableStream<T>, ReadableStream<T>, ReadableStream<T>] {
  const [s1, tmp] = stream.tee();
  const [s2, s3] = tmp.tee();
  return [s1, s2, s3];
}<|MERGE_RESOLUTION|>--- conflicted
+++ resolved
@@ -9,16 +9,11 @@
 import { BaseError, Err, Ok, type Result, wrap } from "@unkey/error";
 import { sha256 } from "@unkey/hash";
 
-<<<<<<< HEAD
-=======
-const MATCH_THRESHOLD = 0.9;
-
 class OpenAiError extends BaseError {
   retry = false;
   name = OpenAiError.name;
 }
 
->>>>>>> 4410c576
 class ManagedStream {
   stream: ReadableStream;
   reader: ReadableStreamDefaultReader<Uint8Array>;
@@ -131,14 +126,6 @@
 
   // strip no-cache from request
   const { noCache, ...requestOptions } = request;
-<<<<<<< HEAD
-  const chatCompletion = await openai.chat.completions.create({
-    ...requestOptions,
-    // @ts-expect-error
-    // https://community.openai.com/t/usage-stats-now-available-when-using-streaming-with-the-chat-completions-api-or-completions-api/738156
-    stream_options: { include_usage: true },
-  });
-=======
   const chatCompletion = await wrap(
     openai.chat.completions.create(requestOptions),
     (err) => new OpenAiError({ message: err.message }),
@@ -146,7 +133,6 @@
   if (chatCompletion.err) {
     return c.text(chatCompletion.err.message, { status: 400 });
   }
->>>>>>> 4410c576
   const responseStart = Date.now();
   const stream = OpenAIStream(chatCompletion.val);
   const [stream1, stream2, stream3] = triTee(stream);
@@ -230,16 +216,11 @@
     return c.text(chatCompletion.err.message, { status: 400 });
   }
   c.set("inferenceLatency", performance.now() - inferenceStart);
-  const tokens = chatCompletion.usage?.completion_tokens ?? 0;
+  const tokens = chatCompletion.val.usage?.completion_tokens ?? 0;
   c.set("tokens", tokens);
 
-<<<<<<< HEAD
-  const response = chatCompletion.choices.at(0)?.message.content || "";
+  const response = chatCompletion.val.choices.at(0)?.message.content || "";
   const { err: updateCacheError } = await updateCache(c, embeddings.val, response, tokens);
-=======
-  const response = chatCompletion.val.choices.at(0)?.message.content || "";
-  const { err: updateCacheError } = await updateCache(c, embeddings.val, response);
->>>>>>> 4410c576
   if (updateCacheError) {
     logger.error("unable to update cache", {
       error: updateCacheError.message,
