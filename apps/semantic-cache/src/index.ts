import type { Cache } from "@/pkg/cache";
import { OpenAIStream } from "ai";
import type { Context } from "hono";
import { streamSSE } from "hono/streaming";
import { nanoid } from "nanoid";
import type { OpenAI } from "openai";
import { ManagedStream } from "./pkg/streaming";

<<<<<<< HEAD
import type { AnalyticsEvent, InitialAnalyticsEvent } from "../types";
=======
import model from "tiktoken/encoders/cl100k_base.json";
import { Tiktoken, init } from "tiktoken/lite/init";
import wasm from "../node_modules/tiktoken/lite/tiktoken_bg.wasm";

import type { AnalyticsEvent, InitialAnalyticsEvent, LLMResponse } from "../types";
>>>>>>> a8df8de1
import {
  OpenAIResponse,
  createCompletionChunk,
  extractWord,
  getEmbeddings,
  parseMessagesToString,
} from "./pkg/util";

const MATCH_THRESHOLD = 0.9;

async function handleCacheOrDiscard(
  c: Context,
  cache: Cache,
  stream: ManagedStream,
  event: InitialAnalyticsEvent,
  vector?: number[],
) {
  const { analytics } = c.get("services");
  await stream.readToEnd();

  // Check if the data is complete and should be cached
  if (stream.isDone) {
    const id = nanoid();
    const rawData = stream.getData();
    let contentStr = "";
    for (const token of rawData.split("\n")) {
      contentStr += extractWord(token);
    }
    const time = Date.now();
    await cache.completion.set(id, { id, content: contentStr });
    const writeTime = Date.now();
    console.info(`Cached with ID: ${id}, time: ${writeTime - time}ms`);
    if (vector) {
      await c.env.VECTORIZE_INDEX.insert([{ id, values: vector }]);
    }

<<<<<<< HEAD
=======
    await init((imports) => WebAssembly.instantiate(wasm, imports));
    const encoder = new Tiktoken(model.bpe_ranks, model.special_tokens, model.pat_str);
    const tokens = encoder.encode(contentStr);
    encoder.free();

    console.info("tokens", tokens.length);

    const analytics = new Analytics({ tinybirdToken: c.env.TINYBIRD_TOKEN });

    console.info("Analytics", analytics);

>>>>>>> a8df8de1
    const finalEvent: AnalyticsEvent = {
      ...event,
      cache: true,
      requestId: id,
      latency: writeTime - time,
      tokens: tokens.length,
      response: contentStr,
      workspaceId: "test",
      gatewayId: "test",
    };
    try {
      const res = await analytics.ingestLogs(finalEvent);
      console.info("Logs persisted in Tinybird", res);
    } catch (err) {
      console.error("Error persisting logs in Tinybird:", err);
    }
    console.info("Data cached in KV with ID:", id);
  } else {
    console.info("Data discarded, did not end properly.");
  }
}

export async function handleStreamingRequest(
  c: Context,
  request: OpenAI.Chat.Completions.ChatCompletionCreateParamsStreaming & {
    noCache?: boolean;
  },
  openai: OpenAI,
) {
  const { cache } = c.get("services");
  c.header("Connection", "keep-alive");
  c.header("Cache-Control", "no-cache, must-revalidate");

  const startTime = Date.now();
  const messages = parseMessagesToString(request.messages);
  console.info("Messages:", messages);
  const vector = await getEmbeddings(c, messages);
  const embeddingsTime = performance.now();
  const query = await c.env.VECTORIZE_INDEX.query(vector, { topK: 1 });
  const queryTime = performance.now();

  const event = {
    time: Date.now(),
    model: request.model,
    stream: request.stream,
    query: messages as string,
    vector: [0],
  };

  console.info("Query results:", query);

  console.info(
    `Embeddings: ${embeddingsTime - startTime}ms, Query: ${queryTime - embeddingsTime}ms`,
  );

  // Cache miss
  if (query.count === 0 || query.matches[0].score < MATCH_THRESHOLD || request.noCache) {
    // strip no-cache from request
    const { noCache, ...requestOptions } = request;
    const chatCompletion = await openai.chat.completions.create(requestOptions);
    const responseStart = Date.now();
    console.info(`Response start: ${responseStart - queryTime}ms`);
    const stream = OpenAIStream(chatCompletion);
    const [stream1, stream2] = stream.tee();
    const managedStream = new ManagedStream(stream2);
    c.executionCtx.waitUntil(handleCacheOrDiscard(c, cache, managedStream, event, vector));

    return streamSSE(c, async (sseStream) => {
      const reader = stream1.getReader();
      try {
        while (true) {
          const { done, value } = await reader.read();
          if (done) {
            const responseEnd = Date.now();
            console.info(`Response end: ${responseEnd - responseStart}ms`);
            await sseStream.writeSSE({ data: "[DONE]" });
            break;
          }
          const data = new TextDecoder().decode(value);
          // extract token from SSE
          const formatted = extractWord(data);
          // format for OpenAI response
          const completionChunk = createCompletionChunk(formatted);
          // stringify
          const jsonString = JSON.stringify(completionChunk);
          // OpenAI have already formatted the string, so we need to unescape the newlines since Hono will do it again
          const correctedString = jsonString.replace(/\\\\n/g, "\\n");

          await sseStream.writeSSE({
            data: correctedString,
          });
        }
      } catch (error) {
        console.error("Stream error:", error);
      } finally {
        reader.releaseLock();
      }
    });
  }

  // Cache hit
  const { val: data, err } = await cache.response.get(query.matches[0].id);
  const cacheFetchTime = Date.now();

  console.info(`Cache fetch: ${cacheFetchTime - queryTime}ms`);

  // If we have an embedding, we should always have a corresponding value in KV; but in case we don't,
  // regenerate and store it
  if (!data || err) {
    // this repeats the logic above, except that we only write to the KV cache, not the vector DB
    const chatCompletion = await openai.chat.completions.create(request);
    const stream = OpenAIStream(chatCompletion);
    const [stream1, stream2] = stream.tee();
    const managedStream = new ManagedStream(stream2);
    c.executionCtx.waitUntil(handleCacheOrDiscard(c, cache, managedStream, event, vector));

    return streamSSE(c, async (sseStream) => {
      const reader = stream1.getReader();
      try {
        while (true) {
          const { done, value } = await reader.read();
          if (done) {
            await sseStream.writeSSE({ data: "[DONE]" });
            break;
          }
          const data = new TextDecoder().decode(value);
          const formatted = extractWord(data);
          await sseStream.writeSSE({
            data: JSON.stringify(createCompletionChunk(formatted)),
          });
        }
      } catch (error) {
        console.error("Stream error:", error);
      } finally {
        reader.releaseLock();
      }
    });
  }

  const wordsWithWhitespace = data.content.match(/\S+\s*/g) || "";

  return streamSSE(c, async (sseStream) => {
    for (const word of wordsWithWhitespace) {
      const completionChunk = createCompletionChunk(word);
      // stringify
      const jsonString = JSON.stringify(completionChunk);
      // OpenAI have already formatted the string, so we need to unescape the newlines since Hono will do it again
      const correctedString = jsonString.replace(/\\\\n/g, "\\n");

      await sseStream.writeSSE({
        data: correctedString,
      });
    }
    const endTime = Date.now();
    console.info(`SSE sending: ${endTime - cacheFetchTime}ms`);
  });
}

export async function handleNonStreamingRequest(
  c: Context,
  request: OpenAI.Chat.Completions.ChatCompletionCreateParamsNonStreaming,
  openai: OpenAI,
) {
  const { cache } = c.get("services");
  const startTime = Date.now();
  const messages = parseMessagesToString(request.messages);

  const vector = await getEmbeddings(c, messages);
  const embeddingsTime = Date.now();
  const query = await c.env.VECTORIZE_INDEX.query(vector, { topK: 1 });
  const queryTime = Date.now();

  // Cache miss
  if (query.count === 0 || query.matches[0].score < MATCH_THRESHOLD) {
    const chatCompletion = await openai.chat.completions.create(request);
    const chatCompletionTime = Date.now();
    const id = nanoid();
    await c.env.VECTORIZE_INDEX.insert([{ id, values: vector }]);
    const vectorInsertTime = Date.now();
    await cache.response.set(id, {
      id,
      content: chatCompletion.choices[0].message.content || "",
    });
    const kvInsertTime = Date.now();
    console.info(
      `Embeddings: ${embeddingsTime - startTime}ms, Query: ${
        queryTime - embeddingsTime
      }ms, Chat Completion: ${chatCompletionTime - queryTime}ms, Vector Insert: ${
        vectorInsertTime - chatCompletionTime
      }ms, KV Insert: ${kvInsertTime - vectorInsertTime}ms`,
    );
    return c.json(chatCompletion);
  }

  // Cache hit
  const { val: data, err } = await cache.response.get(query.matches[0].id);
  console.info(query.matches[0].id, data, err);
  const cacheFetchTime = Date.now();

  // If we have an embedding, we should always have a corresponding value in KV; but in case we don't,
  // regenerate and store it
  if (err || !data) {
    console.info("Vector identified, but no cached content found");
    const chatCompletion = await openai.chat.completions.create(request);
    await cache.response.set(query.matches[0].id, {
      id: query.matches[0].id,
      content: chatCompletion.choices[0].message.content || "",
    });
    return c.json(chatCompletion);
  }

  console.info(
    `Embeddings: ${embeddingsTime - startTime}ms, Query: ${
      queryTime - embeddingsTime
    }ms, Cache Fetch: ${cacheFetchTime - queryTime}ms`,
  );
  return c.json(OpenAIResponse(data.content));
}<|MERGE_RESOLUTION|>--- conflicted
+++ resolved
@@ -6,15 +6,7 @@
 import type { OpenAI } from "openai";
 import { ManagedStream } from "./pkg/streaming";
 
-<<<<<<< HEAD
 import type { AnalyticsEvent, InitialAnalyticsEvent } from "../types";
-=======
-import model from "tiktoken/encoders/cl100k_base.json";
-import { Tiktoken, init } from "tiktoken/lite/init";
-import wasm from "../node_modules/tiktoken/lite/tiktoken_bg.wasm";
-
-import type { AnalyticsEvent, InitialAnalyticsEvent, LLMResponse } from "../types";
->>>>>>> a8df8de1
 import {
   OpenAIResponse,
   createCompletionChunk,
@@ -51,20 +43,6 @@
       await c.env.VECTORIZE_INDEX.insert([{ id, values: vector }]);
     }
 
-<<<<<<< HEAD
-=======
-    await init((imports) => WebAssembly.instantiate(wasm, imports));
-    const encoder = new Tiktoken(model.bpe_ranks, model.special_tokens, model.pat_str);
-    const tokens = encoder.encode(contentStr);
-    encoder.free();
-
-    console.info("tokens", tokens.length);
-
-    const analytics = new Analytics({ tinybirdToken: c.env.TINYBIRD_TOKEN });
-
-    console.info("Analytics", analytics);
-
->>>>>>> a8df8de1
     const finalEvent: AnalyticsEvent = {
       ...event,
       cache: true,
