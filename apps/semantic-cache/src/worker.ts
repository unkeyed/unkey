import { cors, init } from "@/pkg/middleware";
import { ConsoleLogger } from "@unkey/worker-logging";
import { OpenAI } from "openai";
import { handleNonStreamingRequest, handleStreamingRequest } from "./index";
import { type Env, zEnv } from "./pkg/env";
import { newApp } from "./pkg/hono/app";

const app = newApp();

app.use("*", init());
app.use("*", cors());

app.all("*", async (c) => {
  const url = new URL(c.req.url);
<<<<<<< HEAD
  console.info(url.hostname, c.env.APEX_DOMAIN);
=======
  console.info(url, url.hostname, c.env.APEX_DOMAIN);
>>>>>>> 8eec6db8
  const subdomain = url.hostname.replace(`.${c.env.APEX_DOMAIN}`, "");
  if (!subdomain) {
    console.info("no subdomain");
    return c.notFound();
  }

  console.info({ subdomain });

  const bearer = c.req.header("Authorization");
  if (!bearer) {
    return new Response("No API key", { status: 401 });
  }
  const apiKey = bearer.replace("Bearer ", "");
  const openai = new OpenAI({
    apiKey,
  });
  const request = await c.req.json();

  const { db } = c.get("services");

  const gw = await db.query.llmGateways.findFirst({
    where: (table, { eq }) => eq(table.subdomain, subdomain),
  });
  if (!gw) {
    return c.text("No gateway found", { status: 404 });
  }

  console.info("running");
  console.info("request", c.req.url);

  if (request.stream) {
    return handleStreamingRequest(c, request, openai);
  }
  return handleNonStreamingRequest(c, request, openai);
});

const handler = {
  fetch: (req: Request, rawEnv: Env, executionCtx: ExecutionContext) => {
<<<<<<< HEAD
    console.log("hello world");
=======
>>>>>>> 8eec6db8
    const parsedEnv = zEnv.safeParse(rawEnv);
    if (!parsedEnv.success) {
      new ConsoleLogger({ requestId: "" }).fatal(`BAD_ENVIRONMENT: ${parsedEnv.error.message}`);
      return Response.json(
        {
          code: "BAD_ENVIRONMENT",
          message: "Some environment variables are missing or are invalid",
          errors: parsedEnv.error,
        },
        { status: 500 },
      );
    }
    return app.fetch(req, parsedEnv.data, executionCtx);
  },
} satisfies ExportedHandler<Env>;

export default handler;<|MERGE_RESOLUTION|>--- conflicted
+++ resolved
@@ -12,11 +12,7 @@
 
 app.all("*", async (c) => {
   const url = new URL(c.req.url);
-<<<<<<< HEAD
-  console.info(url.hostname, c.env.APEX_DOMAIN);
-=======
   console.info(url, url.hostname, c.env.APEX_DOMAIN);
->>>>>>> 8eec6db8
   const subdomain = url.hostname.replace(`.${c.env.APEX_DOMAIN}`, "");
   if (!subdomain) {
     console.info("no subdomain");
@@ -55,10 +51,6 @@
 
 const handler = {
   fetch: (req: Request, rawEnv: Env, executionCtx: ExecutionContext) => {
-<<<<<<< HEAD
-    console.log("hello world");
-=======
->>>>>>> 8eec6db8
     const parsedEnv = zEnv.safeParse(rawEnv);
     if (!parsedEnv.success) {
       new ConsoleLogger({ requestId: "" }).fatal(`BAD_ENVIRONMENT: ${parsedEnv.error.message}`);
