name = "llmcache-preview"
compatibility_date = "2023-12-01"
<<<<<<< HEAD

routes = [
  { pattern = "*.llm.unkey.io/*", zone_id = "6d4f6b5486c58f1211189367d1712db1" },
  { pattern = "*.llm-unkey.com/*", zone_id = "a7d6ca8aa83073bef11e40a35e97af78" },
]
main = "src/worker.ts"
=======
>>>>>>> a8df8de1

[[vectorize]]
binding = "VECTORIZE_INDEX"
index_name = "llmcache-workersai2"

[[kv_namespaces]]
binding = "llmcache"
id = "d34176cf592646b18ac59b3b0dc3677f"
preview_id = "fbb60e26369e4ec680bd75dcbab3622c"

[ai]
binding = "AI"

[placement]
<<<<<<< HEAD
mode = "smart"
=======
  mode = "smart"

[[rules]]
  globs = ["**/*.wasm"]
  type = "CompiledWasm"
>>>>>>> a8df8de1
<|MERGE_RESOLUTION|>--- conflicted
+++ resolved
@@ -1,14 +1,11 @@
 name = "llmcache-preview"
 compatibility_date = "2023-12-01"
-<<<<<<< HEAD
 
 routes = [
   { pattern = "*.llm.unkey.io/*", zone_id = "6d4f6b5486c58f1211189367d1712db1" },
   { pattern = "*.llm-unkey.com/*", zone_id = "a7d6ca8aa83073bef11e40a35e97af78" },
 ]
 main = "src/worker.ts"
-=======
->>>>>>> a8df8de1
 
 [[vectorize]]
 binding = "VECTORIZE_INDEX"
@@ -23,12 +20,8 @@
 binding = "AI"
 
 [placement]
-<<<<<<< HEAD
-mode = "smart"
-=======
   mode = "smart"
 
 [[rules]]
   globs = ["**/*.wasm"]
-  type = "CompiledWasm"
->>>>>>> a8df8de1
+  type = "CompiledWasm"