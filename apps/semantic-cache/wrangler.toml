--- conflicted
+++ resolved
@@ -3,10 +3,6 @@
 
 routes = [
   { pattern = "*.llm.unkey.io/*", zone_id = "6d4f6b5486c58f1211189367d1712db1" },
-<<<<<<< HEAD
-  { pattern = "*.llm-unkey.com/*", zone_id = "a7d6ca8aa83073bef11e40a35e97af78" },
-=======
->>>>>>> 8eec6db8
 ]
 main = "src/worker.ts"
 
@@ -23,12 +19,8 @@
 binding = "AI"
 
 [placement]
-<<<<<<< HEAD
-mode = "smart"
-=======
   mode = "smart"
 
 [[rules]]
   globs = ["**/*.wasm"]
-  type = "CompiledWasm"
->>>>>>> 8eec6db8
+  type = "CompiledWasm"