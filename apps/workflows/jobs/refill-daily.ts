<<<<<<< HEAD
import { type Key, connectDatabase, eq, schema } from "@/lib/db";
import { env } from "@/lib/env";
import { Tinybird } from "@/lib/tinybird";
=======
import { connectDatabase, eq, lte, schema } from "@/lib/db";
>>>>>>> 34a15334
import { client } from "@/trigger";
import { cronTrigger } from "@trigger.dev/sdk";
import { newId } from "@unkey/id";

client.defineJob({
  id: "refill.daily",
  name: "Daily refill",
  version: "0.0.1",
  trigger: cronTrigger({
    cron: "0 0 * * *", // Daily at midnight UTC
  }),

  run: async (payload, io, _ctx) => {
    const date = payload.ts;
    // Set up last day of month so if refillDay is after last day of month, Key will be refilled today.
    const lastDayOfMonth = new Date(date.getFullYear(), date.getMonth() + 1, 0).getDate();
    const today = date.getDate();
    const db = connectDatabase();
<<<<<<< HEAD
    const tb = new Tinybird(env().TINYBIRD_TOKEN);
    let sql = ""
 
    
    // If refillDay is after last day of month, refillDay will be today.
    const keys = await db.query.keys.findMany({
      where: (table, { isNotNull, isNull, gte, and, gt, or, eq }) => {
        const baseConditions = and(
          isNull(table.deletedAt),
          isNotNull(table.refillAmount),
          gt(table.refillAmount, table.remaining),
          or(
            isNull(table.refillDay),
            eq(table.refillDay, today)
          )
        );
    
        if (today === lastDayOfMonth) {
          return and(
            baseConditions,
            gt(table.refillDay, today)
          );
        }
        return baseConditions;
      }
    })

    io.logger.info(`found ${keys.length} keys with refill set for today`);
    for (const key of keys) {
      await io.runTask(`refill for ${key.id}`, async () => {
        await db
          .update(schema.keys)
          .set({
            remaining: key.refillAmount,
            lastRefillAt: new Date(),
          })
          .where(eq(schema.keys.id, key.id))
          .catch((error) => {
            throw error;
          });
=======
    const t = new Date();
    t.setUTCHours(t.getUTCHours() - 24);

    const keys = await io.runTask("list keys", () =>
      db.query.keys.findMany({
        where: (table, { isNotNull, isNull, eq, and, gt, or }) =>
          and(
            isNull(table.deletedAt),
            isNotNull(table.refillInterval),
            isNotNull(table.refillAmount),
            eq(table.refillInterval, "daily"),
            gt(table.refillAmount, table.remaining),
            or(
              isNull(table.lastRefillAt),
              lte(table.lastRefillAt, t), // Check if more than 24 hours have passed
            ),
          ),
      }),
    );
    io.logger.info(`found ${keys.length} keys with daily refill set`);

    for (const key of keys) {
      const bucket = await io.runTask(`get bucket for ${key.workspaceId}`, async () => {
        return await db.query.auditLogBucket.findFirst({
          where: (table, { eq, and }) =>
            and(eq(table.workspaceId, key.workspaceId), eq(table.name, "unkey_mutations")),
        });
>>>>>>> 34a15334
      });
      if (!bucket) {
        io.logger.error(`bucket for ${key.workspaceId} does not exist`);
        continue;
      }

      await io.runTask(`refill for ${key.id}`, async () => {
        await db.transaction(async (tx) => {
          await tx
            .update(schema.keys)
            .set({
              remaining: key.refillAmount,
              lastRefillAt: new Date(),
            })
            .where(eq(schema.keys.id, key.id));

<<<<<<< HEAD
      await io.runTask(`create audit log refilling ${key.id}`, async () => {
        await tb
          .ingestAuditLogs({
            workspaceId: key.workspaceId,
            event: "key.update",
            actor: {
              type: "system",
              id: "trigger",
            },
            description: `Refilled ${key.id} to ${key.refillAmount}`,
            resources: [
              {
                type: "workspace",
                id: key.workspaceId,
              },
              {
                type: "key",
                id: key.id,
              },
            ],
            context: {
              location: "trigger",
            },
          })
          .catch((error) => {
            throw error;
          });
=======
          const auditLogId = newId("auditLog");
          await tx.insert(schema.auditLog).values({
            id: auditLogId,
            workspaceId: key.workspaceId,
            bucketId: bucket.id,
            time: Date.now(),
            event: "key.update",
            actorId: "trigger",
            actorType: "system",
            display: `Refilled ${key.id} to ${key.refillAmount}`,
          });
          await tx.insert(schema.auditLogTarget).values([
            {
              type: "workspace",
              id: key.workspaceId,
              workspaceId: key.workspaceId,
              bucketId: bucket.id,
              auditLogId,
              displayName: `workspace ${key.workspaceId}`,
            },
            {
              type: "key",
              id: key.id,
              workspaceId: key.workspaceId,
              bucketId: bucket.id,
              auditLogId,
              displayName: `key ${key.id}`,
            },
          ]);
        });
>>>>>>> 34a15334
      });
    }
    return {
      refillKeyIds: keys.map((k) => k.id),
    };
  },
});<|MERGE_RESOLUTION|>--- conflicted
+++ resolved
@@ -1,10 +1,4 @@
-<<<<<<< HEAD
-import { type Key, connectDatabase, eq, schema } from "@/lib/db";
-import { env } from "@/lib/env";
-import { Tinybird } from "@/lib/tinybird";
-=======
 import { connectDatabase, eq, lte, schema } from "@/lib/db";
->>>>>>> 34a15334
 import { client } from "@/trigger";
 import { cronTrigger } from "@trigger.dev/sdk";
 import { newId } from "@unkey/id";
@@ -23,8 +17,6 @@
     const lastDayOfMonth = new Date(date.getFullYear(), date.getMonth() + 1, 0).getDate();
     const today = date.getDate();
     const db = connectDatabase();
-<<<<<<< HEAD
-    const tb = new Tinybird(env().TINYBIRD_TOKEN);
     let sql = ""
  
     
@@ -53,46 +45,11 @@
 
     io.logger.info(`found ${keys.length} keys with refill set for today`);
     for (const key of keys) {
-      await io.runTask(`refill for ${key.id}`, async () => {
-        await db
-          .update(schema.keys)
-          .set({
-            remaining: key.refillAmount,
-            lastRefillAt: new Date(),
-          })
-          .where(eq(schema.keys.id, key.id))
-          .catch((error) => {
-            throw error;
-          });
-=======
-    const t = new Date();
-    t.setUTCHours(t.getUTCHours() - 24);
-
-    const keys = await io.runTask("list keys", () =>
-      db.query.keys.findMany({
-        where: (table, { isNotNull, isNull, eq, and, gt, or }) =>
-          and(
-            isNull(table.deletedAt),
-            isNotNull(table.refillInterval),
-            isNotNull(table.refillAmount),
-            eq(table.refillInterval, "daily"),
-            gt(table.refillAmount, table.remaining),
-            or(
-              isNull(table.lastRefillAt),
-              lte(table.lastRefillAt, t), // Check if more than 24 hours have passed
-            ),
-          ),
-      }),
-    );
-    io.logger.info(`found ${keys.length} keys with daily refill set`);
-
-    for (const key of keys) {
       const bucket = await io.runTask(`get bucket for ${key.workspaceId}`, async () => {
         return await db.query.auditLogBucket.findFirst({
           where: (table, { eq, and }) =>
             and(eq(table.workspaceId, key.workspaceId), eq(table.name, "unkey_mutations")),
         });
->>>>>>> 34a15334
       });
       if (!bucket) {
         io.logger.error(`bucket for ${key.workspaceId} does not exist`);
@@ -109,35 +66,6 @@
             })
             .where(eq(schema.keys.id, key.id));
 
-<<<<<<< HEAD
-      await io.runTask(`create audit log refilling ${key.id}`, async () => {
-        await tb
-          .ingestAuditLogs({
-            workspaceId: key.workspaceId,
-            event: "key.update",
-            actor: {
-              type: "system",
-              id: "trigger",
-            },
-            description: `Refilled ${key.id} to ${key.refillAmount}`,
-            resources: [
-              {
-                type: "workspace",
-                id: key.workspaceId,
-              },
-              {
-                type: "key",
-                id: key.id,
-              },
-            ],
-            context: {
-              location: "trigger",
-            },
-          })
-          .catch((error) => {
-            throw error;
-          });
-=======
           const auditLogId = newId("auditLog");
           await tx.insert(schema.auditLog).values({
             id: auditLogId,
@@ -168,7 +96,6 @@
             },
           ]);
         });
->>>>>>> 34a15334
       });
     }
     return {
