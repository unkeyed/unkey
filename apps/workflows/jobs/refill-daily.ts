import { connectDatabase, eq, schema } from "@/lib/db";
import { client } from "@/trigger";
import { cronTrigger } from "@trigger.dev/sdk";
import { newId } from "@unkey/id";

client.defineJob({
  id: "refill.daily",
  name: "Daily refill",
  version: "0.0.1",
  trigger: cronTrigger({
    cron: "0 0 * * *", // Daily at midnight UTC
  }),

  run: async (payload, io, _ctx) => {
    const date = payload.ts;
    // Set up last day of month so if refillDay is after last day of month, Key will be refilled today.
    const lastDayOfMonth = new Date(date.getFullYear(), date.getMonth() + 1, 0).getDate();
    const today = date.getUTCDate();
    const db = connectDatabase();
<<<<<<< HEAD
=======
    const t = new Date();
    t.setUTCHours(t.getUTCHours() - 24);
>>>>>>> d64c950e
    const BUCKET_NAME = "unkey_mutations";

    type Key = `${string}::${string}`;
    type BucketId = string;
    const bucketCache = new Map<Key, BucketId>();
<<<<<<< HEAD
=======
    const keys = await io.runTask("list keys", () =>
      db.query.keys.findMany({
        where: (table, { isNotNull, isNull, eq, and, gt, or }) =>
          and(
            isNull(table.deletedAt),
            isNotNull(table.refillInterval),
            isNotNull(table.refillAmount),
            eq(table.refillInterval, "daily"),
            gt(table.refillAmount, table.remaining),
            or(
              isNull(table.lastRefillAt),
              lte(table.lastRefillAt, t), // Check if more than 24 hours have passed
            ),
          ),
      }),
    );
    io.logger.info(`found ${keys.length} keys with daily refill set`);
>>>>>>> d64c950e

    // If refillDay is after last day of month, refillDay will be today.
    const keys = await db.query.keys.findMany({
      where: (table, { isNotNull, isNull, and, gt, or, eq }) => {
        const baseConditions = and(
          isNull(table.deletedAt),
          isNotNull(table.refillAmount),
          gt(table.refillAmount, table.remaining),
          or(isNull(table.refillDay), eq(table.refillDay, today)),
        );

        if (today === lastDayOfMonth) {
          return and(baseConditions, gt(table.refillDay, today));
        }
        return baseConditions;
      },
    });

    io.logger.info(`found ${keys.length} keys with refill set for today`);
    for (const key of keys) {
      const cacheKey: Key = `${key.workspaceId}::${BUCKET_NAME}`;
      let bucketId = "";
      const cachedBucketId = bucketCache.get(cacheKey);
      if (cachedBucketId) {
        bucketId = cachedBucketId;
      } else {
        const bucket = await db.query.auditLogBucket.findFirst({
          where: (table, { eq, and }) =>
            and(eq(table.workspaceId, key.workspaceId), eq(table.name, BUCKET_NAME)),
          columns: {
            id: true,
          },
        });

        if (bucket) {
          bucketId = bucket.id;
        } else {
          bucketId = newId("auditLogBucket");
          await db.insert(schema.auditLogBucket).values({
            id: bucketId,
            workspaceId: key.workspaceId,
            name: BUCKET_NAME,
          });
        }
      }

      bucketCache.set(cacheKey, bucketId);
      await io.runTask(`refill for ${key.id}`, async () => {
        await db.transaction(async (tx) => {
          await tx
            .update(schema.keys)
            .set({
              remaining: key.refillAmount,
              lastRefillAt: new Date(),
            })
            .where(eq(schema.keys.id, key.id));

          const auditLogId = newId("auditLog");
          await tx.insert(schema.auditLog).values({
            id: auditLogId,
            workspaceId: key.workspaceId,
            bucketId: bucketId,
            time: Date.now(),
            event: "key.update",
            actorId: "trigger",
            actorType: "system",
            display: `Refilled ${key.id} to ${key.refillAmount}`,
          });
          await tx.insert(schema.auditLogTarget).values([
            {
              type: "workspace",
              id: key.workspaceId,
              workspaceId: key.workspaceId,
              bucketId: bucketId,
              auditLogId,
              displayName: `workspace ${key.workspaceId}`,
            },
            {
              type: "key",
              id: key.id,
              workspaceId: key.workspaceId,
              bucketId: bucketId,
              auditLogId,
              displayName: `key ${key.id}`,
            },
          ]);
        });
      });
    }
    return {
      refillKeyIds: keys.map((k) => k.id),
    };
  },
});<|MERGE_RESOLUTION|>--- conflicted
+++ resolved
@@ -17,36 +17,11 @@
     const lastDayOfMonth = new Date(date.getFullYear(), date.getMonth() + 1, 0).getDate();
     const today = date.getUTCDate();
     const db = connectDatabase();
-<<<<<<< HEAD
-=======
-    const t = new Date();
-    t.setUTCHours(t.getUTCHours() - 24);
->>>>>>> d64c950e
     const BUCKET_NAME = "unkey_mutations";
 
     type Key = `${string}::${string}`;
     type BucketId = string;
     const bucketCache = new Map<Key, BucketId>();
-<<<<<<< HEAD
-=======
-    const keys = await io.runTask("list keys", () =>
-      db.query.keys.findMany({
-        where: (table, { isNotNull, isNull, eq, and, gt, or }) =>
-          and(
-            isNull(table.deletedAt),
-            isNotNull(table.refillInterval),
-            isNotNull(table.refillAmount),
-            eq(table.refillInterval, "daily"),
-            gt(table.refillAmount, table.remaining),
-            or(
-              isNull(table.lastRefillAt),
-              lte(table.lastRefillAt, t), // Check if more than 24 hours have passed
-            ),
-          ),
-      }),
-    );
-    io.logger.info(`found ${keys.length} keys with daily refill set`);
->>>>>>> d64c950e
 
     // If refillDay is after last day of month, refillDay will be today.
     const keys = await db.query.keys.findMany({
@@ -74,7 +49,33 @@
         bucketId = cachedBucketId;
       } else {
         const bucket = await db.query.auditLogBucket.findFirst({
+      const cacheKey: Key = `${key.workspaceId}::${BUCKET_NAME}`;
+      let bucketId = "";
+      const cachedBucketId = bucketCache.get(cacheKey);
+      if (cachedBucketId) {
+        bucketId = cachedBucketId;
+      } else {
+        const bucket = await db.query.auditLogBucket.findFirst({
           where: (table, { eq, and }) =>
+            and(eq(table.workspaceId, key.workspaceId), eq(table.name, BUCKET_NAME)),
+          columns: {
+            id: true,
+          },
+        });
+
+        if (bucket) {
+          bucketId = bucket.id;
+        } else {
+          bucketId = newId("auditLogBucket");
+          await db.insert(schema.auditLogBucket).values({
+            id: bucketId,
+            workspaceId: key.workspaceId,
+            name: BUCKET_NAME,
+          });
+        }
+      }
+
+      bucketCache.set(cacheKey, bucketId);
             and(eq(table.workspaceId, key.workspaceId), eq(table.name, BUCKET_NAME)),
           columns: {
             id: true,
@@ -109,6 +110,7 @@
             id: auditLogId,
             workspaceId: key.workspaceId,
             bucketId: bucketId,
+            bucketId: bucketId,
             time: Date.now(),
             event: "key.update",
             actorId: "trigger",
@@ -121,6 +123,7 @@
               id: key.workspaceId,
               workspaceId: key.workspaceId,
               bucketId: bucketId,
+              bucketId: bucketId,
               auditLogId,
               displayName: `workspace ${key.workspaceId}`,
             },
@@ -128,6 +131,7 @@
               type: "key",
               id: key.id,
               workspaceId: key.workspaceId,
+              bucketId: bucketId,
               bucketId: bucketId,
               auditLogId,
               displayName: `key ${key.id}`,
