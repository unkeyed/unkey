{
  "name": "workflows",
  "version": "0.1.3",
  "private": true,
  "scripts": {
    "dev": "next dev",
    "build": "next build",
    "start": "next start",
    "lint": "next lint"
  },
  "dependencies": {
    "@chronark/zod-bird": "0.3.3",
    "@clerk/nextjs": "^4.29.7",
    "@planetscale/database": "^1.16.0",
    "@trigger.dev/nextjs": "^2.3.18",
    "@trigger.dev/sdk": "^2.3.18",
    "@trigger.dev/slack": "^2.3.18",
    "@unkey/billing": "workspace:^",
    "@unkey/db": "workspace:^",
    "@unkey/id": "workspace:^",
    "@unkey/resend": "workspace:^",
<<<<<<< HEAD
    "@unkey/schema": "workspace:^",
    "drizzle-orm": "^0.29.4",
=======
    "drizzle-orm": "0.29.3",
>>>>>>> c6ad6cc7
    "next": "14.1.0",
    "react": "^18",
    "react-dom": "^18",
    "stripe": "^14.18.0",
    "zod": "^3.22.4"
  },
  "devDependencies": {
    "@types/node": "^20.11.19",
    "@types/react": "^18.2.61",
    "@types/react-dom": "^18.2.19",
    "typescript": "^5.3.3"
  },
  "trigger.dev": {
    "endpointId": "workflows-6eiv"
  }
}<|MERGE_RESOLUTION|>--- conflicted
+++ resolved
@@ -19,12 +19,8 @@
     "@unkey/db": "workspace:^",
     "@unkey/id": "workspace:^",
     "@unkey/resend": "workspace:^",
-<<<<<<< HEAD
     "@unkey/schema": "workspace:^",
-    "drizzle-orm": "^0.29.4",
-=======
     "drizzle-orm": "0.29.3",
->>>>>>> c6ad6cc7
     "next": "14.1.0",
     "react": "^18",
     "react-dom": "^18",
