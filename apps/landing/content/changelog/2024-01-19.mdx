--- conflicted
+++ resolved
@@ -2,12 +2,8 @@
   title: Audit logging, Next.js SDK, Disable Keys, and more
   date: 2024-01-19,
   description: The team has been hard at work adding new features and improving the developer experience. We are excited to announce the following features Audit logging, Next.js SDK, Disable Keys, and more.
-<<<<<<< HEAD
+  image: "/images/changelog/tempimage.png"
   tags: ["product"]
-=======
-  image: "/images/changelog/tempimage.png"
-  tags: [product]
->>>>>>> dba4e035
 ---
 
 ## Audit logging (beta)
