--- conflicted
+++ resolved
@@ -2,12 +2,8 @@
   title: New Year New Pricing
   date: 2024-01-05
   description: We are introducing changes to our pricing
-<<<<<<< HEAD
+  image: "/images/changelog/tempimage.png"
   tags: ["pricing", "operations"]
-=======
-  image: "/images/changelog/tempimage.png"
-  tags: [pricing, operations]
->>>>>>> dba4e035
 ---
 
 
