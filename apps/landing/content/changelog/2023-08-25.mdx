--- conflicted
+++ resolved
@@ -2,12 +2,8 @@
   title: New onboarding experience
   date: 2023-08-25
   description: We released a new onboarding experience, improved error messages and fixed bugs!
-<<<<<<< HEAD
+  image: "/images/changelog/tempimage.png"
   tags: ["community", "operations"]
-=======
-  image: "/images/changelog/tempimage.png"
-  tags: [community, operations]
->>>>>>> dba4e035
 ---
 
 ## A brand new onboarding experience
