--- conflicted
+++ resolved
@@ -2,12 +2,8 @@
   title: Employees, Insane Growth, and many improvements
   date: 2023-11-03
   description: The Unkey team has grown, and we saw insane growth in October.
-<<<<<<< HEAD
-  tags: ["opertations", "product"]
-=======
   image: "/images/changelog/tempimage.png"
-  tags: [opertations, product]
->>>>>>> dba4e035
+  tags: ["operations", "product"]
 ---
 
 Welcome to the Unkey changelog. I'm sorry the cadence has been a bit off recently; we've been busy working on some exciting things! You might notice we are including more info about the company in the changelogs. We want to be open and transparent, and this is the perfect place for them. I also traveled to San Francisco to watch the Next.js Conference in person, which was a great experience.
