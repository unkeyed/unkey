---
  title: Dashboard UI Overhaul
  date: 2023-09-07
  description: The Unkey team worked on improving the dashboard experience. We want your first impression of Unkey to be as good as the experience when using our API.
<<<<<<< HEAD
  tags: ["operations", "product"]
=======
  image: "/images/changelog/tempimage.png"
  tags: [operations, product]
>>>>>>> dba4e035
---


## A new Sidebar experience

You now have a workspace switcher at the top, making tracking which workspace you are currently actively using easier. We also improved the look and feel of the sidebar to make it easier to read and navigate the dashboard.

## Key analytics

Our per-key analytics got a significant overhaul, and you can now find details such as when the key was last used, total uses, and usage over the last 30 days. If you use our remaining or expiring features, you can see when it will expire or how many uses are left.

After the chart you are used to, we now have details of each verification attempt, including the resource you requested, User Agent, IP, Region it processed through, and whether it was valid.

![Key Analytics Images](/images/changelog/sept-8/key-analytics.png)

You can now update any key directly in the dashboard in the settings section. You can add rate limiting, update metadata, and make a key expire in a few clicks.

![Update Key](/images/changelog/sept-8/key-settings.png)

## API Settings

APIs are also updatable. You can update the name. If you are an enterprise customer, you can add your whitelisted IPs

![API Settings](/images/changelog/sept-8/api-settings.png)

## Account Settings

We now have an comprehensive account settings section, you can update your personal account, workspace, billing and see your usage.

### Workspace Settings

You can now update your workspace name and upload a new workspace avatar

![Workspace Settings](/images/changelog/sept-8/workspace-settings.png)

### Team member management

As a pro-tier subscriber, you can invite and remove your team members as needed. You also have the option to have an admin who can manage accounts and members who can't add or remove other members.
![Team Member settings](/images/changelog/sept-8/workspace-setting.png)

### Usage

We know it is essential to track usage whether you are on the free plan or running a business, so we introduced a new usage section that shows your active keys and verifications for the current billing cycle.

![Usage stats](/images/changelog/sept-8/usage.png)

### Manage your user account

Finally, you can add a backup or change your primary email address. Upload your avatar and create or update a username.

![Manage User Account](/images/changelog/sept-8/user-account.png)

## Documentation improvements

The documentation has been updated, we shortened the [quickstart flow](https://unkey.dev/docs/quickstart) and documented the [update key](https://unkey.dev/docs/libraries/js/keys/update) for the Unkey SDK. Look out for our new Next.js wrapper coming soon!<|MERGE_RESOLUTION|>--- conflicted
+++ resolved
@@ -2,12 +2,8 @@
   title: Dashboard UI Overhaul
   date: 2023-09-07
   description: The Unkey team worked on improving the dashboard experience. We want your first impression of Unkey to be as good as the experience when using our API.
-<<<<<<< HEAD
+  image: "/images/changelog/tempimage.png"
   tags: ["operations", "product"]
-=======
-  image: "/images/changelog/tempimage.png"
-  tags: [operations, product]
->>>>>>> dba4e035
 ---
 
 
