--- conflicted
+++ resolved
@@ -2,12 +2,8 @@
   title: Bugs, a11y, and onboarding improvements
   date: 2023-11-03
   description: We've spent the month of November bug-fixing and improving flows.
-<<<<<<< HEAD
+  image: "/images/changelog/tempimage.png"
   tags: ["product"]
-=======
-  image: "/images/changelog/tempimage.png"
-  tags: [product]
->>>>>>> dba4e035
 ---
 
 Welcome to the Unkey changelog. It's been a month since our last changelog, so let's talk about what has changed. We spent the month of November cleaning up bugs and making general improvements to Unkey.
