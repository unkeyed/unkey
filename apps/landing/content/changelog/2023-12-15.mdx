---
  title: Unkey is faster, we have improved analytics, and a new billing page
  date: 2023-12-15
  description: We've been working on improvements to the Unkey dashboard. We also moved the Unkey API to Cloudlfare workers.
<<<<<<< HEAD
  tags: ["analytics", "engineering"]
=======
  image: "/images/changelog/tempimage.png"
  tags: [analytics, engineering]
>>>>>>> dba4e035
---

Welcome to the Unkey changelog for Decemeber 15th, 2023. The last two weeks have been busy with some core changes to the Unkey product.

### Improved Analytics 

Analytics are now more detailed and easier to understand. We added a new chart that shows the number of active keys for your API and allows you to set a timeframe. 


![Analytics](/images/changelog/2023-12-15/verifications.png)

![Active keys](/images/changelog/2023-12-15/active-keys.png)


### We moved to Cloudflare

Unkey's API has been on Fly.io since we launched in June. We've been reasonably happy with its performance, but we wanted to move to a more reliable and faster platform. We decided to move to Cloudflare Workers, a serverless platform on Cloudflare's edge network. After this change, Unkey's API runs on 300+ data centers worldwide, making it faster and more reliable. You can check out the new [API code in our repository](https://github.com/unkeyed/unkey/tree/main/apps/api) to see how we made the changes from Go to Typescript using Hono


Below is a chart of our latency at P95. Can you tell when we moved to CF?

![P95 results](/images/changelog/2023-12-15/speed.png)


### New billing page

We added a brand new billing page to the dashboard. Previously, you could change your plan and see your current usage. Now, you can see your billing history, change your payment method, and see your current billing cycle. My favorite part is that you can now see a projected forecast of your usage for the month and a projected bill.

![Billing page](/images/changelog/2023-12-15/billing.png)


### RPC methods

With the move to Cloudflare workers, we decided to move to RPC methods. RPC makes it extremely easy to version our API and follow a standard. 

> Note: We will continue to support the old API for the next few months. We will send out a deprecation notice before we remove the old API.


All our RPC methods are now in the format: 

```bash
https://api.unkey.dev/{version}/{service}.{method}
```

Below are a couple of examples of RPC methods: one is a GET request, and the other is a POST request. 

```bash
curl "https://api.unkey.dev/v1/keys.getKey?keyId=key_123" \
  -H "Authorization: Bearer <ROOT_KEY>"
```
----------------
```bash
curl -XPOST "https://api.unkey.dev/v1/keys.createKey" \
  -H "Authorization: Bearer <ROOT_KEY>" \
  -H "Content-Type: application/json" \
  -d '{"apiId": "api_123", "name": "My Key"}'
```


### Content you might have missed

[UX of UUIDs](https://unkey.dev/blog/uuid-ux): Andreas wrote an article on the UX of UUIDs and how some minor tweaks can make a big difference in the user experience.<|MERGE_RESOLUTION|>--- conflicted
+++ resolved
@@ -2,12 +2,8 @@
   title: Unkey is faster, we have improved analytics, and a new billing page
   date: 2023-12-15
   description: We've been working on improvements to the Unkey dashboard. We also moved the Unkey API to Cloudlfare workers.
-<<<<<<< HEAD
+  image: "/images/changelog/tempimage.png"
   tags: ["analytics", "engineering"]
-=======
-  image: "/images/changelog/tempimage.png"
-  tags: [analytics, engineering]
->>>>>>> dba4e035
 ---
 
 Welcome to the Unkey changelog for Decemeber 15th, 2023. The last two weeks have been busy with some core changes to the Unkey product.
