---
  title: Analytic Improvements, Templates, and Full-time employees!
  date: 2023-09-29
  description: The Unkey team worked on improving the analytics we provide. We also introduced templates, to make it easier to get started!
<<<<<<< HEAD
  tags: ["analytics", "templates"]
=======
  image: "/images/changelog/tempimage.png"
  tags: [analytics, templates]
>>>>>>> dba4e035
---

## Unkey Templates

We now have a Unkey templates section on our site! Both Unkey and the community build the templates, making it easier to start. You can find all our current templates at https://unkey.dev/templates

![Unkey Templates](/images/changelog/sept-29/unkey-template.png)

If you have created a template or a starter, feel free to create a PR, and we would love to add it to our collection!

## Analytics Improvements

We have improved our API analytics. You can now see successful verifications, rate-limited, and usage exceeded for your APIs. Segmentation of successful and unsuccessful requests allows you to have a holistic usage overview and understand your users better than ever!

![API analytics image](/images/changelog/sept-29/usage-analytics.png)

We will continue to improve our analytical data as time goes on. If you need something for your application, please don't hesitate to contact us!

## Root key analytics

We just released root key analytics. The root key is the key to the kingdom, and we want to make sure you can understand where it is being used. You can find the root key analytics by selecting `details` for the specific key.

![Root analytics image](/images/changelog/sept-29/root-key-analytics.png)

## `@unkey/hono`

We are introducing `@unkey/hono` which offers a middleware authentication for Unkey. A minimal setup will read from the `Authorization` header and the result of the verification will be written to the context and can be access with `c.get("unkey")`

```jsx
import { Hono } from "hono"
import { UnkeyContext, unkey } from "@unkey/hono";

const app = new Hono<{ Variables: { unkey: UnkeyContext } }>();

app.use("*", unkey());


app.get("/somewhere", (c) => {
  // access the unkey response here to get metadata of the key etc
  const ... = c.get("unkey")

  return c.text("yo")
})
```

Check out the docs for all the features https://unkey.dev/docs/libraries/ts/hono

## James is full time

Unkey is growing rapidly, and our usage doubled in August and 6X in September. When Unkey started, we knew its potential and the direction it could go. I am excited to begin working full-time on Unkey's overall direction and position.

If you want to chat about how Unkey can solve your API authentication or the plans for the future, feel free to find some time on my calendar: https://cal.com/james-r-perkins/30min

## Content

This week, we released a new template and a blog post showing how to issue and associate your API key with a user.

Check out the blog post: [Using Unkey with Authentication](https://unkey.dev/blog/using-unkey-with-auth).<|MERGE_RESOLUTION|>--- conflicted
+++ resolved
@@ -2,12 +2,8 @@
   title: Analytic Improvements, Templates, and Full-time employees!
   date: 2023-09-29
   description: The Unkey team worked on improving the analytics we provide. We also introduced templates, to make it easier to get started!
-<<<<<<< HEAD
+  image: "/images/changelog/tempimage.png"
   tags: ["analytics", "templates"]
-=======
-  image: "/images/changelog/tempimage.png"
-  tags: [analytics, templates]
->>>>>>> dba4e035
 ---
 
 ## Unkey Templates
