--- conflicted
+++ resolved
@@ -3,12 +3,7 @@
 title: Building an OCR as a Service
 description: Learn how to use Unkey to make an Optical Character Recognition (OCR) API as a service
 author: wilfred
-<<<<<<< HEAD
-
 tags: ["product"]
-=======
-tags: [product]
->>>>>>> dba4e035
 ---
 
 [Unkey](https://unkey.dev) is an open-source API key management tool with real-time API key creation, updating, and verification.
