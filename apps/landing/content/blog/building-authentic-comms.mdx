---
date: 2024-02-23
title: How to build authentic communication in your team
description: Authentic communication is the key to building trust and collaboration in your team.
author: james
<<<<<<< HEAD
tags: ["engineering"]
=======
tags: [engineering]
>>>>>>> dba4e035
---

Before starting Unkey, I worked at several companies ranging in size from 5 to 5,000 employees, and one of the biggest hurdles a company can face is how to encourage authentic communication.

## What is authentic communication?

Authentic communication has been covered many times over the years, but the idea has a few core concepts:

- Being able to communicate in the style that fits you
- Being able to be your genuine self regardless of the interaction you are having
- Being able to have a difficult conversation and not feel you are being dismissed
- Listening to other parties to understand their point of view

## How do you build this into a team?

Building authentic communication into a team requires a lot of work and understanding, but it pays off in the long run for the health of the team and the company. Here are some steps that can help:

- **Model the behavior:** Leaders in the organization or team should lead by example when communicating with others. They should practice active listening, be open to feedback, and show empathy.
- **Create a safe environment:** The team should feel safe to express their thoughts and feelings without fear of judgment or retribution.
- **Encourage feedback:** Regular feedback sessions help team members feel heard and valued. It can also provide opportunities to address any issues or misunderstandings. It also is a great place to come up with new ideas.
- **Celebrate diversity:** Each team member brings a unique perspective and communication style. Celebrating these differences can encourage more authentic communication.

While all of these may seem obvious when the team is smaller, ensuring everyone has an equal opportunity to share their thoughts becomes harder when the team grows.

## How are we attempting this at Unkey?

Unkey lives on being open from the top; Andreas and I ensure everyone understands how Unkey runs, what we expect, and the company's direction. So, for our team to feel empowered to be their authentic self when communicating, we do the following:

- **Updates:** Every update we send out to investors and customers is public and can be accessed by the team; I intentionally send a Slack message every month in the general channel. These updates include our current status for KPIs, the money we have spent, the money we have left, usage, and paying customers.
- **Open communication:** We communicate in the general channel using threads to keep things tidy, whether it is an idea, direction, or potentially something we are concerned about. This allows the team to provide their feedback, concerns, or excitement.
- **Meetings are for everyone:** Unkey only runs two meetings as a team; one is planning every Monday, and the other is demo every other Friday. These meetings are open forums and flexible; the team can provide their thoughts about what is up next for us and things they want to work on and provide input on ideas they might have. After anything is demoed, we open the floor for discussions surrounding the feature; we can talk about the code behind it and changes that might improve it, knowing that feedback is welcomed. We also ensure everyone gets time on the floor so no one is left out.
- **Open door policies:** Andreas and I have an open door policy, albeit more of an open Slack policy, which could lead to a meeting. Our team can come to us with concerns, problems they are facing, feedback, and ideas at any point and communicate them to us however they want.
- **Dedicated space:** Andreas meets with the developers twice a month, and I meet with them once a month. This time is for them and not for us. They can come with technical questions, business questions, vision questions, or to chat about how they are feeling.

I understand that our current implementation won’t scale past 20 or 30 team members; we will tweak this to allow for authenticated communication as we keep this a core value at Unkey.<|MERGE_RESOLUTION|>--- conflicted
+++ resolved
@@ -3,11 +3,7 @@
 title: How to build authentic communication in your team
 description: Authentic communication is the key to building trust and collaboration in your team.
 author: james
-<<<<<<< HEAD
 tags: ["engineering"]
-=======
-tags: [engineering]
->>>>>>> dba4e035
 ---
 
 Before starting Unkey, I worked at several companies ranging in size from 5 to 5,000 employees, and one of the biggest hurdles a company can face is how to encourage authentic communication.
