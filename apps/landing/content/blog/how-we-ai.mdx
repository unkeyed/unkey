--- conflicted
+++ resolved
@@ -3,11 +3,7 @@
 title: How Unkey can help accelerate your AI development
 description: Building AI projects and protecting the API can be a daunting task. With Unkey we simplify the experience.
 author: james
-<<<<<<< HEAD
 tags: ["AI"]
-=======
-tags: [AI]
->>>>>>> dba4e035
 ---
 
 Artificial Intelligence (AI) has undeniably transformed the technology landscape in the past few years. From OpenAI to Llama 2, AI has permeated every facet of our lives. Yet, as with any groundbreaking technology, developers face unique challenges when working on AI projects. This is where Unkey comes in. Unkey's API management platform helps developers secure, manage, and scale their APIs.
