--- conflicted
+++ resolved
@@ -3,11 +3,7 @@
 title: How Unkey Treats Marketing
 description: Traditional marketing is dead, so lets talk about how to market and using product led growth.
 author: james
-<<<<<<< HEAD
 tags: ["marketing"]
-=======
-tags: [marketing]
->>>>>>> dba4e035
 ---
 
 I have always been opinionated about marketing and how it doesn't work for developer tools. Similarly, I believe that 95% of companies doing developer relations are doing it wrong, and most of it comes down to the following:
