import { cn } from "@/lib/utils";

type SectionTitleProps = {
  label?: string;
  title?: React.ReactNode;
  text?: React.ReactNode;
  align?: "left" | "center";
  children?: React.ReactNode;
  titleWidth?: number;
  contentWidth?: number;
  className?: string;
};

export function SectionTitle({
  label,
  title,
  text,
  align = "left",
  children,
  titleWidth,
  contentWidth,
  className,
}: SectionTitleProps) {
  return (
    <div
      className={cn(
        "flex flex-col items-center",
        {
          "lg:items-start": align === "left",
        },
        className,
      )}
    >
      <p
        className={cn("font-mono text-sm md:text-md text-white/50 text-center", {
          "lg:text-left": align === "left",
        })}
      >
        {label}
      </p>
      <h1
        className={cn(
<<<<<<< HEAD
          "text-[28px] md:text-[52px] leading-9 md:leading-[64px] text-white md:max-w-[463px] pt-4 font-medium section-title-heading-gradient text-center",
          { "lg:text-left": align === "left" },
=======
          "text-[28px] md:text-[4rem] leading-9 md:leading-[5rem] text-white text-balance   pt-4 font-medium section-title-heading-gradient",
>>>>>>> 621b9e01
        )}
        style={{ maxWidth: titleWidth ? `${titleWidth}px` : "none" }}
      >
        {title}
      </h1>
      <p
        className={cn("text-sm md:text-base text-white leading-7 py-[26px] text-center", {
          "lg:text-left": align === "left",
        })}
        style={{ maxWidth: contentWidth ? `${contentWidth}px` : "none" }}
      >
        {text}
      </p>
      {children}
    </div>
  );
}<|MERGE_RESOLUTION|>--- conflicted
+++ resolved
@@ -40,12 +40,8 @@
       </p>
       <h1
         className={cn(
-<<<<<<< HEAD
           "text-[28px] md:text-[52px] leading-9 md:leading-[64px] text-white md:max-w-[463px] pt-4 font-medium section-title-heading-gradient text-center",
           { "lg:text-left": align === "left" },
-=======
-          "text-[28px] md:text-[4rem] leading-9 md:leading-[5rem] text-white text-balance   pt-4 font-medium section-title-heading-gradient",
->>>>>>> 621b9e01
         )}
         style={{ maxWidth: titleWidth ? `${titleWidth}px` : "none" }}
       >
