--- conflicted
+++ resolved
@@ -23,13 +23,8 @@
       </p>
 
       <div className="flex items-center gap-6 mt-16">
-<<<<<<< HEAD
         <Link href="https://app.unkey.dev" className="group">
-          <PrimaryButton IconLeft={LogIn} label="Get started" className="h-10" />
-=======
-        <Link href="/app" className="group">
-          <PrimaryButton IconLeft={LogIn} label="Get started" className="h-10" shiny />
->>>>>>> d987148e
+          <PrimaryButton shiny IconLeft={LogIn} label="Get started" className="h-10" />
         </Link>
 
         <Link href="/docs" className="hidden sm:flex">
