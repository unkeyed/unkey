import { RainbowDarkButton } from "@/components/button";
import { CTA } from "@/components/cta";
import { ChangelogLight } from "@/components/svg/changelog";
<<<<<<< HEAD
import { MeteorLines } from "@/components/ui/meteorLines";
=======
import MeteorLines from "@/components/ui/meteorLines";
>>>>>>> faab1a15
import { Tags } from "@/lib/mdx-helper";
import { CHANGELOG_PATH, getAllMDXData } from "@/lib/mdx-helper";
import { ArrowRight } from "lucide-react";
import { ChangelogGridItem } from "./changelog-grid-item";
import { SideList } from "./side-list";

type Props = {
  searchParams?: {
    tag?: Tags;
    page?: number;
  };
};

export default async function Changelog(_props: Props) {
  const changelogs = (await getAllMDXData({ contentPath: CHANGELOG_PATH })).sort((a, b) => {
    return new Date(b.frontmatter.date).getTime() - new Date(a.frontmatter.date).getTime();
  });

  return (
    <>
      <div className="flex flex-col mt-32 text-white/60 mx-auto">
        <div>
          <div className="relative -z-100 max-w-[1000px] mx-auto">
            <ChangelogLight className="w-full" />
          </div>
          <div className="w-full overflow-hidden">
<<<<<<< HEAD
            <MeteorLines number={2} xPos={60} direction="left" />
            <MeteorLines number={2} xPos={200} direction="left" />
            <MeteorLines number={2} xPos={350} direction="left" />
            <MeteorLines number={2} xPos={60} direction="right" />
            <MeteorLines number={2} xPos={200} direction="right" />
            <MeteorLines number={2} xPos={350} direction="right" />
=======
            <MeteorLines number={1} xPos={60} direction="left" />
            <MeteorLines number={1} xPos={200} direction="left" />
            <MeteorLines number={1} xPos={350} direction="left" />
            <MeteorLines number={1} xPos={60} direction="right" />
            <MeteorLines number={1} xPos={200} direction="right" />
            <MeteorLines number={1} xPos={350} direction="right" />
>>>>>>> faab1a15
          </div>
        </div>
        <div>
          <div className="text-center flex flex-row mx-auto ">
            <div className="flex-flex-col mx-auto px-4">
              <a href="https://twitter.com/unkeydev" target="_blank" rel="noreferrer">
                <RainbowDarkButton label="Follow us on X" IconRight={ArrowRight} />
              </a>
              <h2 className="blog-heading-gradient text-[4rem] font-medium leading-[5rem] mt-16">
                Changelog
              </h2>
              <p className="font-normal leading-7 mt-6 ">
                We are constantly improving our product, fixing bugs and introducing features.
              </p>
              <p>Here you can find the latest updates and changes to Unkey.</p>
            </div>
          </div>

          <div className="flex flex-row mt-20 mb-20 max-w-[1400px] w-full mx-auto">
            <div className="relative w-80 mx-12">
              <div className="top-12 left-0 hidden xl:block sticky ">
                <SideList logs={changelogs} className="mt-0 pt-0   changlog-gradient" />
              </div>
            </div>
            <div className="flex flex-col w-full mr-0 xxs:overflow-hidden">
              {changelogs.map((changelog) => (
                <ChangelogGridItem key={changelog.slug} changelog={changelog} />
              ))}
            </div>
          </div>
        </div>
      </div>
      <CTA />
    </>
  );
}

export const metadata = {
  title: "Changelog | Unkey",
  description: "Stay up-to-date with the latest updates and changes to Unkey",
  openGraph: {
    title: "Changelog | Unkey",
    description: "Stay up-to-date with the latest updates and changes to Unkey",
    url: "https://unkey.dev/changelog",
    siteName: "unkey.dev",
    images: [
      {
        url: "https://unkey.dev/og/changelog",
        width: 1200,
        height: 675,
      },
    ],
  },
  twitter: {
    title: "Changelog | Unkey",
    card: "summary_large_image",
  },
  icons: {
    shortcut: "/images/landing/unkey.png",
  },
};<|MERGE_RESOLUTION|>--- conflicted
+++ resolved
@@ -1,11 +1,7 @@
 import { RainbowDarkButton } from "@/components/button";
 import { CTA } from "@/components/cta";
 import { ChangelogLight } from "@/components/svg/changelog";
-<<<<<<< HEAD
-import { MeteorLines } from "@/components/ui/meteorLines";
-=======
 import MeteorLines from "@/components/ui/meteorLines";
->>>>>>> faab1a15
 import { Tags } from "@/lib/mdx-helper";
 import { CHANGELOG_PATH, getAllMDXData } from "@/lib/mdx-helper";
 import { ArrowRight } from "lucide-react";
@@ -32,21 +28,12 @@
             <ChangelogLight className="w-full" />
           </div>
           <div className="w-full overflow-hidden">
-<<<<<<< HEAD
             <MeteorLines number={2} xPos={60} direction="left" />
             <MeteorLines number={2} xPos={200} direction="left" />
             <MeteorLines number={2} xPos={350} direction="left" />
             <MeteorLines number={2} xPos={60} direction="right" />
             <MeteorLines number={2} xPos={200} direction="right" />
             <MeteorLines number={2} xPos={350} direction="right" />
-=======
-            <MeteorLines number={1} xPos={60} direction="left" />
-            <MeteorLines number={1} xPos={200} direction="left" />
-            <MeteorLines number={1} xPos={350} direction="left" />
-            <MeteorLines number={1} xPos={60} direction="right" />
-            <MeteorLines number={1} xPos={200} direction="right" />
-            <MeteorLines number={1} xPos={350} direction="right" />
->>>>>>> faab1a15
           </div>
         </div>
         <div>
