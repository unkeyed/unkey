import { RainbowDarkButton } from "@/components/button";
import { Container } from "@/components/container";
import { CTA } from "@/components/cta";
import { ChangelogLight, ChangelogLines } from "@/components/svg/changelog";
import { Tags } from "@/lib/mdx-helper";
import { CHANGELOG_PATH, getAllMDXData } from "@/lib/mdx-helper";
import { ArrowRight } from "lucide-react";
import { ChangelogGrid } from "./changelog-grid";

type Props = {
  searchParams?: {
    tag?: Tags;
    page?: number;
  };
};

export default async function Changelog(props: Props) {
  const changelogs = (await getAllMDXData({ contentPath: CHANGELOG_PATH })).sort((a, b) => {
    return new Date(b.frontmatter.date).getTime() - new Date(a.frontmatter.date).getTime();
  });

  return (
<<<<<<< HEAD
    <Container className="flex flex-col mt-40 text-white/60 w-full">
      <ChangelogLight className="mx-auto h-1/2" />
      <ChangelogLines className="" />
      <div className="text-center">
        <a href="https://twitter.com/unkeydev">
=======
    <Container className="flex flex-col mt-32 text-white/60 w-full">
      {/* <div className="relative -top-60 left-0 right-0 w-screen overflow-x-hidden">
        <ChangelogBackgroundLines className="shrink-0" />
      </div> */}

      <div className="text-center ">
        <a href="https://twitter.com/unkeydev" target="_blank" rel="noreferrer">
>>>>>>> 4180f7b9
          <RainbowDarkButton label="Follow us on X" IconRight={ArrowRight} />
        </a>
        <h2 className="blog-heading-gradient text-[4rem] font-medium leading-[5rem] mt-16">
          Changelog
        </h2>
        <p className="font-normal leading-7 mt-6 px-32">
          We are constantly improving our product, fixing bugs and introducing features.
        </p>
        <p>Here you can find the latest updates and changes to Unkey.</p>
      </div>
      <ChangelogGrid changelogs={changelogs} searchParams={props.searchParams} />
      <CTA />
    </Container>
  );
}

export const metadata = {
  title: "Changelog | Unkey",
  description: "Stay up-to-date with the latest updates and changes to Unkey",
  openGraph: {
    title: "Changelog | Unkey",
    description: "Stay up-to-date with the latest updates and changes to Unkey",
    url: "https://unkey.dev/changelog",
    siteName: "unkey.dev",
    images: [
      {
        url: "https://unkey.dev/og/changelog",
        width: 1200,
        height: 675,
      },
    ],
  },
  twitter: {
    title: "Changelog | Unkey",
    card: "summary_large_image",
  },
  icons: {
    shortcut: "/images/landing/unkey.png",
  },
};<|MERGE_RESOLUTION|>--- conflicted
+++ resolved
@@ -20,21 +20,15 @@
   });
 
   return (
-<<<<<<< HEAD
-    <Container className="flex flex-col mt-40 text-white/60 w-full">
+    <Container className="flex flex-col mt-32 text-white/60 w-full">
       <ChangelogLight className="mx-auto h-1/2" />
       <ChangelogLines className="" />
-      <div className="text-center">
-        <a href="https://twitter.com/unkeydev">
-=======
-    <Container className="flex flex-col mt-32 text-white/60 w-full">
       {/* <div className="relative -top-60 left-0 right-0 w-screen overflow-x-hidden">
         <ChangelogBackgroundLines className="shrink-0" />
       </div> */}
 
       <div className="text-center ">
         <a href="https://twitter.com/unkeydev" target="_blank" rel="noreferrer">
->>>>>>> 4180f7b9
           <RainbowDarkButton label="Follow us on X" IconRight={ArrowRight} />
         </a>
         <h2 className="blog-heading-gradient text-[4rem] font-medium leading-[5rem] mt-16">
