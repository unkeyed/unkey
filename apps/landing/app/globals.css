@tailwind base;
@tailwind components;
@tailwind utilities;



.section-title-heading-gradient {
  background: linear-gradient(
    86deg,
    #fff 27.24%,
    rgba(255, 255, 255, 0.3) 56.97%
  );
  background-clip: text;
  -webkit-background-clip: text;
  -webkit-text-fill-color: transparent;
}

.stats-border-gradient {
  background: linear-gradient(black, black) padding-box,
    linear-gradient(to right, rgba(255, 255, 255, 0.12), rgba(255, 255, 255, 1))
      border-box;
  border-radius: 32px;
  border: 0.75px solid transparent;
}

.stats-number-gradient {
  background: linear-gradient(
    to right,
    #fff 0%,
    #fff 20%,
    rgba(255, 255, 255, 0.3) 40%
  );
  background-clip: text;
  -webkit-background-clip: text;
  -webkit-text-fill-color: transparent;
}

.editor-top-gradient {
  background: linear-gradient(180deg, rgba(255, 255, 255, 0.08) 0%, rgba(255, 255, 255, 0.00) 50%, rgba(255, 255, 255, 0.00) 100%), #000;
}

.analytics-background-gradient::before {
  background: radial-gradient(
    300% 82.5% at 10.25% 100%,
    black,
    rgba(200, 200, 200, 0.08)
  );
  content: "";
  border-top-right-radius: 24px;
  border-top-left-radius: 24px;
  position: absolute;
  left: 0px;
  height: 100%;
  width: 100%;
  pointer-events: none;
}

.line-number {
  color: rgba(255, 255, 255, 0.3);
  margin-right: 40px;
}

.blog-heading-gradient {
  background: linear-gradient(
    100.35deg,
    #ffffff 0%,
    #ffffff 37.45%,
    rgba(255, 255, 255, 0.3) 74.9%
  );
  background-clip: text;
  -webkit-background-clip: text;
  -webkit-text-fill-color: transparent;
}

.usage-item-gradient {
  background: linear-gradient(
      90deg,
      rgba(255, 255, 255, 0.08) 0%,
      rgba(255, 255, 255, 0.01) 100%
    ),
    #000;
}

.billing-border-link {
  position: relative;
}

blockquote > p {
  padding-left: 0 !important;
  margin: 0 !important;
}
<<<<<<< HEAD
=======
li > p {
  padding-left: 0 !important;
  margin: 0 !important;
}
  .billing-border-link::after {
    content: "";
    height: 24px;
    width: 1px;
    position: absolute;
    left: 30px;
    top: 56px;
    background: rgba(255, 255, 255, 0.2);
  }
>>>>>>> 621b9e01

.billing-border-link::after {
  content: "";
  height: 24px;
  width: 1px;
  position: absolute;
  left: 30px;
  top: 56px;
  background: rgba(255, 255, 255, 0.2);
}


.audit-logs-bg-gradient {
  background: linear-gradient(180deg, rgba(17, 17, 17, 0.90) 0%, rgba(0, 0, 0, 0.50) 100%), #000;
}

.audit-logs-fade-gradient { position: relative; }
.audit-logs-fade-gradient::after {
  position: absolute;
  background: radial-gradient(
    300% 82.5% at 10.25% 100%,
    black,
    rgba(200, 200, 200, 0.08)
  );
  display: block;
  content: "";
  height: 340px;
  top: 0;
  left: 0;
  width: 100%;
}

.ip-whitelisting-bg-gradient {
  background: radial-gradient(78.93% 63.85% at 50% 29.44%,  rgba(17, 17, 17, 0.90) 0%, rgba(17, 17, 17, 0.50) 54.3%, rgba(255, 255, 255, 0.00) 79.35%);
}

.ip-blur-gradient::before {
  background: radial-gradient(300% 82.5% at 10.25% 100%, black, rgba(200, 200, 200, 0));
  content: "";
  border-top-right-radius: 24px;
  border-top-left-radius: 24px;
  position: absolute;
  left: 0px;
  height: 100%;
  width: 100%;
  pointer-events: none;
}

.ratelimits-editor-bg-gradient {
  background: linear-gradient(180deg, rgba(255, 255, 255, 0.00) 0%, rgba(255, 255, 255, 0.00) 50%, rgba(255, 255, 255, 0.06) 100%);
}

.ratelimits-editor-bg-gradient-2 {
  background: linear-gradient(0deg, rgba(255, 255, 255, 0.05) 0%, rgba(255, 255, 255, 0.00) 95.37%), #000;
}

.ratelimits-fade-gradient { position: relative; }
.ratelimits-fade-gradient::after {
  position: absolute;
  background: radial-gradient(
    100% 92.5% at 10.25% 90%,
    black,
    rgba(200, 200, 200, 0.02)
  );
  display: block;
  content: "";
  height: 100%;
  top: 0;
  left: 0;
  width: 100%;
}

.ratelimits-bar-shadow {
  box-shadow: 0px 0px 12px 4px rgba(255, 255, 255, 0.30);
}

.ratelimits-key-gradient {
  background: rgba(255, 255, 255, 0.01);
  backdrop-filter: blur(2px);
}

.ratelimits-key-icon {
  fill: linear-gradient(0deg, rgba(0, 0, 0, 0.15) 0%, rgba(0, 0, 0, 0.15) 100%), #3CEEAE;
  stroke-width: 0.75px;
  stroke: rgba(255, 255, 255, 0.10);
  filter: drop-shadow(0px 0px 30px #3CEEAE);
  height: 100%;
  opacity: 1;
}

<<<<<<< HEAD
.hero-hiring-gradient {
  background: linear-gradient(black, black) padding-box,
              linear-gradient(to right, #02FCF1, #02DEFC, #7002FC, #0239FC) border-box;
  border-radius: 1000px;
  border: 0.75px solid transparent;
}

.scrollbar-hidden {
  -ms-overflow-style: none;
  scrollbar-width: none;
}

.scrollbar-hidden::-webkit-scrollbar {
  display: none;
}


.feature-grid {
  --gap: 2rem;
  --line-offset: calc(var(--gap) / 2);
  --line-thickness: .75px;
  --line-color: #1C1A1A;
  
   display: grid;
   grid-template-columns: repeat(1, minmax(0, 1fr));
   overflow: hidden;
   gap: var(--gap);
}

.grid__item {
   position: relative;
}

.grid__item::before, 
.grid__item::after {
   content: '';
   position: absolute;
   background-color: var(--line-color);
   z-index: 1;
}

.grid__item::after {
  inline-size: 100vw;
  block-size: var(--line-thickness);
  inset-inline-start: 0;
  inset-block-start: calc(var(--line-offset) * -1);
}

@media only screen and (min-width: 840px) {
  .feature-grid {
    grid-template-columns: repeat(2, minmax(0, 1fr));
  }
}
=======
.code-inline-gradient {
  background: linear-gradient(180deg, rgba(255, 255, 255, 0.06) 0%, rgba(255, 255, 255, 0.08) 100%),
              linear-gradient(0deg, rgba(255, 255, 255, 0.1), rgba(255, 255, 255, 0.1));
  border: 0.75px solid;
  border-color: rgba(255, 255, 255, 0.08);

}

>>>>>>> 621b9e01
<|MERGE_RESOLUTION|>--- conflicted
+++ resolved
@@ -89,8 +89,6 @@
   padding-left: 0 !important;
   margin: 0 !important;
 }
-<<<<<<< HEAD
-=======
 li > p {
   padding-left: 0 !important;
   margin: 0 !important;
@@ -104,7 +102,6 @@
     top: 56px;
     background: rgba(255, 255, 255, 0.2);
   }
->>>>>>> 621b9e01
 
 .billing-border-link::after {
   content: "";
@@ -195,7 +192,6 @@
   opacity: 1;
 }
 
-<<<<<<< HEAD
 .hero-hiring-gradient {
   background: linear-gradient(black, black) padding-box,
               linear-gradient(to right, #02FCF1, #02DEFC, #7002FC, #0239FC) border-box;
@@ -249,7 +245,6 @@
     grid-template-columns: repeat(2, minmax(0, 1fr));
   }
 }
-=======
 .code-inline-gradient {
   background: linear-gradient(180deg, rgba(255, 255, 255, 0.06) 0%, rgba(255, 255, 255, 0.08) 100%),
               linear-gradient(0deg, rgba(255, 255, 255, 0.1), rgba(255, 255, 255, 0.1));
@@ -258,4 +253,3 @@
 
 }
 
->>>>>>> 621b9e01
