@tailwind base;
@tailwind components;
@tailwind utilities;

.section-title-heading-gradient {
  background: linear-gradient(86deg, #FFF 27.24%, rgba(255, 255, 255, 0.30) 56.97%);
  background-clip: text;
  -webkit-background-clip: text;
  -webkit-text-fill-color: transparent;
}

.stats-border-gradient {
  background: linear-gradient(black, black) padding-box,
              linear-gradient(to right, rgba(255, 255, 255, 0.12), rgba(255, 255, 255, 1)) border-box;
  border-radius: 32px;
  border: .75px solid transparent;
}

.stats-number-gradient {
  background: linear-gradient(to right, #FFF 0%, #FFF 20%, rgba(255, 255, 255, 0.30) 40%);
  background-clip: text;
  -webkit-background-clip: text;
  -webkit-text-fill-color: transparent;
}

.analytics-background-gradient::before {
  background: radial-gradient(300% 82.5% at 10.25% 100%, black, rgba(200, 200, 200, 0.1));
  content: "";
  border-top-right-radius: 24px;
  border-top-left-radius: 24px;
  position: absolute;
  left: 0px;
  height: 100%;
  width: 100%;
  pointer-events: none;
}

.blog-heading-gradient {
  background: linear-gradient(100.35deg, #FFFFFF 0%, #FFFFFF 37.45%, rgba(255, 255, 255, 0.3) 74.9%);
  background-clip: text;
  -webkit-background-clip: text;
  -webkit-text-fill-color: transparent;
}

.usage-item-gradient {
  background: linear-gradient(90deg, rgba(255, 255, 255, 0.08) 0%, rgba(255, 255, 255, 0.01) 100%), #000;
}

.billing-border-link {
  position: relative;
}

.billing-border-link::after {
  content: '';
  height: 24px; 
  width: 1px;
  position: absolute;
  left: 30px;
  top: 56px;
  background: rgba(255, 255, 255, 0.20);
}

<<<<<<< HEAD
}


blockquote > p  {
  padding-left: 0 !important;
  margin: 0 !important;
=======
.audit-logs-bg-gradient {
  background: linear-gradient(180deg, rgba(17, 17, 17, 0.70) 0%, rgba(0, 0, 0, 0.50) 100%), #000;
>>>>>>> 6cf09a98
}<|MERGE_RESOLUTION|>--- conflicted
+++ resolved
@@ -50,6 +50,10 @@
   position: relative;
 }
 
+blockquote > p  {
+  padding-left: 0 !important;
+  margin: 0 !important;
+
 .billing-border-link::after {
   content: '';
   height: 24px; 
@@ -60,15 +64,7 @@
   background: rgba(255, 255, 255, 0.20);
 }
 
-<<<<<<< HEAD
-}
-
-
-blockquote > p  {
-  padding-left: 0 !important;
-  margin: 0 !important;
-=======
 .audit-logs-bg-gradient {
   background: linear-gradient(180deg, rgba(17, 17, 17, 0.70) 0%, rgba(0, 0, 0, 0.50) 100%), #000;
->>>>>>> 6cf09a98
+
 }