--- conflicted
+++ resolved
@@ -192,8 +192,6 @@
   opacity: 1;
 }
 
-<<<<<<< HEAD
-=======
 .hero-hiring-gradient {
   background: linear-gradient(black, black) padding-box,
               linear-gradient(to right, #02FCF1, #02DEFC, #7002FC, #0239FC) border-box;
@@ -247,7 +245,6 @@
     grid-template-columns: repeat(2, minmax(0, 1fr));
   }
 }
->>>>>>> 5606e1ea
 .code-inline-gradient {
   background: linear-gradient(180deg, rgba(255, 255, 255, 0.06) 0%, rgba(255, 255, 255, 0.08) 100%),
               linear-gradient(0deg, rgba(255, 255, 255, 0.1), rgba(255, 255, 255, 0.1));
@@ -256,11 +253,8 @@
 
 }
 
-<<<<<<< HEAD
-=======
 
 .blog-footer-radial-gradient {
     background: radial-gradient(at top center, rgba(255,255,255,0.08) 0%, rgba(0,0,0,0) 40%);
   }
 
->>>>>>> 5606e1ea
