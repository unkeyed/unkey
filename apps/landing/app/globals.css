@tailwind base;
@tailwind components;
@tailwind utilities;


.bg-yt-button-gradient {
  background: linear-gradient(243deg, rgba(255, 255, 255, 0.30) 0%, rgba(255, 255, 255, 0.00) 100%);
  backdrop-filter: blur(5px);
}

.section-title-heading-gradient {
  background: linear-gradient(
    86deg,
    #fff 27.24%,
    rgba(255, 255, 255, 0.3) 56.97%
  );
  background-clip: text;
  -webkit-background-clip: text;
  -webkit-text-fill-color: transparent;
}

.usage-bento-bg-gradient {
  background: linear-gradient(180deg, rgba(17, 17, 17, 0.70) 0%, rgba(0, 0, 0, 0.50) 100%), #000;
}

.stats-border-gradient {
  background: linear-gradient(#010101, #010101) padding-box,
    linear-gradient(to right, rgba(255, 255, 255, 0.0), rgba(255, 255, 255, 0.2))
      border-box;
  border-radius: 32px;
  border: 0.75px solid transparent;
}

.stats-number-gradient {
  background: linear-gradient(
    to right,
    #fff 0%,
    #fff 20%,
    rgba(255, 255, 255, 0.3) 40%
  );
  background-clip: text;
  -webkit-background-clip: text;
  -webkit-text-fill-color: transparent;
}

.editor-top-gradient {
  background: linear-gradient(180deg, rgba(255, 255, 255, 0.08) 0%, rgba(255, 255, 255, 0.00) 50%, rgba(255, 255, 255, 0.00) 100%), #000;
}

<<<<<<< HEAD
.analytics-linear-gradient {
  background: linear-gradient(to bottom, #11111199 0%, #11111199 40%, rgba(0, 0, 0, 50%) 100%)
}

=======
>>>>>>> 067eb712
.analytics-background-gradient::before {
  background: radial-gradient(
    520% 82.5% at 10.25% 85%,
    black,
    rgba(200, 200, 200, 0.08)
  );
  content: "";
  border-bottom-left-radius: 24px;
  border-bottom-right-radius: 24px;
  position: absolute;
  left: 0px;
  height: 100%;
  width: 100%;
  pointer-events: none;
}

.analytics-dashboard-gradient::before {
  background: radial-gradient(
    300% 82.5% at 10.25% 100%,
    black,
    rgba(200, 200, 200, 0.08)
  );
  content: "";
  border-top-right-radius: 24px;
  border-bottom-right-radius: 24px;
  border-top-left-radius: 24px;
  position: absolute;
  left: 0px;
  height: 100%;
  width: 100%;
  pointer-events: none;
}

<<<<<<< HEAD
.rate-limits-background-gradient {
  position: relative;
}

.rate-limits-background-gradient::before {
  content: '';
  position: absolute;
  top: 0;
  left: 0;
  right: 0;
  height: 200px;
  background: linear-gradient(to bottom, rgba(0, 0, 0, 1), rgba(0, 0, 0, 0));
}


=======
>>>>>>> 067eb712
.line-number {
  color: rgba(255, 255, 255, 0.3);
  margin-right: 40px;
}

.blog-heading-gradient {
  background: linear-gradient(
    100.35deg,
    #ffffff 0%,
    #ffffff 37.45%,
    rgba(255, 255, 255, 0.3) 74.9%
  );
  background-clip: text;
  -webkit-background-clip: text;
  -webkit-text-fill-color: transparent;
}

.usage-item-gradient {
  background: linear-gradient(
      90deg,
      rgba(255, 255, 255, 0.08) 0%,
      rgba(255, 255, 255, 0.01) 100%
    ),
    #000;
}

.billing-border-link {
  position: relative;
}

blockquote > p {
  padding-left: 0 !important;
  margin: 0 !important;
}
li > p {
  padding-left: 0 !important;
  margin: 0 !important;
}
  .billing-border-link::after {
    content: "";
    height: 24px;
    width: 1px;
    position: absolute;
    left: 30px;
    top: 56px;
    background: rgba(255, 255, 255, 0.2);
  }

.billing-border-link::after {
  content: "";
  height: 24px;
  width: 1px;
  position: absolute;
  left: 30px;
  top: 56px;
  background: rgba(255, 255, 255, 0.2);
<<<<<<< HEAD
=======
}


.audit-logs-bg-gradient {
  background: linear-gradient(180deg, rgba(17, 17, 17, 0.90) 0%, rgba(0, 0, 0, 0.50) 100%), #000;
>>>>>>> 067eb712
}

.audit-logs-fade-gradient { position: relative; }
.audit-logs-fade-gradient::after {
  position: absolute;
  background: radial-gradient(
    300% 82.5% at 10.25% 100%,
    black,
    rgba(200, 200, 200, 0.08)
  );
  display: block;
  content: "";
  height: 340px;
  top: 0;
  left: 0;
  width: 100%;
}

.ip-whitelisting-bg-gradient {
  background: radial-gradient(78.93% 63.85% at 50% 29.44%,  rgba(17, 17, 17, 0.90) 0%, rgba(17, 17, 17, 0.50) 54.3%, rgba(255, 255, 255, 0.00) 79.35%);
}

.ip-blur-gradient::before {
  background: radial-gradient(300% 82.5% at 10.25% 100%, black, rgba(200, 200, 200, 0));
  content: "";
  border-top-right-radius: 24px;
  border-top-left-radius: 24px;
  position: absolute;
  left: 0px;
  height: 100%;
  width: 100%;
  pointer-events: none;
}

.ratelimits-editor-bg-gradient {
  background: linear-gradient(180deg, rgba(255, 255, 255, 0.00) 0%, rgba(255, 255, 255, 0.00) 50%, rgba(255, 255, 255, 0.06) 100%);
}

.ratelimits-editor-bg-gradient-2 {
  background: linear-gradient(0deg, rgba(255, 255, 255, 0.05) 0%, rgba(255, 255, 255, 0.00) 95.37%), #000;
}

.ratelimits-fade-gradient { position: relative; }
.ratelimits-fade-gradient::after {
  position: absolute;
  background: radial-gradient(
    100% 92.5% at 10.25% 90%,
    black,
    rgba(200, 200, 200, 0.02)
  );
  display: block;
  content: "";
  height: 100%;
  top: 0;
  left: 0;
  width: 100%;
}

.ratelimits-bar-shadow {
  box-shadow: 0px 0px 12px 4px rgba(255, 255, 255, 0.30);
}

.ratelimits-key-gradient {
  background: rgba(255, 255, 255, 0.01);
  backdrop-filter: blur(2px);
}

.ratelimits-key-icon {
  fill: linear-gradient(0deg, rgba(0, 0, 0, 0.15) 0%, rgba(0, 0, 0, 0.15) 100%), #3CEEAE;
  stroke-width: 0.75px;
  stroke: rgba(255, 255, 255, 0.10);
  filter: drop-shadow(0px 0px 30px #3CEEAE);
  height: 100%;
  opacity: 1;
}

.hero-hiring-gradient {
  background: linear-gradient(black, black) padding-box,
              linear-gradient(to right, #02FCF1, #02DEFC, #7002FC, #0239FC) border-box;
  border-radius: 1000px;
  border: 0.75px solid transparent;
}

.scrollbar-hidden {
  -ms-overflow-style: none;
  scrollbar-width: none;
}

.scrollbar-hidden::-webkit-scrollbar {
  display: none;
}


.feature-grid {
  --gap: 2rem;
  --line-offset: calc(var(--gap) / 2);
  --line-thickness: .75px;
  --line-color: #1C1A1A;
  
   display: grid;
   grid-template-columns: repeat(1, minmax(0, 1fr));
   overflow: hidden;
   gap: var(--gap);
}

.grid__item {
   position: relative;
}

.grid__item::before, 
.grid__item::after {
   content: '';
   position: absolute;
   background-color: var(--line-color);
   z-index: 1;
}

.grid__item::after {
  inline-size: 100vw;
  block-size: var(--line-thickness);
  inset-inline-start: 0;
  inset-block-start: calc(var(--line-offset) * -1);
}

<<<<<<< HEAD

@media only screen and (min-width: 960px) {
  .analytics-background-gradient::before {
    background: radial-gradient(
    520% 82.5% at 10.25% 85%,
    black,
    rgba(200, 200, 200, 0.08)
  );
  content: "";
  border-top-right-radius: 24px;
  border-top-left-radius: 24px;
  border-bottom-left-radius: 24px;
  border-bottom-right-radius: 24px;
  position: absolute;
  left: 0px;
  height: 100%;
  width: 100%;
  pointer-events: none;
  }
}

=======
>>>>>>> 067eb712
@media only screen and (min-width: 840px) {
  .feature-grid {
    grid-template-columns: repeat(2, minmax(0, 1fr));
  }
}
.code-inline-gradient {
  background: linear-gradient(180deg, rgba(255, 255, 255, 0.06) 0%, rgba(255, 255, 255, 0.08) 100%),
              linear-gradient(0deg, rgba(255, 255, 255, 0.1), rgba(255, 255, 255, 0.1));
  border: 0.75px solid;
  border-color: rgba(255, 255, 255, 0.08);

}


.blog-footer-radial-gradient {
    background: radial-gradient(at top center, rgba(255,255,255,0.08) 0%, rgba(0,0,0,0) 40%);
  }


.changelog-gradient {
  position: relative;
}

.changelog-gradient:after {
  position: absolute;
  bottom: 0;  
  height: 100%;
  width: 100%;
  content: "";
  background: linear-gradient(to top,
     rgba(0,0,0, 1) 20%, 
     rgba(255,255,255, 0) 80%
  );
  pointer-events: none; /* so the text is still selectable */
}<|MERGE_RESOLUTION|>--- conflicted
+++ resolved
@@ -47,13 +47,10 @@
   background: linear-gradient(180deg, rgba(255, 255, 255, 0.08) 0%, rgba(255, 255, 255, 0.00) 50%, rgba(255, 255, 255, 0.00) 100%), #000;
 }
 
-<<<<<<< HEAD
 .analytics-linear-gradient {
   background: linear-gradient(to bottom, #11111199 0%, #11111199 40%, rgba(0, 0, 0, 50%) 100%)
 }
 
-=======
->>>>>>> 067eb712
 .analytics-background-gradient::before {
   background: radial-gradient(
     520% 82.5% at 10.25% 85%,
@@ -87,7 +84,6 @@
   pointer-events: none;
 }
 
-<<<<<<< HEAD
 .rate-limits-background-gradient {
   position: relative;
 }
@@ -103,8 +99,6 @@
 }
 
 
-=======
->>>>>>> 067eb712
 .line-number {
   color: rgba(255, 255, 255, 0.3);
   margin-right: 40px;
@@ -161,14 +155,10 @@
   left: 30px;
   top: 56px;
   background: rgba(255, 255, 255, 0.2);
-<<<<<<< HEAD
-=======
-}
-
+}
 
 .audit-logs-bg-gradient {
   background: linear-gradient(180deg, rgba(17, 17, 17, 0.90) 0%, rgba(0, 0, 0, 0.50) 100%), #000;
->>>>>>> 067eb712
 }
 
 .audit-logs-fade-gradient { position: relative; }
@@ -293,7 +283,6 @@
   inset-block-start: calc(var(--line-offset) * -1);
 }
 
-<<<<<<< HEAD
 
 @media only screen and (min-width: 960px) {
   .analytics-background-gradient::before {
@@ -315,8 +304,6 @@
   }
 }
 
-=======
->>>>>>> 067eb712
 @media only screen and (min-width: 840px) {
   .feature-grid {
     grid-template-columns: repeat(2, minmax(0, 1fr));
