--- conflicted
+++ resolved
@@ -669,15 +669,9 @@
           <MeteorLines className="ml-16 fade-in-100" delay={2} number={1} />
         </div>
         <div className="mt-10">
-<<<<<<< HEAD
-          <div className="flex space-x-6 pb-14">
-            <Link key="get-started" href="https://app.unkey.dev">
+          <div className="flex gap-6 pb-14">
+            <Link key="get-started" href="https://app.unkey.com">
               <PrimaryButton label="Get Started" IconRight={ChevronRight} />
-=======
-          <div className="flex gap-6 pb-14">
-            <Link key="get-started" href="/app">
-              <PrimaryButton shiny label="Get Started" IconRight={ChevronRight} />
->>>>>>> d987148e
             </Link>
             <Link key="docs" href="/docs">
               <SecondaryButton label="Visit the docs" IconRight={ChevronRight} />
