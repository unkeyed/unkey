import { Footer } from "@/components/footer/footer";
import { Navigation } from "@/components/navbar/navigation";
import { GeistMono } from "geist/font/mono";
import { GeistSans } from "geist/font/sans";
import type { Metadata } from "next";
import "./globals.css";

export const metadata: Metadata = {
  title: "Unkey",
  description: "Build better APIs faster",
  openGraph: {
    title: "Unkey",
    description: "Build better APIs faster",
    url: "https://unkey.dev/",
    siteName: "unkey.dev",
    images: [
      {
        url: "https://unkey.dev/og.png",
        width: 1200,
        height: 675,
      },
    ],
  },
  twitter: {
    title: "Unkey",
    card: "summary_large_image",
  },
  icons: {
    shortcut: "/unkey.png",
  },
};
export default function RootLayout({
  children,
}: Readonly<{
  children: React.ReactNode;
}>) {
  return (
    <html lang="en" className={`${GeistSans.variable} ${GeistMono.variable}`}>
<<<<<<< HEAD
      <body className="min-h-screen overflow-x-hidden antialiased bg-[#010101] text-pretty">
        <div className="relative max-lg:overflow-hidden">
=======
      <body className="min-h-screen overflow-x-hidden antialiased bg-black text-pretty">
        <div className="relative overflow-hidden">
>>>>>>> b9e470dd
          <Navigation />
          {children}
        </div>
        <Footer />
      </body>
    </html>
  );
}<|MERGE_RESOLUTION|>--- conflicted
+++ resolved
@@ -36,13 +36,8 @@
 }>) {
   return (
     <html lang="en" className={`${GeistSans.variable} ${GeistMono.variable}`}>
-<<<<<<< HEAD
-      <body className="min-h-screen overflow-x-hidden antialiased bg-[#010101] text-pretty">
-        <div className="relative max-lg:overflow-hidden">
-=======
       <body className="min-h-screen overflow-x-hidden antialiased bg-black text-pretty">
         <div className="relative overflow-hidden">
->>>>>>> b9e470dd
           <Navigation />
           {children}
         </div>
