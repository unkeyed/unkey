import { Footer } from "@/components/footer/footer";
import { Navigation } from "@/components/navbar/navigation";
import { GeistMono } from "geist/font/mono";
import { GeistSans } from "geist/font/sans";
import type { Metadata } from "next";
import "./globals.css";

export const metadata: Metadata = {
  title: "Unkey",
  description: "Build better APIs faster",
  openGraph: {
    title: "Unkey",
    description: "Build better APIs faster",
    url: "https://unkey.dev/",
    siteName: "unkey.dev",
    images: [
      {
        url: "https://unkey.dev/og.png",
        width: 1200,
        height: 675,
      },
    ],
  },
  twitter: {
    title: "Unkey",
    card: "summary_large_image",
  },
  icons: {
    shortcut: "/unkey.png",
  },
};
export default function RootLayout({
  children,
}: Readonly<{
  children: React.ReactNode;
}>) {
  return (
    <html lang="en" className={`${GeistSans.variable} ${GeistMono.variable}`}>
      <body className="min-h-screen overflow-x-hidden antialiased bg-black text-pretty">
<<<<<<< HEAD
        <div className="relative overflow-hidden">
=======
        <div className="relative">
>>>>>>> 723d014c
          <Navigation />
          {children}
        </div>
        <Footer />
      </body>
    </html>
  );
}<|MERGE_RESOLUTION|>--- conflicted
+++ resolved
@@ -37,11 +37,7 @@
   return (
     <html lang="en" className={`${GeistSans.variable} ${GeistMono.variable}`}>
       <body className="min-h-screen overflow-x-hidden antialiased bg-black text-pretty">
-<<<<<<< HEAD
-        <div className="relative overflow-hidden">
-=======
         <div className="relative">
->>>>>>> 723d014c
           <Navigation />
           {children}
         </div>
