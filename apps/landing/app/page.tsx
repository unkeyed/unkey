<<<<<<< HEAD
import { SectionTitle } from "@/components/section-title";
=======
import { FeatureGrid } from "@/components/feature/feature-grid";
import { Navigation } from "@/components/navigation";
>>>>>>> 6ed205eb
import { cn } from "@/lib/utils";
import { BookOpen, ChevronRight, LogIn } from "lucide-react";
import Link from "next/link";
import { CodeExamples } from "./code-examples";
import { SectionHeader } from "./section";

export const metadata = {
  title: "Unkey",
  description: "Accelerate your API Development",
  openGraph: {
    title: "Unkey",
    description: "Accelerate your API Development",
    url: "https://unkey.dev/",
    siteName: "unkey.dev",
    images: [
      {
        url: "https://unkey.dev/og.png",
        width: 1200,
        height: 675,
      },
    ],
  },
  twitter: {
    title: "Unkey",
    card: "summary_large_image",
  },
  icons: {
    shortcut: "/unkey.png",
  },
};

export default async function Landing() {
  return (
    <div className="container mx-auto">
      <div className="pt-20" />
      <SectionTitle
        label="Code"
        title="Any language, any framework, always secure"
        text="Unkey ensures security across any language or framework. Effortlessly manage API keys with an intuitive console, providing timely data and streamlined settings for a seamless coding experience."
        ctaText="Get started"
        ctaHref="/auth/sign-in"
        secondaryCtaText="Visit the Docs"
        secondaryCtaHref="/docs"
      />
      {/* <TopLeftShiningLight />
      <TopRightShiningLight />

      <Navigation />

      <HeroMainboardStuff className="absolute top-0 right-0" />
      <Hero />
      <SubHeroMainboardStuff />

      <SectionHeader
        tag="Code"
        title="Any Language, any Framework, always secure!"
        subtitle="Unkey ensures security across any language or framework. Effortlessly manage API Keys with an intuitive console, providing timely data and streamlined settings for a seamless coding experience."
        actions={[
          <Link
            key="get-started"
            href="/app"
            className="h-10 shadow-md font-medium bg-white flex items-center border border-white px-4  rounded-lg gap-2 text-black duration-150 hover:text-white hover:bg-black"
          >
            Get Started <ChevronRight className="w-4 h-4" />
          </Link>,
          <Link
            key="docs"
            href="/docs"
            className="h-10 flex items-center px-4 gap-2 text-white/50 hover:text-white duration-500"
          >
            Visit the docs <ChevronRight className="w-4 h-4" />
          </Link>,
        ]}
        align="center"
      />

<<<<<<< HEAD
      <CodeExamples className="mt-20" /> */}
=======
      <CodeExamples className="mt-20" />
      <FeatureGrid className="mt-20" />
>>>>>>> 6ed205eb
    </div>
  );
}

const TopLeftShiningLight: React.FC = () => (
  <svg
    className="absolute top-0 left-0 pointer-events-none"
    width="579"
    height="511"
    viewBox="0 0 579 511"
    fill="none"
    xmlns="http://www.w3.org/2000/svg"
  >
    <g style={{ mixBlendMode: "lighten" }} filter="url(#filter0_f_574_3059)">
      <ellipse
        cx="-5.14484"
        cy="-64.8282"
        rx="32.7783"
        ry="293.346"
        transform="rotate(20.0538 -5.14484 -64.8282)"
        fill="url(#paint0_linear_574_3059)"
        fill-opacity="0.5"
      />
    </g>
    <g style={{ mixBlendMode: "lighten" }} filter="url(#filter2_f_574_3059)">
      <ellipse
        cx="198.822"
        cy="3.50066"
        rx="22.3794"
        ry="381.284"
        transform="rotate(-10 198.822 3.50066)"
        fill="url(#paint2_linear_574_3059)"
        fill-opacity="0.5"
      />
    </g>
    <g style={{ mixBlendMode: "lighten" }} filter="url(#filter3_f_574_3059)">
      <ellipse
        cx="163.986"
        cy="-194.068"
        rx="22.3794"
        ry="180.667"
        transform="rotate(-10 163.986 -194.068)"
        fill="url(#paint3_linear_574_3059)"
        fill-opacity="0.5"
      />
    </g>
    <g style={{ mixBlendMode: "lighten" }} filter="url(#filter4_f_574_3059)">
      <ellipse
        cx="88.5057"
        cy="41.4464"
        rx="22.25"
        ry="381.5"
        transform="rotate(5 88.5057 41.4464)"
        fill="url(#paint4_linear_574_3059)"
        fill-opacity="0.5"
      />
    </g>
    <g style={{ mixBlendMode: "lighten" }} filter="url(#filter5_f_574_3059)">
      <ellipse
        cx="107.823"
        cy="-182.221"
        rx="321.5"
        ry="187.5"
        transform="rotate(5 107.823 -182.221)"
        fill="url(#paint5_linear_574_3059)"
        fill-opacity="0.5"
      />
    </g>
    <defs>
      <filter
        id="filter0_f_574_3059"
        x="-199.369"
        y="-429.622"
        width="388.449"
        height="729.588"
        filterUnits="userSpaceOnUse"
        color-interpolation-filters="sRGB"
      >
        <feFlood flood-opacity="0" result="BackgroundImageFix" />
        <feBlend mode="normal" in="SourceGraphic" in2="BackgroundImageFix" result="shape" />
        <feGaussianBlur stdDeviation="44.5" result="effect1_foregroundBlur_574_3059" />
      </filter>
      <filter
        id="filter1_f_574_3059"
        x="-23.6509"
        y="-457.712"
        width="251.489"
        height="762.287"
        filterUnits="userSpaceOnUse"
        color-interpolation-filters="sRGB"
      >
        <feFlood flood-opacity="0" result="BackgroundImageFix" />
        <feBlend mode="normal" in="SourceGraphic" in2="BackgroundImageFix" result="shape" />
        <feGaussianBlur stdDeviation="44.5" result="effect1_foregroundBlur_574_3059" />
      </filter>
      <filter
        id="filter2_f_574_3059"
        x="40.0224"
        y="-461.011"
        width="317.6"
        height="929.023"
        filterUnits="userSpaceOnUse"
        color-interpolation-filters="sRGB"
      >
        <feFlood flood-opacity="0" result="BackgroundImageFix" />
        <feBlend mode="normal" in="SourceGraphic" in2="BackgroundImageFix" result="shape" />
        <feGaussianBlur stdDeviation="44.5" result="effect1_foregroundBlur_574_3059" />
      </filter>
      <filter
        id="filter3_f_574_3059"
        x="36.6421"
        y="-461.034"
        width="254.687"
        height="533.932"
        filterUnits="userSpaceOnUse"
        color-interpolation-filters="sRGB"
      >
        <feFlood flood-opacity="0" result="BackgroundImageFix" />
        <feBlend mode="normal" in="SourceGraphic" in2="BackgroundImageFix" result="shape" />
        <feGaussianBlur stdDeviation="44.5" result="effect1_foregroundBlur_574_3059" />
      </filter>
      <filter
        id="filter4_f_574_3059"
        x="-40.4595"
        y="-427.607"
        width="257.93"
        height="938.107"
        filterUnits="userSpaceOnUse"
        color-interpolation-filters="sRGB"
      >
        <feFlood flood-opacity="0" result="BackgroundImageFix" />
        <feBlend mode="normal" in="SourceGraphic" in2="BackgroundImageFix" result="shape" />
        <feGaussianBlur stdDeviation="44.5" result="effect1_foregroundBlur_574_3059" />
      </filter>
      <filter
        id="filter5_f_574_3059"
        x="-362.878"
        y="-521.123"
        width="941.402"
        height="677.805"
        filterUnits="userSpaceOnUse"
        color-interpolation-filters="sRGB"
      >
        <feFlood flood-opacity="0" result="BackgroundImageFix" />
        <feBlend mode="normal" in="SourceGraphic" in2="BackgroundImageFix" result="shape" />
        <feGaussianBlur stdDeviation="75" result="effect1_foregroundBlur_574_3059" />
      </filter>
      <linearGradient
        id="paint0_linear_574_3059"
        x1="-5.14484"
        y1="-358.174"
        x2="-5.14484"
        y2="228.517"
        gradientUnits="userSpaceOnUse"
      >
        <stop stop-color="white" />
        <stop offset="1" stop-color="white" stop-opacity="0" />
      </linearGradient>
      <linearGradient
        id="paint1_linear_574_3059"
        x1="102.094"
        y1="-369.819"
        x2="102.094"
        y2="216.681"
        gradientUnits="userSpaceOnUse"
      >
        <stop stop-color="white" />
        <stop offset="1" stop-color="white" stop-opacity="0" />
      </linearGradient>
      <linearGradient
        id="paint2_linear_574_3059"
        x1="198.822"
        y1="-377.783"
        x2="198.822"
        y2="384.784"
        gradientUnits="userSpaceOnUse"
      >
        <stop stop-color="white" />
        <stop offset="1" stop-color="white" stop-opacity="0" />
      </linearGradient>
      <linearGradient
        id="paint3_linear_574_3059"
        x1="163.986"
        y1="-374.736"
        x2="163.986"
        y2="-13.4011"
        gradientUnits="userSpaceOnUse"
      >
        <stop stop-color="white" />
        <stop offset="1" stop-color="white" stop-opacity="0" />
      </linearGradient>
      <linearGradient
        id="paint4_linear_574_3059"
        x1="88.5057"
        y1="-340.054"
        x2="88.5057"
        y2="422.946"
        gradientUnits="userSpaceOnUse"
      >
        <stop stop-color="white" />
        <stop offset="1" stop-color="white" stop-opacity="0" />
      </linearGradient>
      <linearGradient
        id="paint5_linear_574_3059"
        x1="107.823"
        y1="-369.721"
        x2="107.823"
        y2="5.27896"
        gradientUnits="userSpaceOnUse"
      >
        <stop stop-color="white" />
        <stop offset="1" stop-color="white" stop-opacity="0" />
      </linearGradient>
    </defs>
  </svg>
);

const TopRightShiningLight: React.FC = () => {
  return (
    <svg
      className="absolute top-0 right-0 pointer-events-none"
      width="445"
      height="699"
      viewBox="0 0 445 699"
      fill="none"
      xmlns="http://www.w3.org/2000/svg"
    >
      <g style={{ mixBlendMode: "lighten" }} filter="url(#filter0_f_574_3050)">
        <ellipse
          cx="336.291"
          cy="119.962"
          rx="32.7783"
          ry="293.346"
          transform="rotate(30.0538 336.291 119.962)"
          fill="url(#paint0_linear_574_3050)"
          fill-opacity="0.5"
        />
      </g>

      <g style={{ mixBlendMode: "lighten" }} filter="url(#filter2_f_574_3050)">
        <ellipse
          cx="525.295"
          cy="222.671"
          rx="22.3794"
          ry="381.284"
          fill="url(#paint2_linear_574_3050)"
          fill-opacity="0.5"
        />
      </g>
      <g style={{ mixBlendMode: "lighten" }} filter="url(#filter3_f_574_3050)">
        <ellipse
          cx="525.295"
          cy="22.0542"
          rx="22.3794"
          ry="180.667"
          fill="url(#paint3_linear_574_3050)"
          fill-opacity="0.5"
        />
      </g>
      <g style={{ mixBlendMode: "lighten" }} filter="url(#filter4_f_574_3050)">
        <ellipse
          cx="410.065"
          cy="240.884"
          rx="22.25"
          ry="381.5"
          transform="rotate(15 410.065 240.884)"
          fill="url(#paint4_linear_574_3050)"
          fill-opacity="0.5"
        />
      </g>
      <g style={{ mixBlendMode: "lighten" }} filter="url(#filter5_f_574_3050)">
        <ellipse
          cx="467.928"
          cy="23.9689"
          rx="321.5"
          ry="187.5"
          transform="rotate(15 467.928 23.9689)"
          fill="url(#paint5_linear_574_3050)"
          fill-opacity="0.5"
        />
      </g>
      <g style={{ mixBlendMode: "lighten" }} filter="url(#filter6_f_574_3050)">
        <ellipse
          cx="491.74"
          cy="-64.8963"
          rx="160.5"
          ry="95.5"
          transform="rotate(15 491.74 -64.8963)"
          fill="url(#paint6_linear_574_3050)"
          fill-opacity="0.5"
        />
      </g>
      <g style={{ mixBlendMode: "lighten" }} filter="url(#filter7_f_574_3050)">
        <ellipse
          cx="489.863"
          cy="-57.8934"
          rx="135"
          ry="80.25"
          transform="rotate(15 489.863 -57.8934)"
          fill="url(#paint7_linear_574_3050)"
          fill-opacity="0.5"
        />
      </g>
      <defs>
        <filter
          id="filter0_f_574_3050"
          x="97.6377"
          y="-223.485"
          width="477.308"
          height="686.892"
          filterUnits="userSpaceOnUse"
          color-interpolation-filters="sRGB"
        >
          <feFlood flood-opacity="0" result="BackgroundImageFix" />
          <feBlend mode="normal" in="SourceGraphic" in2="BackgroundImageFix" result="shape" />
          <feGaussianBlur stdDeviation="44.5" result="effect1_foregroundBlur_574_3050" />
        </filter>
        <filter
          id="filter1_f_574_3050"
          x="274.818"
          y="-245.321"
          width="338.241"
          height="744.685"
          filterUnits="userSpaceOnUse"
          color-interpolation-filters="sRGB"
        >
          <feFlood flood-opacity="0" result="BackgroundImageFix" />
          <feBlend mode="normal" in="SourceGraphic" in2="BackgroundImageFix" result="shape" />
          <feGaussianBlur stdDeviation="44.5" result="effect1_foregroundBlur_574_3050" />
        </filter>
        <filter
          id="filter2_f_574_3050"
          x="413.916"
          y="-247.613"
          width="222.759"
          height="940.567"
          filterUnits="userSpaceOnUse"
          color-interpolation-filters="sRGB"
        >
          <feFlood flood-opacity="0" result="BackgroundImageFix" />
          <feBlend mode="normal" in="SourceGraphic" in2="BackgroundImageFix" result="shape" />
          <feGaussianBlur stdDeviation="44.5" result="effect1_foregroundBlur_574_3050" />
        </filter>
        <filter
          id="filter3_f_574_3050"
          x="413.916"
          y="-247.613"
          width="222.759"
          height="539.335"
          filterUnits="userSpaceOnUse"
          color-interpolation-filters="sRGB"
        >
          <feFlood flood-opacity="0" result="BackgroundImageFix" />
          <feBlend mode="normal" in="SourceGraphic" in2="BackgroundImageFix" result="shape" />
          <feGaussianBlur stdDeviation="44.5" result="effect1_foregroundBlur_574_3050" />
        </filter>
        <filter
          id="filter4_f_574_3050"
          x="219.992"
          y="-216.663"
          width="380.146"
          height="915.093"
          filterUnits="userSpaceOnUse"
          color-interpolation-filters="sRGB"
        >
          <feFlood flood-opacity="0" result="BackgroundImageFix" />
          <feBlend mode="normal" in="SourceGraphic" in2="BackgroundImageFix" result="shape" />
          <feGaussianBlur stdDeviation="44.5" result="effect1_foregroundBlur_574_3050" />
        </filter>
        <filter
          id="filter5_f_574_3050"
          x="3.56885"
          y="-325.391"
          width="928.719"
          height="698.72"
          filterUnits="userSpaceOnUse"
          color-interpolation-filters="sRGB"
        >
          <feFlood flood-opacity="0" result="BackgroundImageFix" />
          <feBlend mode="normal" in="SourceGraphic" in2="BackgroundImageFix" result="shape" />
          <feGaussianBlur stdDeviation="75" result="effect1_foregroundBlur_574_3050" />
        </filter>
        <filter
          id="filter6_f_574_3050"
          x="184.728"
          y="-316.089"
          width="614.024"
          height="502.385"
          filterUnits="userSpaceOnUse"
          color-interpolation-filters="sRGB"
        >
          <feFlood flood-opacity="0" result="BackgroundImageFix" />
          <feBlend mode="normal" in="SourceGraphic" in2="BackgroundImageFix" result="shape" />
          <feGaussianBlur stdDeviation="75" result="effect1_foregroundBlur_574_3050" />
        </filter>
        <filter
          id="filter7_f_574_3050"
          x="207.8"
          y="-292.941"
          width="564.126"
          height="470.095"
          filterUnits="userSpaceOnUse"
          color-interpolation-filters="sRGB"
        >
          <feFlood flood-opacity="0" result="BackgroundImageFix" />
          <feBlend mode="normal" in="SourceGraphic" in2="BackgroundImageFix" result="shape" />
          <feGaussianBlur stdDeviation="75" result="effect1_foregroundBlur_574_3050" />
        </filter>
        <linearGradient
          id="paint0_linear_574_3050"
          x1="336.291"
          y1="-173.384"
          x2="336.291"
          y2="413.307"
          gradientUnits="userSpaceOnUse"
        >
          <stop stop-color="white" />
          <stop offset="1" stop-color="white" stop-opacity="0" />
        </linearGradient>
        <linearGradient
          id="paint1_linear_574_3050"
          x1="443.939"
          y1="-166.229"
          x2="443.939"
          y2="420.271"
          gradientUnits="userSpaceOnUse"
        >
          <stop stop-color="white" />
          <stop offset="1" stop-color="white" stop-opacity="0" />
        </linearGradient>
        <linearGradient
          id="paint2_linear_574_3050"
          x1="525.295"
          y1="-158.613"
          x2="525.295"
          y2="603.955"
          gradientUnits="userSpaceOnUse"
        >
          <stop stop-color="white" />
          <stop offset="1" stop-color="white" stop-opacity="0" />
        </linearGradient>
        <linearGradient
          id="paint3_linear_574_3050"
          x1="525.295"
          y1="-158.613"
          x2="525.295"
          y2="202.721"
          gradientUnits="userSpaceOnUse"
        >
          <stop stop-color="white" />
          <stop offset="1" stop-color="white" stop-opacity="0" />
        </linearGradient>
        <linearGradient
          id="paint4_linear_574_3050"
          x1="410.065"
          y1="-140.616"
          x2="410.065"
          y2="622.384"
          gradientUnits="userSpaceOnUse"
        >
          <stop stop-color="white" />
          <stop offset="1" stop-color="white" stop-opacity="0" />
        </linearGradient>
        <linearGradient
          id="paint5_linear_574_3050"
          x1="467.928"
          y1="-163.531"
          x2="467.928"
          y2="211.469"
          gradientUnits="userSpaceOnUse"
        >
          <stop stop-color="white" />
          <stop offset="1" stop-color="white" stop-opacity="0" />
        </linearGradient>
        <linearGradient
          id="paint6_linear_574_3050"
          x1="491.74"
          y1="-160.396"
          x2="491.74"
          y2="30.6037"
          gradientUnits="userSpaceOnUse"
        >
          <stop stop-color="white" />
          <stop offset="1" stop-color="white" stop-opacity="0" />
        </linearGradient>
        <linearGradient
          id="paint7_linear_574_3050"
          x1="489.863"
          y1="-138.143"
          x2="489.863"
          y2="22.3566"
          gradientUnits="userSpaceOnUse"
        >
          <stop stop-color="white" />
          <stop offset="1" stop-color="white" stop-opacity="0" />
        </linearGradient>
      </defs>
    </svg>
  );
};

const Hero: React.FC = () => {
  return (
    <div className="flex min-h-[100vh] items-center justify-between">
      <div>
        <div>We're Hiring</div>

        <h1 className="bg-gradient-to-br text-transparent bg-gradient-stop  bg-clip-text from-white via-white via-30% to-white/30 text-hero font-medium">
          Build your API,
          <br />
          not Auth
        </h1>

        <p className="mt-8 bg-gradient-to-br text-transparent bg-gradient-stop bg-clip-text from-white via-white via-40% to-white/30 max-w-lg ">
          Unkey is an open source API authentication and authorization platform for scaling user
          facing APIs. Create, verify and manage low latency API keys in seconds.
        </p>

        <div className="flex items-center gap-6 mt-12">
          <Link
            href="/app"
            className="bg-white h-10 flex items-center border border-white px-4  rounded-lg gap-2 text-black duration-150 hover:text-white hover:bg-black"
          >
            <LogIn className="w-4 h-4" /> Get Started <ChevronRight className="w-4 h-4" />
          </Link>

          <Link
            href="/docs"
            className="h-10 flex items-center px-4 gap-2 text-white/50 hover:text-white duration-500"
          >
            <BookOpen className="w-4 h-4" />
            Documentation
            <ChevronRight className="w-4 h-4" />
          </Link>
        </div>
      </div>

      <div className="rounded-[38px] bg-white/5 border border-gray-800 z-10">
        <div className="m-[10px] rounded-[28px] border border-gray-800">
          <img src="/images/hero.png" alt="Youtube" />
        </div>
      </div>
    </div>
  );
};

const HeroMainboardStuff: React.FC<{ className: string }> = ({ className }) => (
  <svg
    className={cn("pointer-events-none", className)}
    width="1368"
    height="476"
    viewBox="0 0 1368 476"
    fill="none"
    xmlns="http://www.w3.org/2000/svg"
  >
    <mask
      id="mask0_574_2323"
      style={{ maskType: "alpha" }}
      maskUnits="userSpaceOnUse"
      x="0"
      y="-70"
      width="1512"
      height="546"
    >
      <rect
        width="1512"
        height="545.25"
        transform="translate(0 -70)"
        fill="url(#paint0_radial_574_2323)"
      />
    </mask>
    <g mask="url(#mask0_574_2323)">
      <rect x="914" y="12" width="21" height="24" rx="3" fill="white" fill-opacity="0.16" />
      <rect x="917" y="26" width="15" height="6" rx="1.5" fill="white" fill-opacity="0.16" />
      <rect x="550" y="206" width="2" height="8" fill="white" fill-opacity="0.18" />
      <rect x="554" y="206" width="2" height="8" fill="white" fill-opacity="0.18" />
      <rect x="545" y="209" width="2" height="2" fill="white" fill-opacity="0.18" />
      <rect x="545" y="209" width="2" height="1" fill="white" fill-opacity="0.14" />
      <rect x="550" y="206" width="2" height="1" fill="white" fill-opacity="0.14" />
      <rect x="554" y="206" width="2" height="1" fill="white" fill-opacity="0.14" />
      <rect x="569" y="206" width="2" height="8" fill="white" fill-opacity="0.18" />
      <rect x="573" y="206" width="2" height="8" fill="white" fill-opacity="0.18" />
      <rect x="564" y="209" width="2" height="2" fill="white" fill-opacity="0.18" />
      <rect x="564" y="209" width="2" height="1" fill="white" fill-opacity="0.14" />
      <rect x="569" y="206" width="2" height="1" fill="white" fill-opacity="0.14" />
      <rect x="573" y="206" width="2" height="1" fill="white" fill-opacity="0.14" />
      <rect x="588" y="206" width="2" height="8" fill="white" fill-opacity="0.18" />
      <rect x="592" y="206" width="2" height="8" fill="white" fill-opacity="0.18" />
      <rect x="583" y="209" width="2" height="2" fill="white" fill-opacity="0.18" />
      <rect x="583" y="209" width="2" height="1" fill="white" fill-opacity="0.14" />
      <rect x="588" y="206" width="2" height="1" fill="white" fill-opacity="0.14" />
      <rect x="592" y="206" width="2" height="1" fill="white" fill-opacity="0.14" />
      <rect x="588" y="190" width="2" height="8" fill="white" fill-opacity="0.18" />
      <rect x="592" y="190" width="2" height="8" fill="white" fill-opacity="0.18" />
      <rect x="583" y="193" width="2" height="2" fill="white" fill-opacity="0.18" />
      <rect x="583" y="193" width="2" height="1" fill="white" fill-opacity="0.14" />
      <rect x="588" y="190" width="2" height="1" fill="white" fill-opacity="0.14" />
      <rect x="592" y="190" width="2" height="1" fill="white" fill-opacity="0.14" />
      <rect x="615" y="6" width="2" height="8" fill="white" fill-opacity="0.18" />
      <rect x="619" y="6" width="2" height="8" fill="white" fill-opacity="0.18" />
      <rect x="610" y="9" width="2" height="2" fill="white" fill-opacity="0.18" />
      <rect x="610" y="9" width="2" height="1" fill="white" fill-opacity="0.14" />
      <rect x="615" y="6" width="2" height="1" fill="white" fill-opacity="0.14" />
      <rect x="619" y="6" width="2" height="1" fill="white" fill-opacity="0.14" />
      <rect x="1339" y="32" width="2" height="8" fill="white" fill-opacity="0.18" />
      <rect x="1343" y="32" width="2" height="8" fill="white" fill-opacity="0.18" />
      <rect x="1334" y="35" width="2" height="2" fill="white" fill-opacity="0.18" />
      <rect x="1334" y="35" width="2" height="1" fill="white" fill-opacity="0.14" />
      <rect x="1339" y="32" width="2" height="1" fill="white" fill-opacity="0.14" />
      <rect x="1343" y="32" width="2" height="1" fill="white" fill-opacity="0.14" />
      <rect x="634" y="6" width="2" height="8" fill="white" fill-opacity="0.18" />
      <rect x="638" y="6" width="2" height="8" fill="white" fill-opacity="0.18" />
      <rect x="629" y="9" width="2" height="2" fill="white" fill-opacity="0.18" />
      <rect x="629" y="9" width="2" height="1" fill="white" fill-opacity="0.14" />
      <rect x="634" y="6" width="2" height="1" fill="white" fill-opacity="0.14" />
      <rect x="638" y="6" width="2" height="1" fill="white" fill-opacity="0.14" />
      <rect x="1358" y="32" width="2" height="8" fill="white" fill-opacity="0.18" />
      <rect x="1362" y="32" width="2" height="8" fill="white" fill-opacity="0.18" />
      <rect x="1353" y="35" width="2" height="2" fill="white" fill-opacity="0.18" />
      <rect x="1353" y="35" width="2" height="1" fill="white" fill-opacity="0.14" />
      <rect x="1358" y="32" width="2" height="1" fill="white" fill-opacity="0.14" />
      <rect x="1362" y="32" width="2" height="1" fill="white" fill-opacity="0.14" />
      <rect x="653" y="6" width="2" height="8" fill="white" fill-opacity="0.18" />
      <rect x="657" y="6" width="2" height="8" fill="white" fill-opacity="0.18" />
      <rect x="648" y="9" width="2" height="2" fill="white" fill-opacity="0.18" />
      <rect x="648" y="9" width="2" height="1" fill="white" fill-opacity="0.14" />
      <rect x="653" y="6" width="2" height="1" fill="white" fill-opacity="0.14" />
      <rect x="657" y="6" width="2" height="1" fill="white" fill-opacity="0.14" />
      <rect x="810" y="290" width="8" height="2" fill="white" fill-opacity="0.18" />
      <rect x="810" y="290" width="8" height="1" fill="white" fill-opacity="0.14" />
      <rect x="810" y="300" width="8" height="2" fill="white" fill-opacity="0.18" />
      <rect x="810" y="300" width="8" height="1" fill="white" fill-opacity="0.14" />
      <rect x="811" y="294" width="2" height="4" fill="white" fill-opacity="0.18" />
      <rect x="811" y="294" width="2" height="1" fill="white" fill-opacity="0.14" />
      <rect x="815" y="294" width="2" height="4" fill="white" fill-opacity="0.18" />
      <rect x="815" y="294" width="2" height="1" fill="white" fill-opacity="0.14" />
      <rect x="327" y="205" width="8" height="2" fill="white" fill-opacity="0.18" />
      <rect x="327" y="205" width="8" height="1" fill="white" fill-opacity="0.14" />
      <rect x="327" y="215" width="8" height="2" fill="white" fill-opacity="0.18" />
      <rect x="327" y="215" width="8" height="1" fill="white" fill-opacity="0.14" />
      <rect x="328" y="209" width="2" height="4" fill="white" fill-opacity="0.18" />
      <rect x="328" y="209" width="2" height="1" fill="white" fill-opacity="0.14" />
      <rect x="332" y="209" width="2" height="4" fill="white" fill-opacity="0.18" />
      <rect x="332" y="209" width="2" height="1" fill="white" fill-opacity="0.14" />
      <rect x="1348" y="344" width="8" height="2" fill="white" fill-opacity="0.18" />
      <rect x="1348" y="344" width="8" height="1" fill="white" fill-opacity="0.14" />
      <rect x="1348" y="354" width="8" height="2" fill="white" fill-opacity="0.18" />
      <rect x="1348" y="354" width="8" height="1" fill="white" fill-opacity="0.14" />
      <rect x="1349" y="348" width="2" height="4" fill="white" fill-opacity="0.18" />
      <rect x="1349" y="348" width="2" height="1" fill="white" fill-opacity="0.14" />
      <rect x="1353" y="348" width="2" height="4" fill="white" fill-opacity="0.18" />
      <rect x="1353" y="348" width="2" height="1" fill="white" fill-opacity="0.14" />
      <rect x="794" y="290" width="8" height="2" fill="white" fill-opacity="0.18" />
      <rect x="794" y="290" width="8" height="1" fill="white" fill-opacity="0.14" />
      <rect x="794" y="300" width="8" height="2" fill="white" fill-opacity="0.18" />
      <rect x="794" y="300" width="8" height="1" fill="white" fill-opacity="0.14" />
      <rect x="795" y="294" width="2" height="4" fill="white" fill-opacity="0.18" />
      <rect x="795" y="294" width="2" height="1" fill="white" fill-opacity="0.14" />
      <rect x="799" y="294" width="2" height="4" fill="white" fill-opacity="0.18" />
      <rect x="799" y="294" width="2" height="1" fill="white" fill-opacity="0.14" />
      <rect x="311" y="205" width="8" height="2" fill="white" fill-opacity="0.18" />
      <rect x="311" y="205" width="8" height="1" fill="white" fill-opacity="0.14" />
      <rect x="311" y="215" width="8" height="2" fill="white" fill-opacity="0.18" />
      <rect x="311" y="215" width="8" height="1" fill="white" fill-opacity="0.14" />
      <rect x="312" y="209" width="2" height="4" fill="white" fill-opacity="0.18" />
      <rect x="312" y="209" width="2" height="1" fill="white" fill-opacity="0.14" />
      <rect x="316" y="209" width="2" height="4" fill="white" fill-opacity="0.18" />
      <rect x="316" y="209" width="2" height="1" fill="white" fill-opacity="0.14" />
      <rect x="1332" y="344" width="8" height="2" fill="white" fill-opacity="0.18" />
      <rect x="1332" y="344" width="8" height="1" fill="white" fill-opacity="0.14" />
      <rect x="1332" y="354" width="8" height="2" fill="white" fill-opacity="0.18" />
      <rect x="1332" y="354" width="8" height="1" fill="white" fill-opacity="0.14" />
      <rect x="1333" y="348" width="2" height="4" fill="white" fill-opacity="0.18" />
      <rect x="1333" y="348" width="2" height="1" fill="white" fill-opacity="0.14" />
      <rect x="1337" y="348" width="2" height="4" fill="white" fill-opacity="0.18" />
      <rect x="1337" y="348" width="2" height="1" fill="white" fill-opacity="0.14" />
      <rect x="778" y="290" width="8" height="2" fill="white" fill-opacity="0.18" />
      <rect x="778" y="290" width="8" height="1" fill="white" fill-opacity="0.14" />
      <rect x="778" y="300" width="8" height="2" fill="white" fill-opacity="0.18" />
      <rect x="778" y="300" width="8" height="1" fill="white" fill-opacity="0.14" />
      <rect x="779" y="294" width="2" height="4" fill="white" fill-opacity="0.18" />
      <rect x="779" y="294" width="2" height="1" fill="white" fill-opacity="0.14" />
      <rect x="783" y="294" width="2" height="4" fill="white" fill-opacity="0.18" />
      <rect x="783" y="294" width="2" height="1" fill="white" fill-opacity="0.14" />
      <rect x="295" y="205" width="8" height="2" fill="white" fill-opacity="0.18" />
      <rect x="295" y="205" width="8" height="1" fill="white" fill-opacity="0.14" />
      <rect x="295" y="215" width="8" height="2" fill="white" fill-opacity="0.18" />
      <rect x="295" y="215" width="8" height="1" fill="white" fill-opacity="0.14" />
      <rect x="296" y="209" width="2" height="4" fill="white" fill-opacity="0.18" />
      <rect x="296" y="209" width="2" height="1" fill="white" fill-opacity="0.14" />
      <rect x="300" y="209" width="2" height="4" fill="white" fill-opacity="0.18" />
      <rect x="300" y="209" width="2" height="1" fill="white" fill-opacity="0.14" />
      <rect x="1316" y="344" width="8" height="2" fill="white" fill-opacity="0.18" />
      <rect x="1316" y="344" width="8" height="1" fill="white" fill-opacity="0.14" />
      <rect x="1316" y="354" width="8" height="2" fill="white" fill-opacity="0.18" />
      <rect x="1316" y="354" width="8" height="1" fill="white" fill-opacity="0.14" />
      <rect x="1317" y="348" width="2" height="4" fill="white" fill-opacity="0.18" />
      <rect x="1317" y="348" width="2" height="1" fill="white" fill-opacity="0.14" />
      <rect x="1321" y="348" width="2" height="4" fill="white" fill-opacity="0.18" />
      <rect x="1321" y="348" width="2" height="1" fill="white" fill-opacity="0.14" />
      <rect x="716" y="41" width="8" height="2" fill="white" fill-opacity="0.18" />
      <rect x="716" y="41" width="8" height="1" fill="white" fill-opacity="0.14" />
      <rect x="716" y="51" width="8" height="2" fill="white" fill-opacity="0.18" />
      <rect x="716" y="51" width="8" height="1" fill="white" fill-opacity="0.14" />
      <rect x="717" y="45" width="2" height="4" fill="white" fill-opacity="0.18" />
      <rect x="717" y="45" width="2" height="1" fill="white" fill-opacity="0.14" />
      <rect x="721" y="45" width="2" height="4" fill="white" fill-opacity="0.18" />
      <rect x="721" y="45" width="2" height="1" fill="white" fill-opacity="0.14" />
      <rect x="496" y="251" width="8" height="2" fill="white" fill-opacity="0.18" />
      <rect x="496" y="251" width="8" height="1" fill="white" fill-opacity="0.14" />
      <rect x="496" y="261" width="8" height="2" fill="white" fill-opacity="0.18" />
      <rect x="496" y="261" width="8" height="1" fill="white" fill-opacity="0.14" />
      <rect x="497" y="255" width="2" height="4" fill="white" fill-opacity="0.18" />
      <rect x="497" y="255" width="2" height="1" fill="white" fill-opacity="0.14" />
      <rect x="501" y="255" width="2" height="4" fill="white" fill-opacity="0.18" />
      <rect x="501" y="255" width="2" height="1" fill="white" fill-opacity="0.14" />
      <rect x="1216" y="131" width="8" height="2" fill="white" fill-opacity="0.18" />
      <rect x="1216" y="131" width="8" height="1" fill="white" fill-opacity="0.14" />
      <rect x="1216" y="141" width="8" height="2" fill="white" fill-opacity="0.18" />
      <rect x="1216" y="141" width="8" height="1" fill="white" fill-opacity="0.14" />
      <rect x="1217" y="135" width="2" height="4" fill="white" fill-opacity="0.18" />
      <rect x="1217" y="135" width="2" height="1" fill="white" fill-opacity="0.14" />
      <rect x="1221" y="135" width="2" height="4" fill="white" fill-opacity="0.18" />
      <rect x="1221" y="135" width="2" height="1" fill="white" fill-opacity="0.14" />
      <rect x="1216" y="151" width="8" height="2" fill="white" fill-opacity="0.18" />
      <rect x="1216" y="151" width="8" height="1" fill="white" fill-opacity="0.14" />
      <rect x="1216" y="161" width="8" height="2" fill="white" fill-opacity="0.18" />
      <rect x="1216" y="161" width="8" height="1" fill="white" fill-opacity="0.14" />
      <rect x="1217" y="155" width="2" height="4" fill="white" fill-opacity="0.18" />
      <rect x="1217" y="155" width="2" height="1" fill="white" fill-opacity="0.14" />
      <rect x="1221" y="155" width="2" height="4" fill="white" fill-opacity="0.18" />
      <rect x="1221" y="155" width="2" height="1" fill="white" fill-opacity="0.14" />
      <rect x="1232" y="131" width="8" height="2" fill="white" fill-opacity="0.18" />
      <rect x="1232" y="131" width="8" height="1" fill="white" fill-opacity="0.14" />
      <rect x="1232" y="141" width="8" height="2" fill="white" fill-opacity="0.18" />
      <rect x="1232" y="141" width="8" height="1" fill="white" fill-opacity="0.14" />
      <rect x="1233" y="135" width="2" height="4" fill="white" fill-opacity="0.18" />
      <rect x="1233" y="135" width="2" height="1" fill="white" fill-opacity="0.14" />
      <rect x="1237" y="135" width="2" height="4" fill="white" fill-opacity="0.18" />
      <rect x="1237" y="135" width="2" height="1" fill="white" fill-opacity="0.14" />
      <rect x="512" y="251" width="8" height="2" fill="white" fill-opacity="0.18" />
      <rect x="512" y="251" width="8" height="1" fill="white" fill-opacity="0.14" />
      <rect x="512" y="261" width="8" height="2" fill="white" fill-opacity="0.18" />
      <rect x="512" y="261" width="8" height="1" fill="white" fill-opacity="0.14" />
      <rect x="513" y="255" width="2" height="4" fill="white" fill-opacity="0.18" />
      <rect x="513" y="255" width="2" height="1" fill="white" fill-opacity="0.14" />
      <rect x="517" y="255" width="2" height="4" fill="white" fill-opacity="0.18" />
      <rect x="517" y="255" width="2" height="1" fill="white" fill-opacity="0.14" />
      <rect x="496" y="271" width="8" height="2" fill="white" fill-opacity="0.18" />
      <rect x="496" y="271" width="8" height="1" fill="white" fill-opacity="0.14" />
      <rect x="496" y="281" width="8" height="2" fill="white" fill-opacity="0.18" />
      <rect x="496" y="281" width="8" height="1" fill="white" fill-opacity="0.14" />
      <rect x="497" y="275" width="2" height="4" fill="white" fill-opacity="0.18" />
      <rect x="497" y="275" width="2" height="1" fill="white" fill-opacity="0.14" />
      <rect x="501" y="275" width="2" height="4" fill="white" fill-opacity="0.18" />
      <rect x="501" y="275" width="2" height="1" fill="white" fill-opacity="0.14" />
      <rect x="664" y="289" width="8" height="8" fill="white" fill-opacity="0.14" />
      <rect
        x="664.25"
        y="289.25"
        width="7.5"
        height="7.5"
        stroke="white"
        stroke-opacity="0.08"
        stroke-width="0.5"
      />
      <rect x="668" y="293" width="2" height="2" fill="white" fill-opacity="0.18" />
      <rect
        x="660.25"
        y="285.25"
        width="15.5"
        height="15.5"
        stroke="white"
        stroke-opacity="0.08"
        stroke-width="0.5"
      />
      <rect x="751" y="56" width="2" height="2" fill="white" fill-opacity="0.18" />
      <rect x="757" y="56" width="2" height="2" fill="white" fill-opacity="0.18" />
      <rect x="751" y="62" width="2" height="2" fill="white" fill-opacity="0.18" />
      <rect x="757" y="62" width="2" height="2" fill="white" fill-opacity="0.18" />
      <rect x="751" y="68" width="2" height="2" fill="white" fill-opacity="0.18" />
      <rect x="757" y="68" width="2" height="2" fill="white" fill-opacity="0.18" />
      <rect x="751" y="74" width="2" height="2" fill="white" fill-opacity="0.18" />
      <rect x="757" y="74" width="2" height="2" fill="white" fill-opacity="0.18" />
      <rect x="751" y="80" width="2" height="2" fill="white" fill-opacity="0.18" />
      <rect x="757" y="80" width="2" height="2" fill="white" fill-opacity="0.18" />
      <rect x="668" y="251" width="2" height="2" fill="white" fill-opacity="0.18" />
      <rect
        x="660.25"
        y="243.25"
        width="15.5"
        height="15.5"
        stroke="white"
        stroke-opacity="0.08"
        stroke-width="0.5"
      />
      <rect x="664" y="247" width="8" height="8" fill="white" fill-opacity="0.14" />
      <rect
        x="664.25"
        y="247.25"
        width="7.5"
        height="7.5"
        stroke="white"
        stroke-opacity="0.08"
        stroke-width="0.5"
      />
      <rect x="1353" y="130" width="2" height="2" fill="white" fill-opacity="0.18" />
      <rect
        x="1345.25"
        y="122.25"
        width="15.5"
        height="15.5"
        stroke="white"
        stroke-opacity="0.08"
        stroke-width="0.5"
      />
      <rect x="1349" y="126" width="8" height="8" fill="white" fill-opacity="0.14" />
      <rect
        x="1349.25"
        y="126.25"
        width="7.5"
        height="7.5"
        stroke="white"
        stroke-opacity="0.08"
        stroke-width="0.5"
      />
      <rect x="671" y="143" width="2" height="6" fill="white" fill-opacity="0.18" />
      <rect x="676" y="143" width="2" height="6" fill="white" fill-opacity="0.18" />
      <rect x="681" y="143" width="2" height="6" fill="white" fill-opacity="0.18" />
      <rect x="686" y="143" width="2" height="6" fill="white" fill-opacity="0.18" />
      <rect x="691" y="143" width="2" height="6" fill="white" fill-opacity="0.18" />
      <rect x="696" y="143" width="2" height="6" fill="white" fill-opacity="0.18" />
      <rect x="914" y="78" width="2" height="6" fill="white" fill-opacity="0.18" />
      <rect x="919" y="78" width="2" height="6" fill="white" fill-opacity="0.18" />
      <rect x="924" y="78" width="2" height="6" fill="white" fill-opacity="0.18" />
      <rect x="929" y="78" width="2" height="6" fill="white" fill-opacity="0.18" />
      <rect x="934" y="78" width="2" height="6" fill="white" fill-opacity="0.18" />
      <rect x="939" y="78" width="2" height="6" fill="white" fill-opacity="0.18" />
      <rect x="910" y="357" width="2" height="6" fill="white" fill-opacity="0.18" />
      <rect x="915" y="357" width="2" height="6" fill="white" fill-opacity="0.18" />
      <rect x="920" y="357" width="2" height="6" fill="white" fill-opacity="0.18" />
      <rect x="925" y="357" width="2" height="6" fill="white" fill-opacity="0.18" />
      <rect x="930" y="357" width="2" height="6" fill="white" fill-opacity="0.18" />
      <rect x="935" y="357" width="2" height="6" fill="white" fill-opacity="0.18" />
      <rect x="1216" y="339" width="2" height="6" fill="white" fill-opacity="0.18" />
      <rect x="1221" y="339" width="2" height="6" fill="white" fill-opacity="0.18" />
      <rect x="1226" y="339" width="2" height="6" fill="white" fill-opacity="0.18" />
      <rect x="1231" y="339" width="2" height="6" fill="white" fill-opacity="0.18" />
      <rect x="1236" y="339" width="2" height="6" fill="white" fill-opacity="0.18" />
      <rect x="1241" y="339" width="2" height="6" fill="white" fill-opacity="0.18" />
      <rect x="1024" y="9" width="2" height="6" fill="white" fill-opacity="0.18" />
      <rect x="1029" y="9" width="2" height="6" fill="white" fill-opacity="0.18" />
      <rect x="1034" y="9" width="2" height="6" fill="white" fill-opacity="0.18" />
      <rect x="1039" y="9" width="2" height="6" fill="white" fill-opacity="0.18" />
      <rect x="1044" y="9" width="2" height="6" fill="white" fill-opacity="0.18" />
      <rect x="1049" y="9" width="2" height="6" fill="white" fill-opacity="0.18" />
      <path d="M736.25 28.25H591.25V-50" stroke="white" stroke-opacity="0.06" stroke-width="0.5" />
      <g clip-path="url(#clip0_574_2323)">
        <path
          d="M518 316C523.333 310.667 626.889 207.111 678 156"
          stroke="white"
          stroke-opacity="0.3"
          stroke-width="0.3"
        />
        <path
          d="M526 316C531.333 310.667 634.889 207.111 686 156"
          stroke="white"
          stroke-opacity="0.3"
          stroke-width="0.3"
        />
        <path
          d="M534 316C539.333 310.667 642.889 207.111 694 156"
          stroke="white"
          stroke-opacity="0.3"
          stroke-width="0.3"
        />
        <path
          d="M542 316C547.333 310.667 650.889 207.111 702 156"
          stroke="white"
          stroke-opacity="0.3"
          stroke-width="0.3"
        />
        <path
          d="M550 316C555.333 310.667 658.889 207.111 710 156"
          stroke="white"
          stroke-opacity="0.3"
          stroke-width="0.3"
        />
        <path
          d="M558 316C563.333 310.667 666.889 207.111 718 156"
          stroke="white"
          stroke-opacity="0.3"
          stroke-width="0.3"
        />
        <path
          d="M566 316C571.333 310.667 674.889 207.111 726 156"
          stroke="white"
          stroke-opacity="0.3"
          stroke-width="0.3"
        />
        <path
          d="M574 316C579.333 310.667 682.889 207.111 734 156"
          stroke="white"
          stroke-opacity="0.3"
          stroke-width="0.3"
        />
        <path
          d="M582 316C587.333 310.667 690.889 207.111 742 156"
          stroke="white"
          stroke-opacity="0.3"
          stroke-width="0.3"
        />
        <path
          d="M590 316C595.333 310.667 698.889 207.111 750 156"
          stroke="white"
          stroke-opacity="0.3"
          stroke-width="0.3"
        />
        <path
          d="M598 316C603.333 310.667 706.889 207.111 758 156"
          stroke="white"
          stroke-opacity="0.3"
          stroke-width="0.3"
        />
        <path
          d="M606 316C611.333 310.667 714.889 207.111 766 156"
          stroke="white"
          stroke-opacity="0.3"
          stroke-width="0.3"
        />
        <path
          d="M614 316C619.333 310.667 722.889 207.111 774 156"
          stroke="white"
          stroke-opacity="0.3"
          stroke-width="0.3"
        />
        <path
          d="M622 316C627.333 310.667 730.889 207.111 782 156"
          stroke="white"
          stroke-opacity="0.3"
          stroke-width="0.3"
        />
      </g>
      <g clip-path="url(#clip1_574_2323)">
        <path
          d="M769 376C774.333 370.667 877.889 267.111 929 216"
          stroke="white"
          stroke-opacity="0.3"
          stroke-width="0.3"
        />
        <path
          d="M777 376C782.333 370.667 885.889 267.111 937 216"
          stroke="white"
          stroke-opacity="0.3"
          stroke-width="0.3"
        />
        <path
          d="M785 376C790.333 370.667 893.889 267.111 945 216"
          stroke="white"
          stroke-opacity="0.3"
          stroke-width="0.3"
        />
        <path
          d="M793 376C798.333 370.667 901.889 267.111 953 216"
          stroke="white"
          stroke-opacity="0.3"
          stroke-width="0.3"
        />
        <path
          d="M801 376C806.333 370.667 909.889 267.111 961 216"
          stroke="white"
          stroke-opacity="0.3"
          stroke-width="0.3"
        />
        <path
          d="M809 376C814.333 370.667 917.889 267.111 969 216"
          stroke="white"
          stroke-opacity="0.3"
          stroke-width="0.3"
        />
        <path
          d="M817 376C822.333 370.667 925.889 267.111 977 216"
          stroke="white"
          stroke-opacity="0.3"
          stroke-width="0.3"
        />
        <path
          d="M825 376C830.333 370.667 933.889 267.111 985 216"
          stroke="white"
          stroke-opacity="0.3"
          stroke-width="0.3"
        />
        <path
          d="M833 376C838.333 370.667 941.889 267.111 993 216"
          stroke="white"
          stroke-opacity="0.3"
          stroke-width="0.3"
        />
        <path
          d="M841 376C846.333 370.667 949.889 267.111 1001 216"
          stroke="white"
          stroke-opacity="0.3"
          stroke-width="0.3"
        />
        <path
          d="M849 376C854.333 370.667 957.889 267.111 1009 216"
          stroke="white"
          stroke-opacity="0.3"
          stroke-width="0.3"
        />
        <path
          d="M857 376C862.333 370.667 965.889 267.111 1017 216"
          stroke="white"
          stroke-opacity="0.3"
          stroke-width="0.3"
        />
        <path
          d="M865 376C870.333 370.667 973.889 267.111 1025 216"
          stroke="white"
          stroke-opacity="0.3"
          stroke-width="0.3"
        />
        <path
          d="M873 376C878.333 370.667 981.889 267.111 1033 216"
          stroke="white"
          stroke-opacity="0.3"
          stroke-width="0.3"
        />
      </g>
      <path
        d="M802 229.25H263.604C259.69 229.25 257.734 229.25 255.892 228.808C254.26 228.416 252.699 227.77 251.267 226.892C249.653 225.903 248.269 224.519 245.502 221.752L0 -23.75"
        stroke="white"
        stroke-opacity="0.08"
        stroke-width="0.5"
      />
      <path
        d="M711 129.25H602.604C598.69 129.25 596.734 129.25 594.892 129.692C593.26 130.084 591.699 130.73 590.267 131.608C588.653 132.597 587.269 133.981 584.502 136.748L492 229.25"
        stroke="white"
        stroke-opacity="0.08"
        stroke-width="0.5"
      />
      <path
        d="M830 314.25H493.604C489.69 314.25 487.734 314.25 485.892 313.808C484.26 313.416 482.699 312.77 481.267 311.892C479.653 310.903 478.269 309.519 475.502 306.752L398 229.25"
        stroke="white"
        stroke-opacity="0.08"
        stroke-width="0.5"
      />
      <path d="M802 95.25H711.25V229" stroke="white" stroke-opacity="0.08" stroke-width="0.5" />
      <path
        d="M281.25 229V175.25H441.25V229"
        stroke="white"
        stroke-opacity="0.08"
        stroke-width="0.5"
      />
      <rect x="419" y="190" width="2" height="2" fill="white" fill-opacity="0.18" />
      <rect x="425" y="190" width="2" height="2" fill="white" fill-opacity="0.18" />
      <rect x="419" y="196" width="2" height="2" fill="white" fill-opacity="0.18" />
      <rect x="425" y="196" width="2" height="2" fill="white" fill-opacity="0.18" />
      <rect x="419" y="202" width="2" height="2" fill="white" fill-opacity="0.18" />
      <rect x="425" y="202" width="2" height="2" fill="white" fill-opacity="0.18" />
      <rect x="419" y="208" width="2" height="2" fill="white" fill-opacity="0.18" />
      <rect x="425" y="208" width="2" height="2" fill="white" fill-opacity="0.18" />
      <rect x="419" y="214" width="2" height="2" fill="white" fill-opacity="0.18" />
      <rect x="425" y="214" width="2" height="2" fill="white" fill-opacity="0.18" />
      <path d="M1380 325.25H1202.25V459" stroke="white" stroke-opacity="0.08" stroke-width="0.5" />
      <path d="M1512 422.25H1334.25V475" stroke="white" stroke-opacity="0.08" stroke-width="0.5" />
      <path d="M1262.25 475.25H1440" stroke="white" stroke-opacity="0.08" stroke-width="0.5" />
      <path d="M711.5 144.25H765" stroke="white" stroke-opacity="0.08" stroke-width="0.5" />
      <rect opacity="0.02" x="714" y="147" width="49" height="79" rx="0.5" fill="white" />
      <rect opacity="0.05" x="716" y="149" width="3" height="3" rx="0.5" fill="white" />
      <rect opacity="0.05" x="716" y="155" width="3" height="3" rx="0.5" fill="white" />
      <rect opacity="0.05" x="716" y="161" width="3" height="3" rx="0.5" fill="white" />
      <rect opacity="0.05" x="716" y="167" width="3" height="3" rx="0.5" fill="white" />
      <rect opacity="0.05" x="716" y="173" width="3" height="3" rx="0.5" fill="white" />
      <rect opacity="0.1" x="716" y="179" width="3" height="3" rx="0.5" fill="white" />
      <rect opacity="0.05" x="716" y="185" width="3" height="3" rx="0.5" fill="white" />
      <rect opacity="0.05" x="716" y="191" width="3" height="3" rx="0.5" fill="white" />
      <rect opacity="0.05" x="716" y="197" width="3" height="3" rx="0.5" fill="white" />
      <rect opacity="0.05" x="716" y="203" width="3" height="3" rx="0.5" fill="white" />
      <rect opacity="0.05" x="716" y="209" width="3" height="3" rx="0.5" fill="white" />
      <rect opacity="0.05" x="716" y="215" width="3" height="3" rx="0.5" fill="white" />
      <rect opacity="0.05" x="716" y="221" width="3" height="3" rx="0.5" fill="white" />
      <rect opacity="0.05" x="723" y="149" width="3" height="3" rx="0.5" fill="white" />
      <rect opacity="0.15" x="723" y="155" width="3" height="3" rx="0.5" fill="white" />
      <rect opacity="0.05" x="723" y="161" width="3" height="3" rx="0.5" fill="white" />
      <rect opacity="0.05" x="723" y="167" width="3" height="3" rx="0.5" fill="white" />
      <rect opacity="0.05" x="723" y="173" width="3" height="3" rx="0.5" fill="white" />
      <rect opacity="0.05" x="723" y="179" width="3" height="3" rx="0.5" fill="white" />
      <rect opacity="0.05" x="723" y="185" width="3" height="3" rx="0.5" fill="white" />
      <rect opacity="0.05" x="723" y="191" width="3" height="3" rx="0.5" fill="white" />
      <rect opacity="0.05" x="723" y="197" width="3" height="3" rx="0.5" fill="white" />
      <rect opacity="0.15" x="723" y="203" width="3" height="3" rx="0.5" fill="white" />
      <rect opacity="0.05" x="723" y="209" width="3" height="3" rx="0.5" fill="white" />
      <rect opacity="0.05" x="723" y="215" width="3" height="3" rx="0.5" fill="white" />
      <rect opacity="0.05" x="723" y="221" width="3" height="3" rx="0.5" fill="white" />
      <rect opacity="0.05" x="730" y="149" width="3" height="3" rx="0.5" fill="white" />
      <rect opacity="0.05" x="730" y="155" width="3" height="3" rx="0.5" fill="white" />
      <rect opacity="0.05" x="730" y="161" width="3" height="3" rx="0.5" fill="white" />
      <rect opacity="0.05" x="730" y="167" width="3" height="3" rx="0.5" fill="white" />
      <rect opacity="0.1" x="730" y="173" width="3" height="3" rx="0.5" fill="white" />
      <rect opacity="0.05" x="730" y="179" width="3" height="3" rx="0.5" fill="white" />
      <rect opacity="0.05" x="730" y="185" width="3" height="3" rx="0.5" fill="white" />
      <rect opacity="0.05" x="730" y="191" width="3" height="3" rx="0.5" fill="white" />
      <rect opacity="0.05" x="730" y="197" width="3" height="3" rx="0.5" fill="white" />
      <rect opacity="0.05" x="730" y="203" width="3" height="3" rx="0.5" fill="white" />
      <rect opacity="0.1" x="730" y="209" width="3" height="3" rx="0.5" fill="white" />
      <rect opacity="0.05" x="730" y="215" width="3" height="3" rx="0.5" fill="white" />
      <rect opacity="0.05" x="730" y="221" width="3" height="3" rx="0.5" fill="white" />
      <rect opacity="0.05" x="737" y="149" width="3" height="3" rx="0.5" fill="white" />
      <rect opacity="0.05" x="737" y="155" width="3" height="3" rx="0.5" fill="white" />
      <rect opacity="0.05" x="737" y="161" width="3" height="3" rx="0.5" fill="white" />
      <rect opacity="0.05" x="737" y="167" width="3" height="3" rx="0.5" fill="white" />
      <rect opacity="0.05" x="737" y="173" width="3" height="3" rx="0.5" fill="white" />
      <rect opacity="0.05" x="737" y="179" width="3" height="3" rx="0.5" fill="white" />
      <rect opacity="0.05" x="737" y="185" width="3" height="3" rx="0.5" fill="white" />
      <rect opacity="0.05" x="737" y="191" width="3" height="3" rx="0.5" fill="white" />
      <rect opacity="0.05" x="737" y="197" width="3" height="3" rx="0.5" fill="white" />
      <rect opacity="0.05" x="737" y="203" width="3" height="3" rx="0.5" fill="white" />
      <rect opacity="0.05" x="737" y="209" width="3" height="3" rx="0.5" fill="white" />
      <rect opacity="0.05" x="737" y="215" width="3" height="3" rx="0.5" fill="white" />
      <rect opacity="0.05" x="737" y="221" width="3" height="3" rx="0.5" fill="white" />
      <rect opacity="0.05" x="744" y="149" width="3" height="3" rx="0.5" fill="white" />
      <rect opacity="0.05" x="744" y="155" width="3" height="3" rx="0.5" fill="white" />
      <rect opacity="0.05" x="744" y="161" width="3" height="3" rx="0.5" fill="white" />
      <rect opacity="0.1" x="744" y="167" width="3" height="3" rx="0.5" fill="white" />
      <rect opacity="0.05" x="744" y="173" width="3" height="3" rx="0.5" fill="white" />
      <rect opacity="0.05" x="744" y="179" width="3" height="3" rx="0.5" fill="white" />
      <rect opacity="0.1" x="744" y="185" width="3" height="3" rx="0.5" fill="white" />
      <rect opacity="0.05" x="744" y="191" width="3" height="3" rx="0.5" fill="white" />
      <rect opacity="0.05" x="744" y="197" width="3" height="3" rx="0.5" fill="white" />
      <rect opacity="0.05" x="744" y="203" width="3" height="3" rx="0.5" fill="white" />
      <rect opacity="0.05" x="744" y="209" width="3" height="3" rx="0.5" fill="white" />
      <rect opacity="0.05" x="744" y="215" width="3" height="3" rx="0.5" fill="white" />
      <rect opacity="0.05" x="744" y="221" width="3" height="3" rx="0.5" fill="white" />
      <rect opacity="0.05" x="751" y="149" width="3" height="3" rx="0.5" fill="white" />
      <rect opacity="0.1" x="751" y="155" width="3" height="3" rx="0.5" fill="white" />
      <rect opacity="0.05" x="751" y="161" width="3" height="3" rx="0.5" fill="white" />
      <rect opacity="0.05" x="751" y="167" width="3" height="3" rx="0.5" fill="white" />
      <rect opacity="0.05" x="751" y="173" width="3" height="3" rx="0.5" fill="white" />
      <rect opacity="0.05" x="751" y="179" width="3" height="3" rx="0.5" fill="white" />
      <rect opacity="0.05" x="751" y="185" width="3" height="3" rx="0.5" fill="white" />
      <rect opacity="0.05" x="751" y="191" width="3" height="3" rx="0.5" fill="white" />
      <rect opacity="0.1" x="751" y="197" width="3" height="3" rx="0.5" fill="white" />
      <rect opacity="0.05" x="751" y="203" width="3" height="3" rx="0.5" fill="white" />
      <rect opacity="0.05" x="751" y="209" width="3" height="3" rx="0.5" fill="white" />
      <rect opacity="0.05" x="751" y="215" width="3" height="3" rx="0.5" fill="white" />
      <rect opacity="0.05" x="751" y="221" width="3" height="3" rx="0.5" fill="white" />
      <rect opacity="0.05" x="758" y="149" width="3" height="3" rx="0.5" fill="white" />
      <rect opacity="0.05" x="758" y="155" width="3" height="3" rx="0.5" fill="white" />
      <rect opacity="0.05" x="758" y="161" width="3" height="3" rx="0.5" fill="white" />
      <rect opacity="0.05" x="758" y="167" width="3" height="3" rx="0.5" fill="white" />
      <rect opacity="0.05" x="758" y="173" width="3" height="3" rx="0.5" fill="white" />
      <rect opacity="0.05" x="758" y="179" width="3" height="3" rx="0.5" fill="white" />
      <rect opacity="0.05" x="758" y="185" width="3" height="3" rx="0.5" fill="white" />
      <rect opacity="0.05" x="758" y="191" width="3" height="3" rx="0.5" fill="white" />
      <rect opacity="0.05" x="758" y="197" width="3" height="3" rx="0.5" fill="white" />
      <rect opacity="0.05" x="758" y="203" width="3" height="3" rx="0.5" fill="white" />
      <rect opacity="0.05" x="758" y="209" width="3" height="3" rx="0.5" fill="white" />
      <rect opacity="0.05" x="758" y="215" width="3" height="3" rx="0.5" fill="white" />
      <rect opacity="0.15" x="758" y="221" width="3" height="3" rx="0.5" fill="white" />
      <path d="M765.25 95.5V229" stroke="white" stroke-opacity="0.08" stroke-width="0.5" />
      <path
        d="M1014.25 192.25H917.25V143.5"
        stroke="white"
        stroke-opacity="0.08"
        stroke-width="0.5"
      />
      <path
        d="M1374.25 149.25H1277.25V20.5"
        stroke="white"
        stroke-opacity="0.08"
        stroke-width="0.5"
      />
      <path
        d="M830.25 268V346.25H947.25V424"
        stroke="white"
        stroke-opacity="0.08"
        stroke-width="0.5"
      />
      <path d="M901 0V95" stroke="white" stroke-opacity="0.04" stroke-width="2" />
      <path d="M737 0V95" stroke="white" stroke-opacity="0.04" stroke-width="2" />
      <path d="M647 229.5V314" stroke="white" stroke-opacity="0.04" stroke-width="2" />
      <path d="M689 229.5V314" stroke="white" stroke-opacity="0.04" stroke-width="2" />
      <path d="M1268 325.5V410" stroke="white" stroke-opacity="0.04" stroke-width="2" />
      <path d="M759 314.5V428" stroke="white" stroke-opacity="0.04" stroke-width="2" />
      <path
        d="M858 95.25H982.378C984.348 95.25 985.333 95.25 986.28 95.0658C987.119 94.9023 987.935 94.6316 988.706 94.2605C989.575 93.8423 990.364 93.2533 991.944 92.0753L1009.1 79.2766C1010.99 77.8691 1011.93 77.1654 1012.61 76.2719C1013.22 75.4805 1013.67 74.5836 1013.94 73.6273C1014.25 72.5475 1014.25 71.3705 1014.25 69.0164V0"
        stroke="white"
        stroke-opacity="0.08"
        stroke-width="0.5"
      />
      <path d="M1014 25.25H1090.25V-70" stroke="white" stroke-opacity="0.08" stroke-width="0.5" />
      <path
        d="M963.25 95.25V143.25H886.25V95.25"
        stroke="white"
        stroke-opacity="0.08"
        stroke-width="0.5"
      />
      <rect opacity="0.02" x="890" y="98" width="70" height="42" rx="0.5" fill="white" />
      <rect opacity="0.05" x="891" y="100" width="3" height="3" rx="0.5" fill="white" />
      <rect opacity="0.05" x="891" y="107" width="3" height="3" rx="0.5" fill="white" />
      <rect opacity="0.05" x="891" y="114" width="3" height="3" rx="0.5" fill="white" />
      <rect opacity="0.05" x="891" y="121" width="3" height="3" rx="0.5" fill="white" />
      <rect opacity="0.05" x="891" y="128" width="3" height="3" rx="0.5" fill="white" />
      <rect opacity="0.05" x="891" y="135" width="3" height="3" rx="0.5" fill="white" />
      <rect opacity="0.05" x="899" y="100" width="3" height="3" rx="0.5" fill="white" />
      <rect opacity="0.05" x="899" y="107" width="3" height="3" rx="0.5" fill="white" />
      <rect opacity="0.1" x="899" y="114" width="3" height="3" rx="0.5" fill="white" />
      <rect opacity="0.05" x="899" y="121" width="3" height="3" rx="0.5" fill="white" />
      <rect opacity="0.05" x="899" y="128" width="3" height="3" rx="0.5" fill="white" />
      <rect opacity="0.05" x="899" y="135" width="3" height="3" rx="0.5" fill="white" />
      <rect opacity="0.05" x="907" y="100" width="3" height="3" rx="0.5" fill="white" />
      <rect opacity="0.05" x="907" y="107" width="3" height="3" rx="0.5" fill="white" />
      <rect opacity="0.05" x="907" y="114" width="3" height="3" rx="0.5" fill="white" />
      <rect opacity="0.05" x="907" y="121" width="3" height="3" rx="0.5" fill="white" />
      <rect opacity="0.05" x="907" y="128" width="3" height="3" rx="0.5" fill="white" />
      <rect opacity="0.15" x="907" y="135" width="3" height="3" rx="0.5" fill="white" />
      <rect opacity="0.1" x="915" y="100" width="3" height="3" rx="0.5" fill="white" />
      <rect opacity="0.05" x="915" y="107" width="3" height="3" rx="0.5" fill="white" />
      <rect opacity="0.05" x="915" y="114" width="3" height="3" rx="0.5" fill="white" />
      <rect opacity="0.05" x="915" y="121" width="3" height="3" rx="0.5" fill="white" />
      <rect opacity="0.05" x="915" y="128" width="3" height="3" rx="0.5" fill="white" />
      <rect opacity="0.05" x="915" y="135" width="3" height="3" rx="0.5" fill="white" />
      <rect opacity="0.05" x="923" y="100" width="3" height="3" rx="0.5" fill="white" />
      <rect opacity="0.05" x="923" y="107" width="3" height="3" rx="0.5" fill="white" />
      <rect opacity="0.05" x="923" y="114" width="3" height="3" rx="0.5" fill="white" />
      <rect opacity="0.15" x="923" y="121" width="3" height="3" rx="0.5" fill="white" />
      <rect opacity="0.05" x="923" y="128" width="3" height="3" rx="0.5" fill="white" />
      <rect opacity="0.05" x="923" y="135" width="3" height="3" rx="0.5" fill="white" />
      <rect opacity="0.05" x="931" y="100" width="3" height="3" rx="0.5" fill="white" />
      <rect opacity="0.05" x="931" y="107" width="3" height="3" rx="0.5" fill="white" />
      <rect opacity="0.05" x="931" y="114" width="3" height="3" rx="0.5" fill="white" />
      <rect opacity="0.05" x="931" y="121" width="3" height="3" rx="0.5" fill="white" />
      <rect opacity="0.05" x="931" y="128" width="3" height="3" rx="0.5" fill="white" />
      <rect opacity="0.05" x="931" y="135" width="3" height="3" rx="0.5" fill="white" />
      <rect opacity="0.05" x="939" y="100" width="3" height="3" rx="0.5" fill="white" />
      <rect opacity="0.05" x="939" y="107" width="3" height="3" rx="0.5" fill="white" />
      <rect opacity="0.15" x="939" y="114" width="3" height="3" rx="0.5" fill="white" />
      <rect opacity="0.05" x="939" y="121" width="3" height="3" rx="0.5" fill="white" />
      <rect opacity="0.05" x="939" y="128" width="3" height="3" rx="0.5" fill="white" />
      <rect opacity="0.05" x="939" y="135" width="3" height="3" rx="0.5" fill="white" />
      <rect opacity="0.1" x="947" y="100" width="3" height="3" rx="0.5" fill="white" />
      <rect opacity="0.05" x="947" y="107" width="3" height="3" rx="0.5" fill="white" />
      <rect opacity="0.05" x="947" y="114" width="3" height="3" rx="0.5" fill="white" />
      <rect opacity="0.05" x="947" y="121" width="3" height="3" rx="0.5" fill="white" />
      <rect opacity="0.05" x="947" y="128" width="3" height="3" rx="0.5" fill="white" />
      <rect opacity="0.1" x="947" y="135" width="3" height="3" rx="0.5" fill="white" />
      <rect opacity="0.05" x="955" y="100" width="3" height="3" rx="0.5" fill="white" />
      <rect opacity="0.05" x="955" y="107" width="3" height="3" rx="0.5" fill="white" />
      <rect opacity="0.05" x="955" y="114" width="3" height="3" rx="0.5" fill="white" />
      <rect opacity="0.05" x="955" y="121" width="3" height="3" rx="0.5" fill="white" />
      <rect opacity="0.05" x="955" y="128" width="3" height="3" rx="0.5" fill="white" />
      <rect opacity="0.05" x="955" y="135" width="3" height="3" rx="0.5" fill="white" />
      <rect opacity="0.02" x="1340" y="428" width="70" height="42" rx="0.5" fill="white" />
      <rect opacity="0.05" x="1341" y="430" width="3" height="3" rx="0.5" fill="white" />
      <rect opacity="0.05" x="1341" y="437" width="3" height="3" rx="0.5" fill="white" />
      <rect opacity="0.05" x="1341" y="444" width="3" height="3" rx="0.5" fill="white" />
      <rect opacity="0.05" x="1341" y="451" width="3" height="3" rx="0.5" fill="white" />
      <rect opacity="0.05" x="1341" y="458" width="3" height="3" rx="0.5" fill="white" />
      <rect opacity="0.05" x="1341" y="465" width="3" height="3" rx="0.5" fill="white" />
      <rect opacity="0.05" x="1349" y="430" width="3" height="3" rx="0.5" fill="white" />
      <rect opacity="0.05" x="1349" y="437" width="3" height="3" rx="0.5" fill="white" />
      <rect opacity="0.1" x="1349" y="444" width="3" height="3" rx="0.5" fill="white" />
      <rect opacity="0.05" x="1349" y="451" width="3" height="3" rx="0.5" fill="white" />
      <rect opacity="0.05" x="1349" y="458" width="3" height="3" rx="0.5" fill="white" />
      <rect opacity="0.05" x="1349" y="465" width="3" height="3" rx="0.5" fill="white" />
      <rect opacity="0.05" x="1357" y="430" width="3" height="3" rx="0.5" fill="white" />
      <rect opacity="0.05" x="1357" y="437" width="3" height="3" rx="0.5" fill="white" />
      <rect opacity="0.05" x="1357" y="444" width="3" height="3" rx="0.5" fill="white" />
      <rect opacity="0.05" x="1357" y="451" width="3" height="3" rx="0.5" fill="white" />
      <rect opacity="0.05" x="1357" y="458" width="3" height="3" rx="0.5" fill="white" />
      <rect opacity="0.15" x="1357" y="465" width="3" height="3" rx="0.5" fill="white" />
      <rect opacity="0.1" x="1365" y="430" width="3" height="3" rx="0.5" fill="white" />
      <rect opacity="0.05" x="1365" y="437" width="3" height="3" rx="0.5" fill="white" />
      <rect opacity="0.05" x="1365" y="444" width="3" height="3" rx="0.5" fill="white" />
      <rect opacity="0.05" x="1365" y="451" width="3" height="3" rx="0.5" fill="white" />
      <rect opacity="0.05" x="1365" y="458" width="3" height="3" rx="0.5" fill="white" />
      <rect opacity="0.05" x="1365" y="465" width="3" height="3" rx="0.5" fill="white" />
      <path
        d="M1370 20H1196.59C1192.68 20 1190.73 20 1188.89 20.4407C1187.26 20.8314 1185.7 21.4758 1184.27 22.3505C1182.65 23.3369 1181.27 24.7164 1178.51 27.4755L1093.27 112.498C1090.5 115.267 1089.11 116.651 1088.12 118.267C1087.24 119.7 1086.59 121.263 1086.19 122.898C1085.75 124.742 1085.75 126.702 1085.75 130.623V163.75"
        stroke="white"
        stroke-opacity="0.3"
        stroke-width="0.5"
      />
      <g filter="url(#filter0_b_574_2323)">
        <path
          d="M1084.5 160.8C1084.5 160.52 1084.5 160.38 1084.55 160.273C1084.6 160.179 1084.68 160.102 1084.77 160.054C1084.88 160 1085.02 160 1085.3 160H1086.2C1086.48 160 1086.62 160 1086.73 160.054C1086.82 160.102 1086.9 160.179 1086.95 160.273C1087 160.38 1087 160.52 1087 160.8V164H1084.5V160.8Z"
          fill="black"
        />
        <path
          d="M1084.5 160.8C1084.5 160.52 1084.5 160.38 1084.55 160.273C1084.6 160.179 1084.68 160.102 1084.77 160.054C1084.88 160 1085.02 160 1085.3 160H1086.2C1086.48 160 1086.62 160 1086.73 160.054C1086.82 160.102 1086.9 160.179 1086.95 160.273C1087 160.38 1087 160.52 1087 160.8V164H1084.5V160.8Z"
          fill="url(#paint1_linear_574_2323)"
          fill-opacity="0.6"
        />
      </g>
      <path d="M822.25 200V119" stroke="white" stroke-opacity="0.3" stroke-width="0.5" />
      <path d="M822.25 200V119" stroke="url(#paint2_angular_574_2323)" stroke-width="0.5" />
      <path d="M837.75 200V119" stroke="white" stroke-opacity="0.3" stroke-width="0.5" />
      <g filter="url(#filter1_b_574_2323)">
        <path
          d="M821 200.8C821 200.52 821 200.38 821.054 200.273C821.102 200.179 821.179 200.102 821.273 200.054C821.38 200 821.52 200 821.8 200H822.7C822.98 200 823.12 200 823.227 200.054C823.321 200.102 823.398 200.179 823.446 200.273C823.5 200.38 823.5 200.52 823.5 200.8V204H821V200.8Z"
          fill="black"
        />
        <path
          d="M821 200.8C821 200.52 821 200.38 821.054 200.273C821.102 200.179 821.179 200.102 821.273 200.054C821.38 200 821.52 200 821.8 200H822.7C822.98 200 823.12 200 823.227 200.054C823.321 200.102 823.398 200.179 823.446 200.273C823.5 200.38 823.5 200.52 823.5 200.8V204H821V200.8Z"
          fill="url(#paint3_linear_574_2323)"
          fill-opacity="0.6"
        />
      </g>
      <g filter="url(#filter2_b_574_2323)">
        <path
          d="M836.5 200.8C836.5 200.52 836.5 200.38 836.554 200.273C836.602 200.179 836.679 200.102 836.773 200.054C836.88 200 837.02 200 837.3 200H838.2C838.48 200 838.62 200 838.727 200.054C838.821 200.102 838.898 200.179 838.946 200.273C839 200.38 839 200.52 839 200.8V204H836.5V200.8Z"
          fill="black"
        />
        <path
          d="M836.5 200.8C836.5 200.52 836.5 200.38 836.554 200.273C836.602 200.179 836.679 200.102 836.773 200.054C836.88 200 837.02 200 837.3 200H838.2C838.48 200 838.62 200 838.727 200.054C838.821 200.102 838.898 200.179 838.946 200.273C839 200.38 839 200.52 839 200.8V204H836.5V200.8Z"
          fill="url(#paint4_linear_574_2323)"
          fill-opacity="0.6"
        />
      </g>
      <g filter="url(#filter3_b_574_2323)">
        <path
          d="M821 115H823.5V118.2C823.5 118.48 823.5 118.62 823.446 118.727C823.398 118.821 823.321 118.898 823.227 118.946C823.12 119 822.98 119 822.7 119H821.8C821.52 119 821.38 119 821.273 118.946C821.179 118.898 821.102 118.821 821.054 118.727C821 118.62 821 118.48 821 118.2V115Z"
          fill="black"
        />
        <path
          d="M821 115H823.5V118.2C823.5 118.48 823.5 118.62 823.446 118.727C823.398 118.821 823.321 118.898 823.227 118.946C823.12 119 822.98 119 822.7 119H821.8C821.52 119 821.38 119 821.273 118.946C821.179 118.898 821.102 118.821 821.054 118.727C821 118.62 821 118.48 821 118.2V115Z"
          fill="url(#paint5_linear_574_2323)"
          fill-opacity="0.6"
        />
      </g>
      <g filter="url(#filter4_b_574_2323)">
        <path
          d="M836.5 115H839V118.2C839 118.48 839 118.62 838.946 118.727C838.898 118.821 838.821 118.898 838.727 118.946C838.62 119 838.48 119 838.2 119H837.3C837.02 119 836.88 119 836.773 118.946C836.679 118.898 836.602 118.821 836.554 118.727C836.5 118.62 836.5 118.48 836.5 118.2V115Z"
          fill="black"
        />
        <path
          d="M836.5 115H839V118.2C839 118.48 839 118.62 838.946 118.727C838.898 118.821 838.821 118.898 838.727 118.946C838.62 119 838.48 119 838.2 119H837.3C837.02 119 836.88 119 836.773 118.946C836.679 118.898 836.602 118.821 836.554 118.727C836.5 118.62 836.5 118.48 836.5 118.2V115Z"
          fill="url(#paint6_linear_574_2323)"
          fill-opacity="0.6"
        />
      </g>
      <path d="M1101.25 428V312" stroke="white" stroke-opacity="0.15" stroke-width="0.5" />
      <path d="M1091.25 428V312" stroke="white" stroke-opacity="0.15" stroke-width="0.5" />
      <path d="M1081.25 428V312" stroke="white" stroke-opacity="0.15" stroke-width="0.5" />
      <path
        d="M1081.25 428V312"
        stroke="url(#paint7_angular_574_2323)"
        stroke-opacity="0.3"
        stroke-width="0.5"
      />
      <path d="M1071.25 428V312" stroke="white" stroke-opacity="0.15" stroke-width="0.5" />
      <path d="M1061.25 428V312" stroke="white" stroke-opacity="0.15" stroke-width="0.5" />
      <path d="M1061.25 428V312" stroke="url(#paint8_angular_574_2323)" stroke-width="0.5" />
      <path d="M1110.75 428V312" stroke="white" stroke-opacity="0.15" stroke-width="0.5" />
      <path d="M1110.75 428V312" stroke="url(#paint9_angular_574_2323)" stroke-width="0.5" />
      <g filter="url(#filter5_b_574_2323)">
        <path
          d="M1100 308H1102.5V311.2C1102.5 311.48 1102.5 311.62 1102.45 311.727C1102.4 311.821 1102.32 311.898 1102.23 311.946C1102.12 312 1101.98 312 1101.7 312H1100.8C1100.52 312 1100.38 312 1100.27 311.946C1100.18 311.898 1100.1 311.821 1100.05 311.727C1100 311.62 1100 311.48 1100 311.2V308Z"
          fill="black"
        />
        <path
          d="M1100 308H1102.5V311.2C1102.5 311.48 1102.5 311.62 1102.45 311.727C1102.4 311.821 1102.32 311.898 1102.23 311.946C1102.12 312 1101.98 312 1101.7 312H1100.8C1100.52 312 1100.38 312 1100.27 311.946C1100.18 311.898 1100.1 311.821 1100.05 311.727C1100 311.62 1100 311.48 1100 311.2V308Z"
          fill="url(#paint10_linear_574_2323)"
          fill-opacity="0.6"
        />
      </g>
      <g filter="url(#filter6_b_574_2323)">
        <path
          d="M1090 308H1092.5V311.2C1092.5 311.48 1092.5 311.62 1092.45 311.727C1092.4 311.821 1092.32 311.898 1092.23 311.946C1092.12 312 1091.98 312 1091.7 312H1090.8C1090.52 312 1090.38 312 1090.27 311.946C1090.18 311.898 1090.1 311.821 1090.05 311.727C1090 311.62 1090 311.48 1090 311.2V308Z"
          fill="black"
        />
        <path
          d="M1090 308H1092.5V311.2C1092.5 311.48 1092.5 311.62 1092.45 311.727C1092.4 311.821 1092.32 311.898 1092.23 311.946C1092.12 312 1091.98 312 1091.7 312H1090.8C1090.52 312 1090.38 312 1090.27 311.946C1090.18 311.898 1090.1 311.821 1090.05 311.727C1090 311.62 1090 311.48 1090 311.2V308Z"
          fill="url(#paint11_linear_574_2323)"
          fill-opacity="0.6"
        />
      </g>
      <g filter="url(#filter7_b_574_2323)">
        <path
          d="M1080 308H1082.5V311.2C1082.5 311.48 1082.5 311.62 1082.45 311.727C1082.4 311.821 1082.32 311.898 1082.23 311.946C1082.12 312 1081.98 312 1081.7 312H1080.8C1080.52 312 1080.38 312 1080.27 311.946C1080.18 311.898 1080.1 311.821 1080.05 311.727C1080 311.62 1080 311.48 1080 311.2V308Z"
          fill="black"
        />
        <path
          d="M1080 308H1082.5V311.2C1082.5 311.48 1082.5 311.62 1082.45 311.727C1082.4 311.821 1082.32 311.898 1082.23 311.946C1082.12 312 1081.98 312 1081.7 312H1080.8C1080.52 312 1080.38 312 1080.27 311.946C1080.18 311.898 1080.1 311.821 1080.05 311.727C1080 311.62 1080 311.48 1080 311.2V308Z"
          fill="url(#paint12_linear_574_2323)"
          fill-opacity="0.6"
        />
      </g>
      <g filter="url(#filter8_b_574_2323)">
        <path
          d="M1070 308H1072.5V311.2C1072.5 311.48 1072.5 311.62 1072.45 311.727C1072.4 311.821 1072.32 311.898 1072.23 311.946C1072.12 312 1071.98 312 1071.7 312H1070.8C1070.52 312 1070.38 312 1070.27 311.946C1070.18 311.898 1070.1 311.821 1070.05 311.727C1070 311.62 1070 311.48 1070 311.2V308Z"
          fill="black"
        />
        <path
          d="M1070 308H1072.5V311.2C1072.5 311.48 1072.5 311.62 1072.45 311.727C1072.4 311.821 1072.32 311.898 1072.23 311.946C1072.12 312 1071.98 312 1071.7 312H1070.8C1070.52 312 1070.38 312 1070.27 311.946C1070.18 311.898 1070.1 311.821 1070.05 311.727C1070 311.62 1070 311.48 1070 311.2V308Z"
          fill="url(#paint13_linear_574_2323)"
          fill-opacity="0.6"
        />
      </g>
      <g filter="url(#filter9_b_574_2323)">
        <path
          d="M1060 308H1062.5V311.2C1062.5 311.48 1062.5 311.62 1062.45 311.727C1062.4 311.821 1062.32 311.898 1062.23 311.946C1062.12 312 1061.98 312 1061.7 312H1060.8C1060.52 312 1060.38 312 1060.27 311.946C1060.18 311.898 1060.1 311.821 1060.05 311.727C1060 311.62 1060 311.48 1060 311.2V308Z"
          fill="black"
        />
        <path
          d="M1060 308H1062.5V311.2C1062.5 311.48 1062.5 311.62 1062.45 311.727C1062.4 311.821 1062.32 311.898 1062.23 311.946C1062.12 312 1061.98 312 1061.7 312H1060.8C1060.52 312 1060.38 312 1060.27 311.946C1060.18 311.898 1060.1 311.821 1060.05 311.727C1060 311.62 1060 311.48 1060 311.2V308Z"
          fill="url(#paint14_linear_574_2323)"
          fill-opacity="0.6"
        />
      </g>
      <g filter="url(#filter10_b_574_2323)">
        <path
          d="M1109.5 308H1112V311.2C1112 311.48 1112 311.62 1111.95 311.727C1111.9 311.821 1111.82 311.898 1111.73 311.946C1111.62 312 1111.48 312 1111.2 312H1110.3C1110.02 312 1109.88 312 1109.77 311.946C1109.68 311.898 1109.6 311.821 1109.55 311.727C1109.5 311.62 1109.5 311.48 1109.5 311.2V308Z"
          fill="black"
        />
        <path
          d="M1109.5 308H1112V311.2C1112 311.48 1112 311.62 1111.95 311.727C1111.9 311.821 1111.82 311.898 1111.73 311.946C1111.62 312 1111.48 312 1111.2 312H1110.3C1110.02 312 1109.88 312 1109.77 311.946C1109.68 311.898 1109.6 311.821 1109.55 311.727C1109.5 311.62 1109.5 311.48 1109.5 311.2V308Z"
          fill="url(#paint15_linear_574_2323)"
          fill-opacity="0.6"
        />
      </g>
      <path
        d="M1014 226.25H858"
        stroke="url(#paint16_linear_574_2323)"
        stroke-opacity="0.3"
        stroke-width="0.5"
      />
      <path d="M1014 226.25H858" stroke="url(#paint17_angular_574_2323)" stroke-width="0.5" />
      <path
        d="M1014 235.25H858"
        stroke="url(#paint18_linear_574_2323)"
        stroke-opacity="0.3"
        stroke-width="0.5"
      />
      <path d="M1014 235.25H858" stroke="url(#paint19_angular_574_2323)" stroke-width="0.5" />
      <path
        d="M1014 244.25H858"
        stroke="url(#paint20_linear_574_2323)"
        stroke-opacity="0.3"
        stroke-width="0.5"
      />
      <path d="M1014 244.25H858" stroke="url(#paint21_angular_574_2323)" stroke-width="0.5" />
      <g filter="url(#filter11_b_574_2323)">
        <path
          d="M1010 225.8C1010 225.52 1010 225.38 1010.05 225.273C1010.1 225.179 1010.18 225.102 1010.27 225.054C1010.38 225 1010.52 225 1010.8 225H1014V227.5H1010.8C1010.52 227.5 1010.38 227.5 1010.27 227.446C1010.18 227.398 1010.1 227.321 1010.05 227.227C1010 227.12 1010 226.98 1010 226.7V225.8Z"
          fill="black"
        />
        <path
          d="M1010 225.8C1010 225.52 1010 225.38 1010.05 225.273C1010.1 225.179 1010.18 225.102 1010.27 225.054C1010.38 225 1010.52 225 1010.8 225H1014V227.5H1010.8C1010.52 227.5 1010.38 227.5 1010.27 227.446C1010.18 227.398 1010.1 227.321 1010.05 227.227C1010 227.12 1010 226.98 1010 226.7V225.8Z"
          fill="url(#paint22_linear_574_2323)"
          fill-opacity="0.6"
        />
      </g>
      <g filter="url(#filter12_b_574_2323)">
        <path
          d="M1010 234.8C1010 234.52 1010 234.38 1010.05 234.273C1010.1 234.179 1010.18 234.102 1010.27 234.054C1010.38 234 1010.52 234 1010.8 234H1014V236.5H1010.8C1010.52 236.5 1010.38 236.5 1010.27 236.446C1010.18 236.398 1010.1 236.321 1010.05 236.227C1010 236.12 1010 235.98 1010 235.7V234.8Z"
          fill="black"
        />
        <path
          d="M1010 234.8C1010 234.52 1010 234.38 1010.05 234.273C1010.1 234.179 1010.18 234.102 1010.27 234.054C1010.38 234 1010.52 234 1010.8 234H1014V236.5H1010.8C1010.52 236.5 1010.38 236.5 1010.27 236.446C1010.18 236.398 1010.1 236.321 1010.05 236.227C1010 236.12 1010 235.98 1010 235.7V234.8Z"
          fill="url(#paint23_linear_574_2323)"
          fill-opacity="0.6"
        />
      </g>
      <g filter="url(#filter13_b_574_2323)">
        <path
          d="M1010 244.8C1010 244.52 1010 244.38 1010.05 244.273C1010.1 244.179 1010.18 244.102 1010.27 244.054C1010.38 244 1010.52 244 1010.8 244H1014V246.5H1010.8C1010.52 246.5 1010.38 246.5 1010.27 246.446C1010.18 246.398 1010.1 246.321 1010.05 246.227C1010 246.12 1010 245.98 1010 245.7V244.8Z"
          fill="black"
        />
        <path
          d="M1010 244.8C1010 244.52 1010 244.38 1010.05 244.273C1010.1 244.179 1010.18 244.102 1010.27 244.054C1010.38 244 1010.52 244 1010.8 244H1014V246.5H1010.8C1010.52 246.5 1010.38 246.5 1010.27 246.446C1010.18 246.398 1010.1 246.321 1010.05 246.227C1010 246.12 1010 245.98 1010 245.7V244.8Z"
          fill="url(#paint24_linear_574_2323)"
          fill-opacity="0.6"
        />
      </g>
      <g filter="url(#filter14_b_574_2323)">
        <path
          d="M858 225H861.2C861.48 225 861.62 225 861.727 225.054C861.821 225.102 861.898 225.179 861.946 225.273C862 225.38 862 225.52 862 225.8V226.7C862 226.98 862 227.12 861.946 227.227C861.898 227.321 861.821 227.398 861.727 227.446C861.62 227.5 861.48 227.5 861.2 227.5H858V225Z"
          fill="black"
        />
        <path
          d="M858 225H861.2C861.48 225 861.62 225 861.727 225.054C861.821 225.102 861.898 225.179 861.946 225.273C862 225.38 862 225.52 862 225.8V226.7C862 226.98 862 227.12 861.946 227.227C861.898 227.321 861.821 227.398 861.727 227.446C861.62 227.5 861.48 227.5 861.2 227.5H858V225Z"
          fill="url(#paint25_linear_574_2323)"
          fill-opacity="0.6"
        />
      </g>
      <g filter="url(#filter15_b_574_2323)">
        <path
          d="M858 234H861.2C861.48 234 861.62 234 861.727 234.054C861.821 234.102 861.898 234.179 861.946 234.273C862 234.38 862 234.52 862 234.8V235.7C862 235.98 862 236.12 861.946 236.227C861.898 236.321 861.821 236.398 861.727 236.446C861.62 236.5 861.48 236.5 861.2 236.5H858V234Z"
          fill="black"
        />
        <path
          d="M858 234H861.2C861.48 234 861.62 234 861.727 234.054C861.821 234.102 861.898 234.179 861.946 234.273C862 234.38 862 234.52 862 234.8V235.7C862 235.98 862 236.12 861.946 236.227C861.898 236.321 861.821 236.398 861.727 236.446C861.62 236.5 861.48 236.5 861.2 236.5H858V234Z"
          fill="url(#paint26_linear_574_2323)"
          fill-opacity="0.6"
        />
      </g>
      <g filter="url(#filter16_b_574_2323)">
        <path
          d="M858 243H861.2C861.48 243 861.62 243 861.727 243.054C861.821 243.102 861.898 243.179 861.946 243.273C862 243.38 862 243.52 862 243.8V244.7C862 244.98 862 245.12 861.946 245.227C861.898 245.321 861.821 245.398 861.727 245.446C861.62 245.5 861.48 245.5 861.2 245.5H858V243Z"
          fill="black"
        />
        <path
          d="M858 243H861.2C861.48 243 861.62 243 861.727 243.054C861.821 243.102 861.898 243.179 861.946 243.273C862 243.38 862 243.52 862 243.8V244.7C862 244.98 862 245.12 861.946 245.227C861.898 245.321 861.821 245.398 861.727 245.446C861.62 245.5 861.48 245.5 861.2 245.5H858V243Z"
          fill="url(#paint27_linear_574_2323)"
          fill-opacity="0.6"
        />
      </g>
      <g filter="url(#filter17_d_574_2323)">
        <g clip-path="url(#clip2_574_2323)">
          <rect
            x="802"
            y="75"
            width="56"
            height="40"
            rx="3"
            fill="url(#paint28_radial_574_2323)"
            fill-opacity="0.6"
            shape-rendering="crispEdges"
          />
          <rect
            x="802"
            y="75"
            width="56"
            height="40"
            rx="3"
            fill="white"
            fill-opacity="0.15"
            shape-rendering="crispEdges"
          />
          <path
            fill-rule="evenodd"
            clip-rule="evenodd"
            d="M822.081 87H822.1H825V88H822.1C821.812 88 821.626 88.0004 821.484 88.012C821.348 88.023 821.298 88.0419 821.273 88.0545C821.179 88.1024 821.102 88.1789 821.054 88.273C821.042 88.2977 821.023 88.3481 821.012 88.4839C821 88.6256 821 88.8117 821 89.1V92H820V89.1V89.0807V89.0807C820 88.8171 820 88.5898 820.015 88.4025C820.031 88.2048 820.067 88.0082 820.163 87.819C820.307 87.5368 820.537 87.3073 820.819 87.1635C821.008 87.0671 821.205 87.0314 821.402 87.0153C821.59 87 821.817 87 822.081 87H822.081ZM838.516 88.012C838.374 88.0004 838.188 88 837.9 88H835V87H837.9H837.919H837.919C838.183 87 838.41 87 838.598 87.0153C838.795 87.0314 838.992 87.0671 839.181 87.1635C839.463 87.3073 839.693 87.5368 839.837 87.819C839.933 88.0082 839.969 88.2048 839.985 88.4025C840 88.5898 840 88.8171 840 89.0807V89.1V92H839V89.1C839 88.8117 839 88.6256 838.988 88.4839C838.977 88.3481 838.958 88.2977 838.946 88.273C838.898 88.1789 838.821 88.1024 838.727 88.0545C838.702 88.0419 838.652 88.023 838.516 88.012ZM821 99V101.9C821 102.188 821 102.374 821.012 102.516C821.023 102.652 821.042 102.702 821.054 102.727C821.102 102.821 821.179 102.898 821.273 102.945C821.298 102.958 821.348 102.977 821.484 102.988C821.626 103 821.812 103 822.1 103H825V104H822.1H822.081C821.817 104 821.59 104 821.402 103.985C821.205 103.969 821.008 103.933 820.819 103.836C820.537 103.693 820.307 103.463 820.163 103.181C820.067 102.992 820.031 102.795 820.015 102.598C820 102.41 820 102.183 820 101.919V101.919V101.9V99H821ZM839 101.9V99H840V101.9V101.919C840 102.183 840 102.41 839.985 102.598C839.969 102.795 839.933 102.992 839.837 103.181C839.693 103.463 839.463 103.693 839.181 103.836C838.992 103.933 838.795 103.969 838.598 103.985C838.41 104 838.183 104 837.919 104H837.9H835V103H837.9C838.188 103 838.374 103 838.516 102.988C838.652 102.977 838.702 102.958 838.727 102.945C838.821 102.898 838.898 102.821 838.946 102.727C838.958 102.702 838.977 102.652 838.988 102.516C839 102.374 839 102.188 839 101.9ZM826.5 91C826.776 91 827 91.2239 827 91.5V92.5C827 92.7761 826.776 93 826.5 93C826.224 93 826 92.7761 826 92.5V91.5C826 91.2239 826.224 91 826.5 91ZM831 93.5C831 93.2239 830.776 93 830.5 93C830.224 93 830 93.2239 830 93.5V94.75C830 94.8881 829.888 95 829.75 95H829.5C829.224 95 829 95.2239 829 95.5C829 95.7761 829.224 96 829.5 96H829.75C830.44 96 831 95.4404 831 94.75V93.5ZM826.85 98.1427C826.654 97.9512 826.34 97.9524 826.146 98.1464C825.951 98.3417 825.951 98.6583 826.146 98.8536L826.5 98.5C826.146 98.8536 826.147 98.8538 826.147 98.854L826.147 98.8545L826.148 98.8555L826.151 98.8577L826.156 98.8633L826.173 98.8786C826.186 98.8906 826.203 98.9059 826.224 98.9242C826.267 98.9608 826.328 99.009 826.407 99.0647C826.565 99.1763 826.797 99.3179 827.109 99.4569C827.737 99.7358 828.681 100 830 100C831.319 100 832.263 99.7358 832.891 99.4569C833.203 99.3179 833.435 99.1763 833.593 99.0647C833.672 99.009 833.733 98.9608 833.776 98.9242C833.797 98.9059 833.814 98.8906 833.827 98.8786L833.844 98.8633L833.849 98.8577L833.852 98.8555L833.853 98.8545L833.853 98.854C833.853 98.8538 833.854 98.8536 833.5 98.5L833.854 98.8536C834.049 98.6583 834.049 98.3417 833.854 98.1464C833.66 97.9524 833.346 97.9512 833.15 98.1427L833.149 98.1438C833.146 98.1465 833.139 98.1526 833.129 98.1617C833.107 98.1798 833.07 98.2098 833.016 98.2478C832.909 98.3237 832.734 98.4321 832.484 98.5431C831.987 98.7642 831.181 99 830 99C828.819 99 828.013 98.7642 827.516 98.5431C827.266 98.4321 827.091 98.3237 826.984 98.2478C826.93 98.2098 826.893 98.1798 826.871 98.1617C826.861 98.1526 826.854 98.1465 826.851 98.1438L826.85 98.1427L826.85 98.1427ZM833.149 98.1438L833.148 98.1449L833.147 98.1456L833.149 98.1438ZM834 91.5C834 91.2239 833.776 91 833.5 91C833.224 91 833 91.2239 833 91.5V92.5C833 92.7761 833.224 93 833.5 93C833.776 93 834 92.7761 834 92.5V91.5Z"
            fill="url(#paint29_linear_574_2323)"
            fill-opacity="0.2"
          />
          <g filter="url(#filter18_dd_574_2323)">
            <rect
              x="849"
              y="81"
              width="3"
              height="3"
              rx="1.5"
              fill="url(#paint30_radial_574_2323)"
              shape-rendering="crispEdges"
            />
            <rect
              x="848.75"
              y="80.75"
              width="3.5"
              height="3.5"
              rx="1.75"
              stroke="black"
              stroke-opacity="0.05"
              stroke-width="0.5"
              shape-rendering="crispEdges"
            />
          </g>
        </g>
        <rect
          x="802.375"
          y="75.375"
          width="55.25"
          height="39.25"
          rx="2.625"
          stroke="url(#paint31_radial_574_2323)"
          stroke-opacity="0.13"
          stroke-width="0.75"
          shape-rendering="crispEdges"
        />
      </g>
      <path d="M822.25 71V0" stroke="white" stroke-opacity="0.3" stroke-width="0.5" />
      <path d="M837.75 71V0" stroke="white" stroke-opacity="0.3" stroke-width="0.5" />
      <path d="M837.75 71V0" stroke="url(#paint32_angular_574_2323)" stroke-width="0.5" />
      <g filter="url(#filter19_b_574_2323)">
        <path
          d="M821 71.8C821 71.52 821 71.38 821.054 71.273C821.102 71.1789 821.179 71.1024 821.273 71.0545C821.38 71 821.52 71 821.8 71H822.7C822.98 71 823.12 71 823.227 71.0545C823.321 71.1024 823.398 71.1789 823.446 71.273C823.5 71.38 823.5 71.52 823.5 71.8V75H821V71.8Z"
          fill="black"
        />
        <path
          d="M821 71.8C821 71.52 821 71.38 821.054 71.273C821.102 71.1789 821.179 71.1024 821.273 71.0545C821.38 71 821.52 71 821.8 71H822.7C822.98 71 823.12 71 823.227 71.0545C823.321 71.1024 823.398 71.1789 823.446 71.273C823.5 71.38 823.5 71.52 823.5 71.8V75H821V71.8Z"
          fill="url(#paint33_linear_574_2323)"
          fill-opacity="0.6"
        />
      </g>
      <g filter="url(#filter20_b_574_2323)">
        <path
          d="M836.5 71.8C836.5 71.52 836.5 71.38 836.554 71.273C836.602 71.1789 836.679 71.1024 836.773 71.0545C836.88 71 837.02 71 837.3 71H838.2C838.48 71 838.62 71 838.727 71.0545C838.821 71.1024 838.898 71.1789 838.946 71.273C839 71.38 839 71.52 839 71.8V75H836.5V71.8Z"
          fill="black"
        />
        <path
          d="M836.5 71.8C836.5 71.52 836.5 71.38 836.554 71.273C836.602 71.1789 836.679 71.1024 836.773 71.0545C836.88 71 837.02 71 837.3 71H838.2C838.48 71 838.62 71 838.727 71.0545C838.821 71.1024 838.898 71.1789 838.946 71.273C839 71.38 839 71.52 839 71.8V75H836.5V71.8Z"
          fill="url(#paint34_linear_574_2323)"
          fill-opacity="0.6"
        />
      </g>
      <path
        d="M1378 245.25H1162"
        stroke="url(#paint35_linear_574_2323)"
        stroke-opacity="0.3"
        stroke-width="0.5"
      />
      <path d="M1378 245.25H1162" stroke="url(#paint36_angular_574_2323)" stroke-width="0.5" />
      <path
        d="M1378 236.25H1162"
        stroke="url(#paint37_linear_574_2323)"
        stroke-opacity="0.3"
        stroke-width="0.5"
      />
      <path
        d="M1378 227.25H1162"
        stroke="url(#paint38_linear_574_2323)"
        stroke-opacity="0.3"
        stroke-width="0.5"
      />
      <path d="M1378 227.25H1162" stroke="url(#paint39_angular_574_2323)" stroke-width="0.5" />
      <path
        d="M1378 218.25H1162"
        stroke="url(#paint40_linear_574_2323)"
        stroke-opacity="0.3"
        stroke-width="0.5"
      />
      <path d="M1378 218.25H1162" stroke="url(#paint41_angular_574_2323)" stroke-width="0.5" />
      <path
        d="M1378 209.25H1162"
        stroke="url(#paint42_linear_574_2323)"
        stroke-opacity="0.3"
        stroke-width="0.5"
      />
      <path d="M1378 209.25H1162" stroke="url(#paint43_angular_574_2323)" stroke-width="0.5" />
      <path
        d="M1378 254.25H1162"
        stroke="url(#paint44_linear_574_2323)"
        stroke-opacity="0.3"
        stroke-width="0.5"
      />
      <path
        d="M1378 263.25H1162"
        stroke="url(#paint45_linear_574_2323)"
        stroke-opacity="0.3"
        stroke-width="0.5"
      />
      <path d="M1378 263.25H1162" stroke="url(#paint46_angular_574_2323)" stroke-width="0.5" />
      <g filter="url(#filter21_b_574_2323)">
        <path
          d="M1158 245H1161.2C1161.48 245 1161.62 245 1161.73 245.054C1161.82 245.102 1161.9 245.179 1161.95 245.273C1162 245.38 1162 245.52 1162 245.8V246.7C1162 246.98 1162 247.12 1161.95 247.227C1161.9 247.321 1161.82 247.398 1161.73 247.446C1161.62 247.5 1161.48 247.5 1161.2 247.5H1158V245Z"
          fill="black"
        />
        <path
          d="M1158 245H1161.2C1161.48 245 1161.62 245 1161.73 245.054C1161.82 245.102 1161.9 245.179 1161.95 245.273C1162 245.38 1162 245.52 1162 245.8V246.7C1162 246.98 1162 247.12 1161.95 247.227C1161.9 247.321 1161.82 247.398 1161.73 247.446C1161.62 247.5 1161.48 247.5 1161.2 247.5H1158V245Z"
          fill="url(#paint47_linear_574_2323)"
          fill-opacity="0.6"
        />
      </g>
      <g filter="url(#filter22_b_574_2323)">
        <path
          d="M1158 235H1161.2C1161.48 235 1161.62 235 1161.73 235.054C1161.82 235.102 1161.9 235.179 1161.95 235.273C1162 235.38 1162 235.52 1162 235.8V236.7C1162 236.98 1162 237.12 1161.95 237.227C1161.9 237.321 1161.82 237.398 1161.73 237.446C1161.62 237.5 1161.48 237.5 1161.2 237.5H1158V235Z"
          fill="black"
        />
        <path
          d="M1158 235H1161.2C1161.48 235 1161.62 235 1161.73 235.054C1161.82 235.102 1161.9 235.179 1161.95 235.273C1162 235.38 1162 235.52 1162 235.8V236.7C1162 236.98 1162 237.12 1161.95 237.227C1161.9 237.321 1161.82 237.398 1161.73 237.446C1161.62 237.5 1161.48 237.5 1161.2 237.5H1158V235Z"
          fill="url(#paint48_linear_574_2323)"
          fill-opacity="0.6"
        />
      </g>
      <g filter="url(#filter23_b_574_2323)">
        <path
          d="M1158 226H1161.2C1161.48 226 1161.62 226 1161.73 226.054C1161.82 226.102 1161.9 226.179 1161.95 226.273C1162 226.38 1162 226.52 1162 226.8V227.7C1162 227.98 1162 228.12 1161.95 228.227C1161.9 228.321 1161.82 228.398 1161.73 228.446C1161.62 228.5 1161.48 228.5 1161.2 228.5H1158V226Z"
          fill="black"
        />
        <path
          d="M1158 226H1161.2C1161.48 226 1161.62 226 1161.73 226.054C1161.82 226.102 1161.9 226.179 1161.95 226.273C1162 226.38 1162 226.52 1162 226.8V227.7C1162 227.98 1162 228.12 1161.95 228.227C1161.9 228.321 1161.82 228.398 1161.73 228.446C1161.62 228.5 1161.48 228.5 1161.2 228.5H1158V226Z"
          fill="url(#paint49_linear_574_2323)"
          fill-opacity="0.6"
        />
      </g>
      <g filter="url(#filter24_b_574_2323)">
        <path
          d="M1158 217H1161.2C1161.48 217 1161.62 217 1161.73 217.054C1161.82 217.102 1161.9 217.179 1161.95 217.273C1162 217.38 1162 217.52 1162 217.8V218.7C1162 218.98 1162 219.12 1161.95 219.227C1161.9 219.321 1161.82 219.398 1161.73 219.446C1161.62 219.5 1161.48 219.5 1161.2 219.5H1158V217Z"
          fill="black"
        />
        <path
          d="M1158 217H1161.2C1161.48 217 1161.62 217 1161.73 217.054C1161.82 217.102 1161.9 217.179 1161.95 217.273C1162 217.38 1162 217.52 1162 217.8V218.7C1162 218.98 1162 219.12 1161.95 219.227C1161.9 219.321 1161.82 219.398 1161.73 219.446C1161.62 219.5 1161.48 219.5 1161.2 219.5H1158V217Z"
          fill="url(#paint50_linear_574_2323)"
          fill-opacity="0.6"
        />
      </g>
      <g filter="url(#filter25_b_574_2323)">
        <path
          d="M1158 208H1161.2C1161.48 208 1161.62 208 1161.73 208.054C1161.82 208.102 1161.9 208.179 1161.95 208.273C1162 208.38 1162 208.52 1162 208.8V209.7C1162 209.98 1162 210.12 1161.95 210.227C1161.9 210.321 1161.82 210.398 1161.73 210.446C1161.62 210.5 1161.48 210.5 1161.2 210.5H1158V208Z"
          fill="black"
        />
        <path
          d="M1158 208H1161.2C1161.48 208 1161.62 208 1161.73 208.054C1161.82 208.102 1161.9 208.179 1161.95 208.273C1162 208.38 1162 208.52 1162 208.8V209.7C1162 209.98 1162 210.12 1161.95 210.227C1161.9 210.321 1161.82 210.398 1161.73 210.446C1161.62 210.5 1161.48 210.5 1161.2 210.5H1158V208Z"
          fill="url(#paint51_linear_574_2323)"
          fill-opacity="0.6"
        />
      </g>
      <g filter="url(#filter26_b_574_2323)">
        <path
          d="M1158 253H1161.2C1161.48 253 1161.62 253 1161.73 253.054C1161.82 253.102 1161.9 253.179 1161.95 253.273C1162 253.38 1162 253.52 1162 253.8V254.7C1162 254.98 1162 255.12 1161.95 255.227C1161.9 255.321 1161.82 255.398 1161.73 255.446C1161.62 255.5 1161.48 255.5 1161.2 255.5H1158V253Z"
          fill="black"
        />
        <path
          d="M1158 253H1161.2C1161.48 253 1161.62 253 1161.73 253.054C1161.82 253.102 1161.9 253.179 1161.95 253.273C1162 253.38 1162 253.52 1162 253.8V254.7C1162 254.98 1162 255.12 1161.95 255.227C1161.9 255.321 1161.82 255.398 1161.73 255.446C1161.62 255.5 1161.48 255.5 1161.2 255.5H1158V253Z"
          fill="url(#paint52_linear_574_2323)"
          fill-opacity="0.6"
        />
      </g>
      <g filter="url(#filter27_b_574_2323)">
        <path
          d="M1158 262H1161.2C1161.48 262 1161.62 262 1161.73 262.054C1161.82 262.102 1161.9 262.179 1161.95 262.273C1162 262.38 1162 262.52 1162 262.8V263.7C1162 263.98 1162 264.12 1161.95 264.227C1161.9 264.321 1161.82 264.398 1161.73 264.446C1161.62 264.5 1161.48 264.5 1161.2 264.5H1158V262Z"
          fill="black"
        />
        <path
          d="M1158 262H1161.2C1161.48 262 1161.62 262 1161.73 262.054C1161.82 262.102 1161.9 262.179 1161.95 262.273C1162 262.38 1162 262.52 1162 262.8V263.7C1162 263.98 1162 264.12 1161.95 264.227C1161.9 264.321 1161.82 264.398 1161.73 264.446C1161.62 264.5 1161.48 264.5 1161.2 264.5H1158V262Z"
          fill="url(#paint53_linear_574_2323)"
          fill-opacity="0.6"
        />
      </g>
      <g filter="url(#filter28_d_574_2323)">
        <g clip-path="url(#clip3_574_2323)">
          <rect
            x="1014"
            y="164"
            width="144"
            height="144"
            rx="3"
            fill="white"
            fill-opacity="0.15"
            shape-rendering="crispEdges"
          />
          <rect
            x="1014"
            y="164"
            width="144"
            height="144"
            rx="3"
            fill="url(#paint54_radial_574_2323)"
            fill-opacity="0.6"
            shape-rendering="crispEdges"
          />
          <g filter="url(#filter29_di_574_2323)">
            <path
              fill-rule="evenodd"
              clip-rule="evenodd"
              d="M1066 221H1078L1066 253H1054L1066 221ZM1086 221H1098L1086 253H1074L1086 221ZM1118 221H1106L1094 253H1106L1118 221Z"
              fill="url(#paint55_linear_574_2323)"
              shape-rendering="crispEdges"
            />
          </g>
          <g filter="url(#filter30_dd_574_2323)">
            <rect
              x="1143"
              y="176"
              width="3"
              height="3"
              rx="1.5"
              fill="url(#paint56_radial_574_2323)"
            />
            <rect
              x="1143.25"
              y="176.25"
              width="2.5"
              height="2.5"
              rx="1.25"
              stroke="black"
              stroke-opacity="0.05"
              stroke-width="0.5"
            />
          </g>
        </g>
        <rect
          x="1014.38"
          y="164.375"
          width="143.25"
          height="143.25"
          rx="2.625"
          stroke="url(#paint57_radial_574_2323)"
          stroke-opacity="0.13"
          stroke-width="0.75"
          shape-rendering="crispEdges"
        />
      </g>
      <g filter="url(#filter31_d_574_2323)">
        <g clip-path="url(#clip4_574_2323)">
          <rect
            x="802"
            y="204"
            width="56"
            height="64"
            rx="3"
            fill="url(#paint58_radial_574_2323)"
            fill-opacity="0.6"
            shape-rendering="crispEdges"
          />
          <rect
            x="802"
            y="204"
            width="56"
            height="64"
            rx="3"
            fill="white"
            fill-opacity="0.15"
            shape-rendering="crispEdges"
          />
          <path
            fill-rule="evenodd"
            clip-rule="evenodd"
            d="M830 227H829.965H829.965C829.534 227 829.279 227 829.059 227.022C826.922 227.232 825.232 228.922 825.022 231.059C825 231.279 825 231.534 825 231.965L825 232V235H824.1H824.081C823.817 235 823.59 235 823.402 235.015C823.205 235.031 823.008 235.067 822.819 235.163C822.537 235.307 822.307 235.537 822.163 235.819C822.067 236.008 822.031 236.205 822.015 236.402C822 236.59 822 236.817 822 237.081V237.081V237.1V243.9V243.919V243.919C822 244.183 822 244.41 822.015 244.598C822.031 244.795 822.067 244.992 822.163 245.181C822.307 245.463 822.537 245.693 822.819 245.837C823.008 245.933 823.205 245.969 823.402 245.985C823.59 246 823.817 246 824.081 246H824.1H835.9H835.919C836.183 246 836.41 246 836.598 245.985C836.795 245.969 836.992 245.933 837.181 245.837C837.463 245.693 837.693 245.463 837.837 245.181C837.933 244.992 837.969 244.795 837.985 244.598C838 244.41 838 244.183 838 243.919V243.9V237.1V237.081C838 236.817 838 236.59 837.985 236.402C837.969 236.205 837.933 236.008 837.837 235.819C837.693 235.537 837.463 235.307 837.181 235.163C836.992 235.067 836.795 235.031 836.598 235.015C836.41 235 836.183 235 835.919 235H835.9H835V232V231.965C835 231.534 835 231.279 834.978 231.059C834.768 228.922 833.078 227.232 830.941 227.022C830.721 227 830.466 227 830.035 227H830.035H830ZM829.157 228.017C829.322 228.001 829.524 228 830 228C830.476 228 830.678 228.001 830.843 228.017C832.505 228.181 833.819 229.495 833.983 231.157C833.999 231.322 834 231.524 834 232V235H826V232C826 231.524 826.001 231.322 826.017 231.157C826.181 229.495 827.495 228.181 829.157 228.017ZM823.273 236.055C823.298 236.042 823.348 236.023 823.484 236.012C823.626 236 823.812 236 824.1 236H835.9C836.188 236 836.374 236 836.516 236.012C836.652 236.023 836.702 236.042 836.727 236.055C836.821 236.102 836.898 236.179 836.946 236.273C836.958 236.298 836.977 236.348 836.988 236.484C837 236.626 837 236.812 837 237.1V243.9C837 244.188 837 244.374 836.988 244.516C836.977 244.652 836.958 244.702 836.946 244.727C836.898 244.821 836.821 244.898 836.727 244.946C836.702 244.958 836.652 244.977 836.516 244.988C836.374 245 836.188 245 835.9 245H824.1C823.812 245 823.626 245 823.484 244.988C823.348 244.977 823.298 244.958 823.273 244.946C823.179 244.898 823.102 244.821 823.054 244.727C823.042 244.702 823.023 244.652 823.012 244.516C823 244.374 823 244.188 823 243.9V237.1C823 236.812 823 236.626 823.012 236.484C823.023 236.348 823.042 236.298 823.054 236.273C823.102 236.179 823.179 236.102 823.273 236.055Z"
            fill="url(#paint59_linear_574_2323)"
            fill-opacity="0.2"
          />
          <g filter="url(#filter32_dd_574_2323)">
            <rect
              x="849"
              y="210"
              width="3"
              height="3"
              rx="1.5"
              fill="url(#paint60_radial_574_2323)"
            />
            <rect
              x="849.25"
              y="210.25"
              width="2.5"
              height="2.5"
              rx="1.25"
              stroke="black"
              stroke-opacity="0.05"
              stroke-width="0.5"
            />
          </g>
        </g>
        <rect
          x="802.375"
          y="204.375"
          width="55.25"
          height="63.25"
          rx="2.625"
          stroke="url(#paint61_radial_574_2323)"
          stroke-opacity="0.13"
          stroke-width="0.75"
          shape-rendering="crispEdges"
        />
      </g>
    </g>
    <defs>
      <filter
        id="filter0_b_574_2323"
        x="1083.5"
        y="159"
        width="4.5"
        height="6"
        filterUnits="userSpaceOnUse"
        color-interpolation-filters="sRGB"
      >
        <feFlood flood-opacity="0" result="BackgroundImageFix" />
        <feGaussianBlur in="BackgroundImageFix" stdDeviation="0.5" />
        <feComposite in2="SourceAlpha" operator="in" result="effect1_backgroundBlur_574_2323" />
        <feBlend
          mode="normal"
          in="SourceGraphic"
          in2="effect1_backgroundBlur_574_2323"
          result="shape"
        />
      </filter>
      <filter
        id="filter1_b_574_2323"
        x="820"
        y="199"
        width="4.5"
        height="6"
        filterUnits="userSpaceOnUse"
        color-interpolation-filters="sRGB"
      >
        <feFlood flood-opacity="0" result="BackgroundImageFix" />
        <feGaussianBlur in="BackgroundImageFix" stdDeviation="0.5" />
        <feComposite in2="SourceAlpha" operator="in" result="effect1_backgroundBlur_574_2323" />
        <feBlend
          mode="normal"
          in="SourceGraphic"
          in2="effect1_backgroundBlur_574_2323"
          result="shape"
        />
      </filter>
      <filter
        id="filter2_b_574_2323"
        x="835.5"
        y="199"
        width="4.5"
        height="6"
        filterUnits="userSpaceOnUse"
        color-interpolation-filters="sRGB"
      >
        <feFlood flood-opacity="0" result="BackgroundImageFix" />
        <feGaussianBlur in="BackgroundImageFix" stdDeviation="0.5" />
        <feComposite in2="SourceAlpha" operator="in" result="effect1_backgroundBlur_574_2323" />
        <feBlend
          mode="normal"
          in="SourceGraphic"
          in2="effect1_backgroundBlur_574_2323"
          result="shape"
        />
      </filter>
      <filter
        id="filter3_b_574_2323"
        x="820"
        y="114"
        width="4.5"
        height="6"
        filterUnits="userSpaceOnUse"
        color-interpolation-filters="sRGB"
      >
        <feFlood flood-opacity="0" result="BackgroundImageFix" />
        <feGaussianBlur in="BackgroundImageFix" stdDeviation="0.5" />
        <feComposite in2="SourceAlpha" operator="in" result="effect1_backgroundBlur_574_2323" />
        <feBlend
          mode="normal"
          in="SourceGraphic"
          in2="effect1_backgroundBlur_574_2323"
          result="shape"
        />
      </filter>
      <filter
        id="filter4_b_574_2323"
        x="835.5"
        y="114"
        width="4.5"
        height="6"
        filterUnits="userSpaceOnUse"
        color-interpolation-filters="sRGB"
      >
        <feFlood flood-opacity="0" result="BackgroundImageFix" />
        <feGaussianBlur in="BackgroundImageFix" stdDeviation="0.5" />
        <feComposite in2="SourceAlpha" operator="in" result="effect1_backgroundBlur_574_2323" />
        <feBlend
          mode="normal"
          in="SourceGraphic"
          in2="effect1_backgroundBlur_574_2323"
          result="shape"
        />
      </filter>
      <filter
        id="filter5_b_574_2323"
        x="1099"
        y="307"
        width="4.5"
        height="6"
        filterUnits="userSpaceOnUse"
        color-interpolation-filters="sRGB"
      >
        <feFlood flood-opacity="0" result="BackgroundImageFix" />
        <feGaussianBlur in="BackgroundImageFix" stdDeviation="0.5" />
        <feComposite in2="SourceAlpha" operator="in" result="effect1_backgroundBlur_574_2323" />
        <feBlend
          mode="normal"
          in="SourceGraphic"
          in2="effect1_backgroundBlur_574_2323"
          result="shape"
        />
      </filter>
      <filter
        id="filter6_b_574_2323"
        x="1089"
        y="307"
        width="4.5"
        height="6"
        filterUnits="userSpaceOnUse"
        color-interpolation-filters="sRGB"
      >
        <feFlood flood-opacity="0" result="BackgroundImageFix" />
        <feGaussianBlur in="BackgroundImageFix" stdDeviation="0.5" />
        <feComposite in2="SourceAlpha" operator="in" result="effect1_backgroundBlur_574_2323" />
        <feBlend
          mode="normal"
          in="SourceGraphic"
          in2="effect1_backgroundBlur_574_2323"
          result="shape"
        />
      </filter>
      <filter
        id="filter7_b_574_2323"
        x="1079"
        y="307"
        width="4.5"
        height="6"
        filterUnits="userSpaceOnUse"
        color-interpolation-filters="sRGB"
      >
        <feFlood flood-opacity="0" result="BackgroundImageFix" />
        <feGaussianBlur in="BackgroundImageFix" stdDeviation="0.5" />
        <feComposite in2="SourceAlpha" operator="in" result="effect1_backgroundBlur_574_2323" />
        <feBlend
          mode="normal"
          in="SourceGraphic"
          in2="effect1_backgroundBlur_574_2323"
          result="shape"
        />
      </filter>
      <filter
        id="filter8_b_574_2323"
        x="1069"
        y="307"
        width="4.5"
        height="6"
        filterUnits="userSpaceOnUse"
        color-interpolation-filters="sRGB"
      >
        <feFlood flood-opacity="0" result="BackgroundImageFix" />
        <feGaussianBlur in="BackgroundImageFix" stdDeviation="0.5" />
        <feComposite in2="SourceAlpha" operator="in" result="effect1_backgroundBlur_574_2323" />
        <feBlend
          mode="normal"
          in="SourceGraphic"
          in2="effect1_backgroundBlur_574_2323"
          result="shape"
        />
      </filter>
      <filter
        id="filter9_b_574_2323"
        x="1059"
        y="307"
        width="4.5"
        height="6"
        filterUnits="userSpaceOnUse"
        color-interpolation-filters="sRGB"
      >
        <feFlood flood-opacity="0" result="BackgroundImageFix" />
        <feGaussianBlur in="BackgroundImageFix" stdDeviation="0.5" />
        <feComposite in2="SourceAlpha" operator="in" result="effect1_backgroundBlur_574_2323" />
        <feBlend
          mode="normal"
          in="SourceGraphic"
          in2="effect1_backgroundBlur_574_2323"
          result="shape"
        />
      </filter>
      <filter
        id="filter10_b_574_2323"
        x="1108.5"
        y="307"
        width="4.5"
        height="6"
        filterUnits="userSpaceOnUse"
        color-interpolation-filters="sRGB"
      >
        <feFlood flood-opacity="0" result="BackgroundImageFix" />
        <feGaussianBlur in="BackgroundImageFix" stdDeviation="0.5" />
        <feComposite in2="SourceAlpha" operator="in" result="effect1_backgroundBlur_574_2323" />
        <feBlend
          mode="normal"
          in="SourceGraphic"
          in2="effect1_backgroundBlur_574_2323"
          result="shape"
        />
      </filter>
      <filter
        id="filter11_b_574_2323"
        x="1009"
        y="224"
        width="6"
        height="4.5"
        filterUnits="userSpaceOnUse"
        color-interpolation-filters="sRGB"
      >
        <feFlood flood-opacity="0" result="BackgroundImageFix" />
        <feGaussianBlur in="BackgroundImageFix" stdDeviation="0.5" />
        <feComposite in2="SourceAlpha" operator="in" result="effect1_backgroundBlur_574_2323" />
        <feBlend
          mode="normal"
          in="SourceGraphic"
          in2="effect1_backgroundBlur_574_2323"
          result="shape"
        />
      </filter>
      <filter
        id="filter12_b_574_2323"
        x="1009"
        y="233"
        width="6"
        height="4.5"
        filterUnits="userSpaceOnUse"
        color-interpolation-filters="sRGB"
      >
        <feFlood flood-opacity="0" result="BackgroundImageFix" />
        <feGaussianBlur in="BackgroundImageFix" stdDeviation="0.5" />
        <feComposite in2="SourceAlpha" operator="in" result="effect1_backgroundBlur_574_2323" />
        <feBlend
          mode="normal"
          in="SourceGraphic"
          in2="effect1_backgroundBlur_574_2323"
          result="shape"
        />
      </filter>
      <filter
        id="filter13_b_574_2323"
        x="1009"
        y="243"
        width="6"
        height="4.5"
        filterUnits="userSpaceOnUse"
        color-interpolation-filters="sRGB"
      >
        <feFlood flood-opacity="0" result="BackgroundImageFix" />
        <feGaussianBlur in="BackgroundImageFix" stdDeviation="0.5" />
        <feComposite in2="SourceAlpha" operator="in" result="effect1_backgroundBlur_574_2323" />
        <feBlend
          mode="normal"
          in="SourceGraphic"
          in2="effect1_backgroundBlur_574_2323"
          result="shape"
        />
      </filter>
      <filter
        id="filter14_b_574_2323"
        x="857"
        y="224"
        width="6"
        height="4.5"
        filterUnits="userSpaceOnUse"
        color-interpolation-filters="sRGB"
      >
        <feFlood flood-opacity="0" result="BackgroundImageFix" />
        <feGaussianBlur in="BackgroundImageFix" stdDeviation="0.5" />
        <feComposite in2="SourceAlpha" operator="in" result="effect1_backgroundBlur_574_2323" />
        <feBlend
          mode="normal"
          in="SourceGraphic"
          in2="effect1_backgroundBlur_574_2323"
          result="shape"
        />
      </filter>
      <filter
        id="filter15_b_574_2323"
        x="857"
        y="233"
        width="6"
        height="4.5"
        filterUnits="userSpaceOnUse"
        color-interpolation-filters="sRGB"
      >
        <feFlood flood-opacity="0" result="BackgroundImageFix" />
        <feGaussianBlur in="BackgroundImageFix" stdDeviation="0.5" />
        <feComposite in2="SourceAlpha" operator="in" result="effect1_backgroundBlur_574_2323" />
        <feBlend
          mode="normal"
          in="SourceGraphic"
          in2="effect1_backgroundBlur_574_2323"
          result="shape"
        />
      </filter>
      <filter
        id="filter16_b_574_2323"
        x="857"
        y="242"
        width="6"
        height="4.5"
        filterUnits="userSpaceOnUse"
        color-interpolation-filters="sRGB"
      >
        <feFlood flood-opacity="0" result="BackgroundImageFix" />
        <feGaussianBlur in="BackgroundImageFix" stdDeviation="0.5" />
        <feComposite in2="SourceAlpha" operator="in" result="effect1_backgroundBlur_574_2323" />
        <feBlend
          mode="normal"
          in="SourceGraphic"
          in2="effect1_backgroundBlur_574_2323"
          result="shape"
        />
      </filter>
      <filter
        id="filter17_d_574_2323"
        x="786"
        y="59"
        width="88"
        height="72"
        filterUnits="userSpaceOnUse"
        color-interpolation-filters="sRGB"
      >
        <feFlood flood-opacity="0" result="BackgroundImageFix" />
        <feColorMatrix
          in="SourceAlpha"
          type="matrix"
          values="0 0 0 0 0 0 0 0 0 0 0 0 0 0 0 0 0 0 127 0"
          result="hardAlpha"
        />
        <feMorphology
          radius="4"
          operator="dilate"
          in="SourceAlpha"
          result="effect1_dropShadow_574_2323"
        />
        <feOffset />
        <feGaussianBlur stdDeviation="6" />
        <feComposite in2="hardAlpha" operator="out" />
        <feColorMatrix type="matrix" values="0 0 0 0 0 0 0 0 0 0 0 0 0 0 0 0 0 0 0.8 0" />
        <feBlend mode="normal" in2="BackgroundImageFix" result="effect1_dropShadow_574_2323" />
        <feBlend
          mode="normal"
          in="SourceGraphic"
          in2="effect1_dropShadow_574_2323"
          result="shape"
        />
      </filter>
      <filter
        id="filter18_dd_574_2323"
        x="828.5"
        y="60.5"
        width="44"
        height="44"
        filterUnits="userSpaceOnUse"
        color-interpolation-filters="sRGB"
      >
        <feFlood flood-opacity="0" result="BackgroundImageFix" />
        <feColorMatrix
          in="SourceAlpha"
          type="matrix"
          values="0 0 0 0 0 0 0 0 0 0 0 0 0 0 0 0 0 0 127 0"
          result="hardAlpha"
        />
        <feOffset />
        <feGaussianBlur stdDeviation="10" />
        <feComposite in2="hardAlpha" operator="out" />
        <feColorMatrix
          type="matrix"
          values="0 0 0 0 0.466667 0 0 0 0 0.278431 0 0 0 0 1 0 0 0 1 0"
        />
        <feBlend mode="normal" in2="BackgroundImageFix" result="effect1_dropShadow_574_2323" />
        <feColorMatrix
          in="SourceAlpha"
          type="matrix"
          values="0 0 0 0 0 0 0 0 0 0 0 0 0 0 0 0 0 0 127 0"
          result="hardAlpha"
        />
        <feOffset />
        <feGaussianBlur stdDeviation="3" />
        <feComposite in2="hardAlpha" operator="out" />
        <feColorMatrix
          type="matrix"
          values="0 0 0 0 0.466667 0 0 0 0 0.278431 0 0 0 0 1 0 0 0 1 0"
        />
        <feBlend
          mode="normal"
          in2="effect1_dropShadow_574_2323"
          result="effect2_dropShadow_574_2323"
        />
        <feBlend
          mode="normal"
          in="SourceGraphic"
          in2="effect2_dropShadow_574_2323"
          result="shape"
        />
      </filter>
      <filter
        id="filter19_b_574_2323"
        x="820"
        y="70"
        width="4.5"
        height="6"
        filterUnits="userSpaceOnUse"
        color-interpolation-filters="sRGB"
      >
        <feFlood flood-opacity="0" result="BackgroundImageFix" />
        <feGaussianBlur in="BackgroundImageFix" stdDeviation="0.5" />
        <feComposite in2="SourceAlpha" operator="in" result="effect1_backgroundBlur_574_2323" />
        <feBlend
          mode="normal"
          in="SourceGraphic"
          in2="effect1_backgroundBlur_574_2323"
          result="shape"
        />
      </filter>
      <filter
        id="filter20_b_574_2323"
        x="835.5"
        y="70"
        width="4.5"
        height="6"
        filterUnits="userSpaceOnUse"
        color-interpolation-filters="sRGB"
      >
        <feFlood flood-opacity="0" result="BackgroundImageFix" />
        <feGaussianBlur in="BackgroundImageFix" stdDeviation="0.5" />
        <feComposite in2="SourceAlpha" operator="in" result="effect1_backgroundBlur_574_2323" />
        <feBlend
          mode="normal"
          in="SourceGraphic"
          in2="effect1_backgroundBlur_574_2323"
          result="shape"
        />
      </filter>
      <filter
        id="filter21_b_574_2323"
        x="1157"
        y="244"
        width="6"
        height="4.5"
        filterUnits="userSpaceOnUse"
        color-interpolation-filters="sRGB"
      >
        <feFlood flood-opacity="0" result="BackgroundImageFix" />
        <feGaussianBlur in="BackgroundImageFix" stdDeviation="0.5" />
        <feComposite in2="SourceAlpha" operator="in" result="effect1_backgroundBlur_574_2323" />
        <feBlend
          mode="normal"
          in="SourceGraphic"
          in2="effect1_backgroundBlur_574_2323"
          result="shape"
        />
      </filter>
      <filter
        id="filter22_b_574_2323"
        x="1157"
        y="234"
        width="6"
        height="4.5"
        filterUnits="userSpaceOnUse"
        color-interpolation-filters="sRGB"
      >
        <feFlood flood-opacity="0" result="BackgroundImageFix" />
        <feGaussianBlur in="BackgroundImageFix" stdDeviation="0.5" />
        <feComposite in2="SourceAlpha" operator="in" result="effect1_backgroundBlur_574_2323" />
        <feBlend
          mode="normal"
          in="SourceGraphic"
          in2="effect1_backgroundBlur_574_2323"
          result="shape"
        />
      </filter>
      <filter
        id="filter23_b_574_2323"
        x="1157"
        y="225"
        width="6"
        height="4.5"
        filterUnits="userSpaceOnUse"
        color-interpolation-filters="sRGB"
      >
        <feFlood flood-opacity="0" result="BackgroundImageFix" />
        <feGaussianBlur in="BackgroundImageFix" stdDeviation="0.5" />
        <feComposite in2="SourceAlpha" operator="in" result="effect1_backgroundBlur_574_2323" />
        <feBlend
          mode="normal"
          in="SourceGraphic"
          in2="effect1_backgroundBlur_574_2323"
          result="shape"
        />
      </filter>
      <filter
        id="filter24_b_574_2323"
        x="1157"
        y="216"
        width="6"
        height="4.5"
        filterUnits="userSpaceOnUse"
        color-interpolation-filters="sRGB"
      >
        <feFlood flood-opacity="0" result="BackgroundImageFix" />
        <feGaussianBlur in="BackgroundImageFix" stdDeviation="0.5" />
        <feComposite in2="SourceAlpha" operator="in" result="effect1_backgroundBlur_574_2323" />
        <feBlend
          mode="normal"
          in="SourceGraphic"
          in2="effect1_backgroundBlur_574_2323"
          result="shape"
        />
      </filter>
      <filter
        id="filter25_b_574_2323"
        x="1157"
        y="207"
        width="6"
        height="4.5"
        filterUnits="userSpaceOnUse"
        color-interpolation-filters="sRGB"
      >
        <feFlood flood-opacity="0" result="BackgroundImageFix" />
        <feGaussianBlur in="BackgroundImageFix" stdDeviation="0.5" />
        <feComposite in2="SourceAlpha" operator="in" result="effect1_backgroundBlur_574_2323" />
        <feBlend
          mode="normal"
          in="SourceGraphic"
          in2="effect1_backgroundBlur_574_2323"
          result="shape"
        />
      </filter>
      <filter
        id="filter26_b_574_2323"
        x="1157"
        y="252"
        width="6"
        height="4.5"
        filterUnits="userSpaceOnUse"
        color-interpolation-filters="sRGB"
      >
        <feFlood flood-opacity="0" result="BackgroundImageFix" />
        <feGaussianBlur in="BackgroundImageFix" stdDeviation="0.5" />
        <feComposite in2="SourceAlpha" operator="in" result="effect1_backgroundBlur_574_2323" />
        <feBlend
          mode="normal"
          in="SourceGraphic"
          in2="effect1_backgroundBlur_574_2323"
          result="shape"
        />
      </filter>
      <filter
        id="filter27_b_574_2323"
        x="1157"
        y="261"
        width="6"
        height="4.5"
        filterUnits="userSpaceOnUse"
        color-interpolation-filters="sRGB"
      >
        <feFlood flood-opacity="0" result="BackgroundImageFix" />
        <feGaussianBlur in="BackgroundImageFix" stdDeviation="0.5" />
        <feComposite in2="SourceAlpha" operator="in" result="effect1_backgroundBlur_574_2323" />
        <feBlend
          mode="normal"
          in="SourceGraphic"
          in2="effect1_backgroundBlur_574_2323"
          result="shape"
        />
      </filter>
      <filter
        id="filter28_d_574_2323"
        x="998"
        y="148"
        width="176"
        height="176"
        filterUnits="userSpaceOnUse"
        color-interpolation-filters="sRGB"
      >
        <feFlood flood-opacity="0" result="BackgroundImageFix" />
        <feColorMatrix
          in="SourceAlpha"
          type="matrix"
          values="0 0 0 0 0 0 0 0 0 0 0 0 0 0 0 0 0 0 127 0"
          result="hardAlpha"
        />
        <feMorphology
          radius="4"
          operator="dilate"
          in="SourceAlpha"
          result="effect1_dropShadow_574_2323"
        />
        <feOffset />
        <feGaussianBlur stdDeviation="6" />
        <feComposite in2="hardAlpha" operator="out" />
        <feColorMatrix type="matrix" values="0 0 0 0 0 0 0 0 0 0 0 0 0 0 0 0 0 0 0.8 0" />
        <feBlend mode="normal" in2="BackgroundImageFix" result="effect1_dropShadow_574_2323" />
        <feBlend
          mode="normal"
          in="SourceGraphic"
          in2="effect1_dropShadow_574_2323"
          result="shape"
        />
      </filter>
      <filter
        id="filter29_di_574_2323"
        x="1054"
        y="221"
        width="64.25"
        height="32.25"
        filterUnits="userSpaceOnUse"
        color-interpolation-filters="sRGB"
      >
        <feFlood flood-opacity="0" result="BackgroundImageFix" />
        <feColorMatrix
          in="SourceAlpha"
          type="matrix"
          values="0 0 0 0 0 0 0 0 0 0 0 0 0 0 0 0 0 0 127 0"
          result="hardAlpha"
        />
        <feOffset dx="0.25" dy="0.25" />
        <feComposite in2="hardAlpha" operator="out" />
        <feColorMatrix type="matrix" values="0 0 0 0 1 0 0 0 0 1 0 0 0 0 1 0 0 0 0.15 0" />
        <feBlend mode="normal" in2="BackgroundImageFix" result="effect1_dropShadow_574_2323" />
        <feBlend
          mode="normal"
          in="SourceGraphic"
          in2="effect1_dropShadow_574_2323"
          result="shape"
        />
        <feColorMatrix
          in="SourceAlpha"
          type="matrix"
          values="0 0 0 0 0 0 0 0 0 0 0 0 0 0 0 0 0 0 127 0"
          result="hardAlpha"
        />
        <feOffset dx="0.25" dy="0.25" />
        <feComposite in2="hardAlpha" operator="arithmetic" k2="-1" k3="1" />
        <feColorMatrix type="matrix" values="0 0 0 0 0 0 0 0 0 0 0 0 0 0 0 0 0 0 0.64 0" />
        <feBlend mode="normal" in2="shape" result="effect2_innerShadow_574_2323" />
      </filter>
      <filter
        id="filter30_dd_574_2323"
        x="1123"
        y="156"
        width="43"
        height="43"
        filterUnits="userSpaceOnUse"
        color-interpolation-filters="sRGB"
      >
        <feFlood flood-opacity="0" result="BackgroundImageFix" />
        <feColorMatrix
          in="SourceAlpha"
          type="matrix"
          values="0 0 0 0 0 0 0 0 0 0 0 0 0 0 0 0 0 0 127 0"
          result="hardAlpha"
        />
        <feOffset />
        <feGaussianBlur stdDeviation="10" />
        <feComposite in2="hardAlpha" operator="out" />
        <feColorMatrix
          type="matrix"
          values="0 0 0 0 0.00784314 0 0 0 0 0.988235 0 0 0 0 0.945098 0 0 0 1 0"
        />
        <feBlend mode="normal" in2="BackgroundImageFix" result="effect1_dropShadow_574_2323" />
        <feColorMatrix
          in="SourceAlpha"
          type="matrix"
          values="0 0 0 0 0 0 0 0 0 0 0 0 0 0 0 0 0 0 127 0"
          result="hardAlpha"
        />
        <feOffset />
        <feGaussianBlur stdDeviation="3" />
        <feComposite in2="hardAlpha" operator="out" />
        <feColorMatrix
          type="matrix"
          values="0 0 0 0 0.00784314 0 0 0 0 0.988235 0 0 0 0 0.945098 0 0 0 0.75 0"
        />
        <feBlend
          mode="normal"
          in2="effect1_dropShadow_574_2323"
          result="effect2_dropShadow_574_2323"
        />
        <feBlend
          mode="normal"
          in="SourceGraphic"
          in2="effect2_dropShadow_574_2323"
          result="shape"
        />
      </filter>
      <filter
        id="filter31_d_574_2323"
        x="786"
        y="188"
        width="88"
        height="96"
        filterUnits="userSpaceOnUse"
        color-interpolation-filters="sRGB"
      >
        <feFlood flood-opacity="0" result="BackgroundImageFix" />
        <feColorMatrix
          in="SourceAlpha"
          type="matrix"
          values="0 0 0 0 0 0 0 0 0 0 0 0 0 0 0 0 0 0 127 0"
          result="hardAlpha"
        />
        <feMorphology
          radius="4"
          operator="dilate"
          in="SourceAlpha"
          result="effect1_dropShadow_574_2323"
        />
        <feOffset />
        <feGaussianBlur stdDeviation="6" />
        <feComposite in2="hardAlpha" operator="out" />
        <feColorMatrix type="matrix" values="0 0 0 0 0 0 0 0 0 0 0 0 0 0 0 0 0 0 0.8 0" />
        <feBlend mode="normal" in2="BackgroundImageFix" result="effect1_dropShadow_574_2323" />
        <feBlend
          mode="normal"
          in="SourceGraphic"
          in2="effect1_dropShadow_574_2323"
          result="shape"
        />
      </filter>
      <filter
        id="filter32_dd_574_2323"
        x="829"
        y="190"
        width="43"
        height="43"
        filterUnits="userSpaceOnUse"
        color-interpolation-filters="sRGB"
      >
        <feFlood flood-opacity="0" result="BackgroundImageFix" />
        <feColorMatrix
          in="SourceAlpha"
          type="matrix"
          values="0 0 0 0 0 0 0 0 0 0 0 0 0 0 0 0 0 0 127 0"
          result="hardAlpha"
        />
        <feOffset />
        <feGaussianBlur stdDeviation="10" />
        <feComposite in2="hardAlpha" operator="out" />
        <feColorMatrix
          type="matrix"
          values="0 0 0 0 0.00784314 0 0 0 0 0.988235 0 0 0 0 0.945098 0 0 0 1 0"
        />
        <feBlend mode="normal" in2="BackgroundImageFix" result="effect1_dropShadow_574_2323" />
        <feColorMatrix
          in="SourceAlpha"
          type="matrix"
          values="0 0 0 0 0 0 0 0 0 0 0 0 0 0 0 0 0 0 127 0"
          result="hardAlpha"
        />
        <feOffset />
        <feGaussianBlur stdDeviation="3" />
        <feComposite in2="hardAlpha" operator="out" />
        <feColorMatrix
          type="matrix"
          values="0 0 0 0 0.00784314 0 0 0 0 0.988235 0 0 0 0 0.945098 0 0 0 0.75 0"
        />
        <feBlend
          mode="normal"
          in2="effect1_dropShadow_574_2323"
          result="effect2_dropShadow_574_2323"
        />
        <feBlend
          mode="normal"
          in="SourceGraphic"
          in2="effect2_dropShadow_574_2323"
          result="shape"
        />
      </filter>
      <radialGradient
        id="paint0_radial_574_2323"
        cx="0"
        cy="0"
        r="1"
        gradientUnits="userSpaceOnUse"
        gradientTransform="translate(871 290) rotate(173.161) scale(571.063 240.167)"
      >
        <stop stop-color="white" />
        <stop offset="0.669795" stop-color="white" />
        <stop offset="0.950551" stop-color="white" stop-opacity="0" />
      </radialGradient>
      <linearGradient
        id="paint1_linear_574_2323"
        x1="1085.75"
        y1="160"
        x2="1085.75"
        y2="164"
        gradientUnits="userSpaceOnUse"
      >
        <stop stop-color="white" stop-opacity="0.6" />
        <stop offset="1" stop-color="white" stop-opacity="0.3" />
      </linearGradient>
      <radialGradient
        id="paint2_angular_574_2323"
        cx="0"
        cy="0"
        r="1"
        gradientUnits="userSpaceOnUse"
        gradientTransform="translate(780 169.625) scale(51.5)"
      >
        <stop stop-color="#9D72FF" />
        <stop offset="0.0001" stop-color="#9D72FF" stop-opacity="0" />
        <stop offset="0.199397" stop-color="#9D72FF" stop-opacity="0" />
        <stop offset="0.899479" stop-color="#9D72FF" stop-opacity="0" />
      </radialGradient>
      <linearGradient
        id="paint3_linear_574_2323"
        x1="822.25"
        y1="200"
        x2="822.25"
        y2="204"
        gradientUnits="userSpaceOnUse"
      >
        <stop stop-color="white" stop-opacity="0.6" />
        <stop offset="1" stop-color="white" stop-opacity="0.3" />
      </linearGradient>
      <linearGradient
        id="paint4_linear_574_2323"
        x1="837.75"
        y1="200"
        x2="837.75"
        y2="204"
        gradientUnits="userSpaceOnUse"
      >
        <stop stop-color="white" stop-opacity="0.6" />
        <stop offset="1" stop-color="white" stop-opacity="0.3" />
      </linearGradient>
      <linearGradient
        id="paint5_linear_574_2323"
        x1="822.25"
        y1="115"
        x2="822.25"
        y2="119"
        gradientUnits="userSpaceOnUse"
      >
        <stop stop-color="white" stop-opacity="0.6" />
        <stop offset="1" stop-color="white" stop-opacity="0.3" />
      </linearGradient>
      <linearGradient
        id="paint6_linear_574_2323"
        x1="837.75"
        y1="115"
        x2="837.75"
        y2="119"
        gradientUnits="userSpaceOnUse"
      >
        <stop stop-color="white" stop-opacity="0.6" />
        <stop offset="1" stop-color="white" stop-opacity="0.3" />
      </linearGradient>
      <radialGradient
        id="paint7_angular_574_2323"
        cx="0"
        cy="0"
        r="1"
        gradientUnits="userSpaceOnUse"
        gradientTransform="translate(1039 413.5) scale(50 90.625)"
      >
        <stop stop-color="white" />
        <stop offset="0.0001" stop-color="white" stop-opacity="0" />
        <stop offset="0.199397" stop-color="white" stop-opacity="0" />
        <stop offset="0.889429" stop-color="white" stop-opacity="0" />
      </radialGradient>
      <radialGradient
        id="paint8_angular_574_2323"
        cx="0"
        cy="0"
        r="1"
        gradientUnits="userSpaceOnUse"
        gradientTransform="translate(1015 370) scale(52 52)"
      >
        <stop stop-color="#3DC5FA" />
        <stop offset="0.0001" stop-color="#3DC5FA" stop-opacity="0" />
        <stop offset="0.199397" stop-color="#3DC5FA" stop-opacity="0" />
        <stop offset="0.885417" stop-color="#3DC5FA" stop-opacity="0" />
      </radialGradient>
      <radialGradient
        id="paint9_angular_574_2323"
        cx="0"
        cy="0"
        r="1"
        gradientUnits="userSpaceOnUse"
        gradientTransform="translate(1074 355) scale(44 44)"
      >
        <stop stop-color="#3DC5FA" />
        <stop offset="0.0001" stop-color="#3DC5FA" stop-opacity="0" />
        <stop offset="0.199397" stop-color="#3DC5FA" stop-opacity="0" />
        <stop offset="0.885417" stop-color="#3DC5FA" stop-opacity="0" />
      </radialGradient>
      <linearGradient
        id="paint10_linear_574_2323"
        x1="1101.25"
        y1="308"
        x2="1101.25"
        y2="312"
        gradientUnits="userSpaceOnUse"
      >
        <stop stop-color="white" stop-opacity="0.6" />
        <stop offset="1" stop-color="white" stop-opacity="0.3" />
      </linearGradient>
      <linearGradient
        id="paint11_linear_574_2323"
        x1="1091.25"
        y1="308"
        x2="1091.25"
        y2="312"
        gradientUnits="userSpaceOnUse"
      >
        <stop stop-color="white" stop-opacity="0.6" />
        <stop offset="1" stop-color="white" stop-opacity="0.3" />
      </linearGradient>
      <linearGradient
        id="paint12_linear_574_2323"
        x1="1081.25"
        y1="308"
        x2="1081.25"
        y2="312"
        gradientUnits="userSpaceOnUse"
      >
        <stop stop-color="white" stop-opacity="0.6" />
        <stop offset="1" stop-color="white" stop-opacity="0.3" />
      </linearGradient>
      <linearGradient
        id="paint13_linear_574_2323"
        x1="1071.25"
        y1="308"
        x2="1071.25"
        y2="312"
        gradientUnits="userSpaceOnUse"
      >
        <stop stop-color="white" stop-opacity="0.6" />
        <stop offset="1" stop-color="white" stop-opacity="0.3" />
      </linearGradient>
      <linearGradient
        id="paint14_linear_574_2323"
        x1="1061.25"
        y1="308"
        x2="1061.25"
        y2="312"
        gradientUnits="userSpaceOnUse"
      >
        <stop stop-color="white" stop-opacity="0.6" />
        <stop offset="1" stop-color="white" stop-opacity="0.3" />
      </linearGradient>
      <linearGradient
        id="paint15_linear_574_2323"
        x1="1110.75"
        y1="308"
        x2="1110.75"
        y2="312"
        gradientUnits="userSpaceOnUse"
      >
        <stop stop-color="white" stop-opacity="0.6" />
        <stop offset="1" stop-color="white" stop-opacity="0.3" />
      </linearGradient>
      <linearGradient
        id="paint16_linear_574_2323"
        x1="895.328"
        y1="11"
        x2="895.328"
        y2="226.25"
        gradientUnits="userSpaceOnUse"
      >
        <stop offset="0.204413" stop-color="white" stop-opacity="0" />
        <stop offset="1" stop-color="white" />
      </linearGradient>
      <radialGradient
        id="paint17_angular_574_2323"
        cx="0"
        cy="0"
        r="1"
        gradientUnits="userSpaceOnUse"
        gradientTransform="translate(936 246) rotate(-90) scale(74 74)"
      >
        <stop offset="0.829622" stop-color="#3CEEAE" stop-opacity="0" />
        <stop offset="0.9999" stop-color="#3CEEAE" />
        <stop offset="1" stop-color="#3CEEAE" stop-opacity="0" />
      </radialGradient>
      <linearGradient
        id="paint18_linear_574_2323"
        x1="895.328"
        y1="20"
        x2="895.328"
        y2="235.25"
        gradientUnits="userSpaceOnUse"
      >
        <stop offset="0.204413" stop-color="white" stop-opacity="0" />
        <stop offset="1" stop-color="white" />
      </linearGradient>
      <radialGradient
        id="paint19_angular_574_2323"
        cx="0"
        cy="0"
        r="1"
        gradientUnits="userSpaceOnUse"
        gradientTransform="translate(990 250) rotate(-90) scale(57 57)"
      >
        <stop offset="0.789488" stop-color="#3CEEAE" stop-opacity="0" />
        <stop offset="0.9999" stop-color="#3CEEAE" />
        <stop offset="1" stop-color="#3CEEAE" stop-opacity="0" />
      </radialGradient>
      <linearGradient
        id="paint20_linear_574_2323"
        x1="895.328"
        y1="29"
        x2="895.328"
        y2="244.25"
        gradientUnits="userSpaceOnUse"
      >
        <stop offset="0.204413" stop-color="white" stop-opacity="0" />
        <stop offset="1" stop-color="white" />
      </linearGradient>
      <radialGradient
        id="paint21_angular_574_2323"
        cx="0"
        cy="0"
        r="1"
        gradientUnits="userSpaceOnUse"
        gradientTransform="translate(966 265) rotate(-90) scale(46 46)"
      >
        <stop offset="0.821417" stop-color="#3CEEAE" stop-opacity="0" />
        <stop offset="0.9999" stop-color="#3CEEAE" />
        <stop offset="1" stop-color="#3CEEAE" stop-opacity="0" />
      </radialGradient>
      <linearGradient
        id="paint22_linear_574_2323"
        x1="1012"
        y1="225"
        x2="1012"
        y2="227.5"
        gradientUnits="userSpaceOnUse"
      >
        <stop stop-color="white" stop-opacity="0.6" />
        <stop offset="1" stop-color="white" stop-opacity="0.3" />
      </linearGradient>
      <linearGradient
        id="paint23_linear_574_2323"
        x1="1012"
        y1="234"
        x2="1012"
        y2="236.5"
        gradientUnits="userSpaceOnUse"
      >
        <stop stop-color="white" stop-opacity="0.6" />
        <stop offset="1" stop-color="white" stop-opacity="0.3" />
      </linearGradient>
      <linearGradient
        id="paint24_linear_574_2323"
        x1="1012"
        y1="244"
        x2="1012"
        y2="246.5"
        gradientUnits="userSpaceOnUse"
      >
        <stop stop-color="white" stop-opacity="0.6" />
        <stop offset="1" stop-color="white" stop-opacity="0.3" />
      </linearGradient>
      <linearGradient
        id="paint25_linear_574_2323"
        x1="860"
        y1="225"
        x2="860"
        y2="227.5"
        gradientUnits="userSpaceOnUse"
      >
        <stop stop-color="white" stop-opacity="0.6" />
        <stop offset="1" stop-color="white" stop-opacity="0.3" />
      </linearGradient>
      <linearGradient
        id="paint26_linear_574_2323"
        x1="860"
        y1="234"
        x2="860"
        y2="236.5"
        gradientUnits="userSpaceOnUse"
      >
        <stop stop-color="white" stop-opacity="0.6" />
        <stop offset="1" stop-color="white" stop-opacity="0.3" />
      </linearGradient>
      <linearGradient
        id="paint27_linear_574_2323"
        x1="860"
        y1="243"
        x2="860"
        y2="245.5"
        gradientUnits="userSpaceOnUse"
      >
        <stop stop-color="white" stop-opacity="0.6" />
        <stop offset="1" stop-color="white" stop-opacity="0.3" />
      </linearGradient>
      <radialGradient
        id="paint28_radial_574_2323"
        cx="0"
        cy="0"
        r="1"
        gradientUnits="userSpaceOnUse"
        gradientTransform="translate(830 75) rotate(90) scale(40 50.96)"
      >
        <stop stop-color="white" stop-opacity="0.2" />
        <stop offset="1" stop-color="white" stop-opacity="0" />
      </radialGradient>
      <linearGradient
        id="paint29_linear_574_2323"
        x1="830"
        y1="94.4375"
        x2="830"
        y2="104"
        gradientUnits="userSpaceOnUse"
      >
        <stop stop-color="white" />
        <stop offset="1" stop-color="white" stop-opacity="0.4" />
      </linearGradient>
      <radialGradient
        id="paint30_radial_574_2323"
        cx="0"
        cy="0"
        r="1"
        gradientUnits="userSpaceOnUse"
        gradientTransform="translate(850.506 82.5) scale(1.49383 1.5)"
      >
        <stop offset="0.0416667" stop-color="#D4C5FF" />
        <stop offset="1" stop-color="#6015FF" />
      </radialGradient>
      <radialGradient
        id="paint31_radial_574_2323"
        cx="0"
        cy="0"
        r="1"
        gradientUnits="userSpaceOnUse"
        gradientTransform="translate(858 75) rotate(90) scale(40 56)"
      >
        <stop stop-color="white" />
        <stop offset="1" stop-color="white" stop-opacity="0" />
      </radialGradient>
      <radialGradient
        id="paint32_angular_574_2323"
        cx="0"
        cy="0"
        r="1"
        gradientUnits="userSpaceOnUse"
        gradientTransform="translate(808 51) scale(62 62)"
      >
        <stop stop-color="#9D72FF" />
        <stop offset="0.0001" stop-color="#9D72FF" stop-opacity="0" />
        <stop offset="0.778822" stop-color="#9D72FF" stop-opacity="0" />
      </radialGradient>
      <linearGradient
        id="paint33_linear_574_2323"
        x1="822.25"
        y1="71"
        x2="822.25"
        y2="75"
        gradientUnits="userSpaceOnUse"
      >
        <stop stop-color="white" stop-opacity="0.6" />
        <stop offset="1" stop-color="white" stop-opacity="0.3" />
      </linearGradient>
      <linearGradient
        id="paint34_linear_574_2323"
        x1="837.75"
        y1="71"
        x2="837.75"
        y2="75"
        gradientUnits="userSpaceOnUse"
      >
        <stop stop-color="white" stop-opacity="0.6" />
        <stop offset="1" stop-color="white" stop-opacity="0.3" />
      </linearGradient>
      <linearGradient
        id="paint35_linear_574_2323"
        x1="1213.68"
        y1="30"
        x2="1213.68"
        y2="245.25"
        gradientUnits="userSpaceOnUse"
      >
        <stop offset="0.204413" stop-color="white" stop-opacity="0" />
        <stop offset="1" stop-color="white" />
      </linearGradient>
      <radialGradient
        id="paint36_angular_574_2323"
        cx="0"
        cy="0"
        r="1"
        gradientUnits="userSpaceOnUse"
        gradientTransform="translate(1292 262) rotate(-90) scale(66 66)"
      >
        <stop offset="0.787112" stop-color="#3DC5FA" stop-opacity="0" />
        <stop offset="0.9999" stop-color="#3DC5FA" />
        <stop offset="1" stop-color="#3DC5FA" stop-opacity="0" />
      </radialGradient>
      <linearGradient
        id="paint37_linear_574_2323"
        x1="1213.68"
        y1="21"
        x2="1213.68"
        y2="236.25"
        gradientUnits="userSpaceOnUse"
      >
        <stop offset="0.204413" stop-color="white" stop-opacity="0" />
        <stop offset="1" stop-color="white" />
      </linearGradient>
      <linearGradient
        id="paint38_linear_574_2323"
        x1="1213.68"
        y1="12"
        x2="1213.68"
        y2="227.25"
        gradientUnits="userSpaceOnUse"
      >
        <stop offset="0.204413" stop-color="white" stop-opacity="0" />
        <stop offset="1" stop-color="white" />
      </linearGradient>
      <radialGradient
        id="paint39_angular_574_2323"
        cx="0"
        cy="0"
        r="1"
        gradientUnits="userSpaceOnUse"
        gradientTransform="translate(1231 251) rotate(-90) scale(79)"
      >
        <stop offset="0.829008" stop-color="#3DC5FA" stop-opacity="0" />
        <stop offset="0.9999" stop-color="#3DC5FA" />
        <stop offset="1" stop-color="#3DC5FA" stop-opacity="0" />
      </radialGradient>
      <linearGradient
        id="paint40_linear_574_2323"
        x1="1213.68"
        y1="3"
        x2="1213.68"
        y2="218.25"
        gradientUnits="userSpaceOnUse"
      >
        <stop offset="0.204413" stop-color="white" stop-opacity="0" />
        <stop offset="1" stop-color="white" />
      </linearGradient>
      <radialGradient
        id="paint41_angular_574_2323"
        cx="0"
        cy="0"
        r="1"
        gradientUnits="userSpaceOnUse"
        gradientTransform="translate(1324 235) rotate(-90) scale(58 58)"
      >
        <stop offset="0.777021" stop-color="#3DC5FA" stop-opacity="0" />
        <stop offset="0.9999" stop-color="#3DC5FA" />
        <stop offset="1" stop-color="#3DC5FA" stop-opacity="0" />
      </radialGradient>
      <linearGradient
        id="paint42_linear_574_2323"
        x1="1213.68"
        y1="-6"
        x2="1213.68"
        y2="209.25"
        gradientUnits="userSpaceOnUse"
      >
        <stop offset="0.204413" stop-color="white" stop-opacity="0" />
        <stop offset="1" stop-color="white" />
      </linearGradient>
      <radialGradient
        id="paint43_angular_574_2323"
        cx="0"
        cy="0"
        r="1"
        gradientUnits="userSpaceOnUse"
        gradientTransform="translate(1270 229) rotate(-90) scale(74 74)"
      >
        <stop offset="0.802794" stop-color="#3DC5FA" stop-opacity="0" />
        <stop offset="0.9999" stop-color="#3DC5FA" />
        <stop offset="1" stop-color="#3DC5FA" stop-opacity="0" />
      </radialGradient>
      <linearGradient
        id="paint44_linear_574_2323"
        x1="1213.68"
        y1="39"
        x2="1213.68"
        y2="254.25"
        gradientUnits="userSpaceOnUse"
      >
        <stop offset="0.204413" stop-color="white" stop-opacity="0" />
        <stop offset="1" stop-color="white" />
      </linearGradient>
      <linearGradient
        id="paint45_linear_574_2323"
        x1="1213.68"
        y1="48"
        x2="1213.68"
        y2="263.25"
        gradientUnits="userSpaceOnUse"
      >
        <stop offset="0.204413" stop-color="white" stop-opacity="0" />
        <stop offset="1" stop-color="white" />
      </linearGradient>
      <radialGradient
        id="paint46_angular_574_2323"
        cx="0"
        cy="0"
        r="1"
        gradientUnits="userSpaceOnUse"
        gradientTransform="translate(1216 287) rotate(-90) scale(55)"
      >
        <stop offset="0.830707" stop-color="#3DC5FA" stop-opacity="0" />
        <stop offset="0.9999" stop-color="#3DC5FA" />
        <stop offset="1" stop-color="#3DC5FA" stop-opacity="0" />
      </radialGradient>
      <linearGradient
        id="paint47_linear_574_2323"
        x1="1160"
        y1="245"
        x2="1160"
        y2="247.5"
        gradientUnits="userSpaceOnUse"
      >
        <stop stop-color="white" stop-opacity="0.6" />
        <stop offset="1" stop-color="white" stop-opacity="0.3" />
      </linearGradient>
      <linearGradient
        id="paint48_linear_574_2323"
        x1="1160"
        y1="235"
        x2="1160"
        y2="237.5"
        gradientUnits="userSpaceOnUse"
      >
        <stop stop-color="white" stop-opacity="0.6" />
        <stop offset="1" stop-color="white" stop-opacity="0.3" />
      </linearGradient>
      <linearGradient
        id="paint49_linear_574_2323"
        x1="1160"
        y1="226"
        x2="1160"
        y2="228.5"
        gradientUnits="userSpaceOnUse"
      >
        <stop stop-color="white" stop-opacity="0.6" />
        <stop offset="1" stop-color="white" stop-opacity="0.3" />
      </linearGradient>
      <linearGradient
        id="paint50_linear_574_2323"
        x1="1160"
        y1="217"
        x2="1160"
        y2="219.5"
        gradientUnits="userSpaceOnUse"
      >
        <stop stop-color="white" stop-opacity="0.6" />
        <stop offset="1" stop-color="white" stop-opacity="0.3" />
      </linearGradient>
      <linearGradient
        id="paint51_linear_574_2323"
        x1="1160"
        y1="208"
        x2="1160"
        y2="210.5"
        gradientUnits="userSpaceOnUse"
      >
        <stop stop-color="white" stop-opacity="0.6" />
        <stop offset="1" stop-color="white" stop-opacity="0.3" />
      </linearGradient>
      <linearGradient
        id="paint52_linear_574_2323"
        x1="1160"
        y1="253"
        x2="1160"
        y2="255.5"
        gradientUnits="userSpaceOnUse"
      >
        <stop stop-color="white" stop-opacity="0.6" />
        <stop offset="1" stop-color="white" stop-opacity="0.3" />
      </linearGradient>
      <linearGradient
        id="paint53_linear_574_2323"
        x1="1160"
        y1="262"
        x2="1160"
        y2="264.5"
        gradientUnits="userSpaceOnUse"
      >
        <stop stop-color="white" stop-opacity="0.6" />
        <stop offset="1" stop-color="white" stop-opacity="0.3" />
      </linearGradient>
      <radialGradient
        id="paint54_radial_574_2323"
        cx="0"
        cy="0"
        r="1"
        gradientUnits="userSpaceOnUse"
        gradientTransform="translate(1086 164) rotate(90) scale(144 131.04)"
      >
        <stop stop-color="white" stop-opacity="0.2" />
        <stop offset="1" stop-color="white" stop-opacity="0" />
      </radialGradient>
      <linearGradient
        id="paint55_linear_574_2323"
        x1="1086"
        y1="221"
        x2="1086"
        y2="253"
        gradientUnits="userSpaceOnUse"
      >
        <stop />
        <stop offset="0.0001" stop-opacity="0.41" />
        <stop offset="1" stop-opacity="0.1" />
      </linearGradient>
      <radialGradient
        id="paint56_radial_574_2323"
        cx="0"
        cy="0"
        r="1"
        gradientUnits="userSpaceOnUse"
        gradientTransform="translate(1144.51 177.5) scale(1.49383 1.5)"
      >
        <stop stop-color="#72FFF9" />
        <stop offset="1" stop-color="#0284FC" />
      </radialGradient>
      <radialGradient
        id="paint57_radial_574_2323"
        cx="0"
        cy="0"
        r="1"
        gradientUnits="userSpaceOnUse"
        gradientTransform="translate(1158 164) rotate(90) scale(144 244)"
      >
        <stop stop-color="white" />
        <stop offset="1" stop-color="white" stop-opacity="0" />
      </radialGradient>
      <radialGradient
        id="paint58_radial_574_2323"
        cx="0"
        cy="0"
        r="1"
        gradientUnits="userSpaceOnUse"
        gradientTransform="translate(830 204) rotate(90) scale(64 50.96)"
      >
        <stop stop-color="white" stop-opacity="0.2" />
        <stop offset="1" stop-color="white" stop-opacity="0" />
      </radialGradient>
      <linearGradient
        id="paint59_linear_574_2323"
        x1="830"
        y1="229"
        x2="830"
        y2="244"
        gradientUnits="userSpaceOnUse"
      >
        <stop stop-color="white" />
        <stop offset="1" stop-color="white" stop-opacity="0.4" />
      </linearGradient>
      <radialGradient
        id="paint60_radial_574_2323"
        cx="0"
        cy="0"
        r="1"
        gradientUnits="userSpaceOnUse"
        gradientTransform="translate(850.506 211.5) scale(1.49383 1.5)"
      >
        <stop stop-color="#72FFAA" />
        <stop offset="1" stop-color="#00DAB3" />
      </radialGradient>
      <radialGradient
        id="paint61_radial_574_2323"
        cx="0"
        cy="0"
        r="1"
        gradientUnits="userSpaceOnUse"
        gradientTransform="translate(858 204) rotate(90) scale(64 56)"
      >
        <stop stop-color="white" />
        <stop offset="1" stop-color="white" stop-opacity="0" />
      </radialGradient>
      <clipPath id="clip0_574_2323">
        <rect width="40" height="77" fill="white" transform="translate(592 233)" />
      </clipPath>
      <clipPath id="clip1_574_2323">
        <rect width="80" height="40" fill="white" transform="translate(843 293)" />
      </clipPath>
      <clipPath id="clip2_574_2323">
        <rect x="802" y="75" width="56" height="40" rx="3" fill="white" />
      </clipPath>
      <clipPath id="clip3_574_2323">
        <rect x="1014" y="164" width="144" height="144" rx="3" fill="white" />
      </clipPath>
      <clipPath id="clip4_574_2323">
        <rect x="802" y="204" width="56" height="64" rx="3" fill="white" />
      </clipPath>
    </defs>
  </svg>
);

const SubHeroMainboardStuff: React.FC = () => (
  <svg
    width="908"
    height="357"
    viewBox="0 0 908 357"
    fill="none"
    xmlns="http://www.w3.org/2000/svg"
  >
    <mask
      id="mask0_1_215"
      style={{ maskType: "alpha" }}
      maskUnits="userSpaceOnUse"
      x="0"
      y="0"
      width="1072"
      height="324"
    >
      <rect
        width="1072"
        height="323"
        transform="translate(0 0.25)"
        fill="url(#paint0_radial_1_215)"
      />
    </mask>
    <g mask="url(#mask0_1_215)">
      <path
        d="M1072 194.25H735.604C731.69 194.25 729.734 194.25 727.892 193.808C726.26 193.416 724.699 192.77 723.267 191.892C721.653 190.903 720.269 189.519 717.502 186.752L640 109.25"
        stroke="white"
        stroke-opacity="0.08"
        stroke-width="0.5"
      />
      <rect x="828" y="149" width="21" height="24" rx="3" fill="white" fill-opacity="0.16" />
      <rect x="831" y="163" width="15" height="6" rx="1.5" fill="white" fill-opacity="0.16" />
      <rect x="746" y="151" width="8" height="2" fill="white" fill-opacity="0.18" />
      <rect x="746" y="151" width="8" height="1" fill="white" fill-opacity="0.14" />
      <rect x="746" y="161" width="8" height="2" fill="white" fill-opacity="0.18" />
      <rect x="746" y="161" width="8" height="1" fill="white" fill-opacity="0.14" />
      <rect x="747" y="155" width="2" height="4" fill="white" fill-opacity="0.18" />
      <rect x="747" y="155" width="2" height="1" fill="white" fill-opacity="0.14" />
      <rect x="751" y="155" width="2" height="4" fill="white" fill-opacity="0.18" />
      <rect x="751" y="155" width="2" height="1" fill="white" fill-opacity="0.14" />
      <rect x="746" y="171" width="8" height="2" fill="white" fill-opacity="0.18" />
      <rect x="746" y="171" width="8" height="1" fill="white" fill-opacity="0.14" />
      <rect x="746" y="181" width="8" height="2" fill="white" fill-opacity="0.18" />
      <rect x="746" y="181" width="8" height="1" fill="white" fill-opacity="0.14" />
      <rect x="747" y="175" width="2" height="4" fill="white" fill-opacity="0.18" />
      <rect x="747" y="175" width="2" height="1" fill="white" fill-opacity="0.14" />
      <rect x="751" y="175" width="2" height="4" fill="white" fill-opacity="0.18" />
      <rect x="751" y="175" width="2" height="1" fill="white" fill-opacity="0.14" />
      <rect x="762" y="171" width="8" height="2" fill="white" fill-opacity="0.18" />
      <rect x="762" y="171" width="8" height="1" fill="white" fill-opacity="0.14" />
      <rect x="762" y="181" width="8" height="2" fill="white" fill-opacity="0.18" />
      <rect x="762" y="181" width="8" height="1" fill="white" fill-opacity="0.14" />
      <rect x="763" y="175" width="2" height="4" fill="white" fill-opacity="0.18" />
      <rect x="763" y="175" width="2" height="1" fill="white" fill-opacity="0.14" />
      <rect x="767" y="175" width="2" height="4" fill="white" fill-opacity="0.18" />
      <rect x="767" y="175" width="2" height="1" fill="white" fill-opacity="0.14" />
      <rect x="778" y="171" width="8" height="2" fill="white" fill-opacity="0.18" />
      <rect x="778" y="171" width="8" height="1" fill="white" fill-opacity="0.14" />
      <rect x="778" y="181" width="8" height="2" fill="white" fill-opacity="0.18" />
      <rect x="778" y="181" width="8" height="1" fill="white" fill-opacity="0.14" />
      <rect x="779" y="175" width="2" height="4" fill="white" fill-opacity="0.18" />
      <rect x="779" y="175" width="2" height="1" fill="white" fill-opacity="0.14" />
      <rect x="783" y="175" width="2" height="4" fill="white" fill-opacity="0.18" />
      <rect x="783" y="175" width="2" height="1" fill="white" fill-opacity="0.14" />
      <rect x="762" y="151" width="8" height="2" fill="white" fill-opacity="0.18" />
      <rect x="762" y="151" width="8" height="1" fill="white" fill-opacity="0.14" />
      <rect x="762" y="161" width="8" height="2" fill="white" fill-opacity="0.18" />
      <rect x="762" y="161" width="8" height="1" fill="white" fill-opacity="0.14" />
      <rect x="763" y="155" width="2" height="4" fill="white" fill-opacity="0.18" />
      <rect x="763" y="155" width="2" height="1" fill="white" fill-opacity="0.14" />
      <rect x="767" y="155" width="2" height="4" fill="white" fill-opacity="0.18" />
      <rect x="767" y="155" width="2" height="1" fill="white" fill-opacity="0.14" />
      <path d="M869 194.5V323" stroke="white" stroke-opacity="0.04" stroke-width="2" />
      <path d="M918 0.25H807.25V194" stroke="white" stroke-opacity="0.08" stroke-width="0.5" />
      <path
        d="M924.25 323.25H807.25V194.5"
        stroke="white"
        stroke-opacity="0.08"
        stroke-width="0.5"
      />
      <path
        d="M0 237.25H312.084C314.115 237.25 315.131 237.25 316.105 237.055C316.968 236.881 317.806 236.595 318.594 236.202C319.483 235.76 320.286 235.137 321.891 233.892L351.296 211.081C353.114 209.67 354.023 208.965 354.678 208.081C355.258 207.298 355.69 206.416 355.953 205.478C356.25 204.419 356.25 203.268 356.25 200.967V105"
        stroke="white"
        stroke-opacity="0.08"
        stroke-width="0.5"
      />
      <path d="M356 157.25H177.25V237" stroke="white" stroke-opacity="0.08" stroke-width="0.5" />
      <rect x="321" y="142" width="2" height="6" fill="white" fill-opacity="0.18" />
      <rect x="326" y="142" width="2" height="6" fill="white" fill-opacity="0.18" />
      <rect x="331" y="142" width="2" height="6" fill="white" fill-opacity="0.18" />
      <rect x="336" y="142" width="2" height="6" fill="white" fill-opacity="0.18" />
      <rect x="341" y="142" width="2" height="6" fill="white" fill-opacity="0.18" />
      <rect x="346" y="142" width="2" height="6" fill="white" fill-opacity="0.18" />
      <path d="M177.25 7.5V157" stroke="white" stroke-opacity="0.08" stroke-width="0.5" />
      <rect opacity="0.02" x="183" y="163" width="75" height="68" rx="0.5" fill="white" />
      <rect opacity="0.05" x="187" y="189" width="3" height="3" rx="0.5" fill="white" />
      <rect opacity="0.05" x="187" y="182" width="3" height="3" rx="0.5" fill="white" />
      <rect opacity="0.05" x="187" y="174" width="3" height="3" rx="0.5" fill="white" />
      <rect opacity="0.05" x="187" y="174" width="3" height="3" rx="0.5" fill="white" />
      <rect opacity="0.05" x="187" y="167" width="3" height="3" rx="0.5" fill="white" />
      <rect opacity="0.05" x="187" y="196" width="3" height="3" rx="0.5" fill="white" />
      <rect opacity="0.05" x="187" y="203" width="3" height="3" rx="0.5" fill="white" />
      <rect opacity="0.05" x="187" y="210" width="3" height="3" rx="0.5" fill="white" />
      <rect opacity="0.05" x="187" y="217" width="3" height="3" rx="0.5" fill="white" />
      <rect opacity="0.05" x="187" y="224" width="3" height="3" rx="0.5" fill="white" />
      <rect opacity="0.05" x="195" y="189" width="3" height="3" rx="0.5" fill="white" />
      <rect opacity="0.05" x="195" y="182" width="3" height="3" rx="0.5" fill="white" />
      <rect opacity="0.05" x="195" y="174" width="3" height="3" rx="0.5" fill="white" />
      <rect opacity="0.05" x="195" y="174" width="3" height="3" rx="0.5" fill="white" />
      <rect opacity="0.05" x="195" y="167" width="3" height="3" rx="0.5" fill="white" />
      <rect opacity="0.05" x="195" y="196" width="3" height="3" rx="0.5" fill="white" />
      <rect opacity="0.1" x="195" y="203" width="3" height="3" rx="0.5" fill="white" />
      <rect opacity="0.05" x="195" y="210" width="3" height="3" rx="0.5" fill="white" />
      <rect opacity="0.05" x="195" y="217" width="3" height="3" rx="0.5" fill="white" />
      <rect opacity="0.05" x="195" y="224" width="3" height="3" rx="0.5" fill="white" />
      <rect opacity="0.05" x="203" y="189" width="3" height="3" rx="0.5" fill="white" />
      <rect opacity="0.05" x="203" y="182" width="3" height="3" rx="0.5" fill="white" />
      <rect opacity="0.05" x="203" y="174" width="3" height="3" rx="0.5" fill="white" />
      <rect opacity="0.05" x="203" y="174" width="3" height="3" rx="0.5" fill="white" />
      <rect opacity="0.05" x="203" y="167" width="3" height="3" rx="0.5" fill="white" />
      <rect opacity="0.05" x="203" y="196" width="3" height="3" rx="0.5" fill="white" />
      <rect opacity="0.05" x="203" y="203" width="3" height="3" rx="0.5" fill="white" />
      <rect opacity="0.05" x="203" y="210" width="3" height="3" rx="0.5" fill="white" />
      <rect opacity="0.05" x="203" y="217" width="3" height="3" rx="0.5" fill="white" />
      <rect opacity="0.15" x="203" y="224" width="3" height="3" rx="0.5" fill="white" />
      <rect opacity="0.1" x="211" y="189" width="3" height="3" rx="0.5" fill="white" />
      <rect opacity="0.05" x="211" y="182" width="3" height="3" rx="0.5" fill="white" />
      <rect opacity="0.05" x="211" y="174" width="3" height="3" rx="0.5" fill="white" />
      <rect opacity="0.05" x="211" y="174" width="3" height="3" rx="0.5" fill="white" />
      <rect opacity="0.05" x="211" y="167" width="3" height="3" rx="0.5" fill="white" />
      <rect opacity="0.05" x="211" y="196" width="3" height="3" rx="0.5" fill="white" />
      <rect opacity="0.05" x="211" y="203" width="3" height="3" rx="0.5" fill="white" />
      <rect opacity="0.05" x="211" y="210" width="3" height="3" rx="0.5" fill="white" />
      <rect opacity="0.05" x="211" y="217" width="3" height="3" rx="0.5" fill="white" />
      <rect opacity="0.05" x="211" y="224" width="3" height="3" rx="0.5" fill="white" />
      <rect opacity="0.05" x="219" y="189" width="3" height="3" rx="0.5" fill="white" />
      <rect opacity="0.05" x="219" y="182" width="3" height="3" rx="0.5" fill="white" />
      <rect opacity="0.05" x="219" y="174" width="3" height="3" rx="0.5" fill="white" />
      <rect opacity="0.05" x="219" y="174" width="3" height="3" rx="0.5" fill="white" />
      <rect opacity="0.05" x="219" y="167" width="3" height="3" rx="0.5" fill="white" />
      <rect opacity="0.05" x="219" y="196" width="3" height="3" rx="0.5" fill="white" />
      <rect opacity="0.05" x="219" y="203" width="3" height="3" rx="0.5" fill="white" />
      <rect opacity="0.15" x="219" y="210" width="3" height="3" rx="0.5" fill="white" />
      <rect opacity="0.05" x="219" y="217" width="3" height="3" rx="0.5" fill="white" />
      <rect opacity="0.05" x="219" y="224" width="3" height="3" rx="0.5" fill="white" />
      <rect opacity="0.05" x="227" y="189" width="3" height="3" rx="0.5" fill="white" />
      <rect opacity="0.05" x="227" y="182" width="3" height="3" rx="0.5" fill="white" />
      <rect opacity="0.05" x="227" y="174" width="3" height="3" rx="0.5" fill="white" />
      <rect opacity="0.05" x="227" y="174" width="3" height="3" rx="0.5" fill="white" />
      <rect opacity="0.05" x="227" y="167" width="3" height="3" rx="0.5" fill="white" />
      <rect opacity="0.05" x="227" y="196" width="3" height="3" rx="0.5" fill="white" />
      <rect opacity="0.05" x="227" y="203" width="3" height="3" rx="0.5" fill="white" />
      <rect opacity="0.05" x="227" y="210" width="3" height="3" rx="0.5" fill="white" />
      <rect opacity="0.05" x="227" y="217" width="3" height="3" rx="0.5" fill="white" />
      <rect opacity="0.05" x="227" y="224" width="3" height="3" rx="0.5" fill="white" />
      <rect opacity="0.05" x="235" y="189" width="3" height="3" rx="0.5" fill="white" />
      <rect opacity="0.05" x="235" y="182" width="3" height="3" rx="0.5" fill="white" />
      <rect opacity="0.05" x="235" y="174" width="3" height="3" rx="0.5" fill="white" />
      <rect opacity="0.05" x="235" y="174" width="3" height="3" rx="0.5" fill="white" />
      <rect opacity="0.05" x="235" y="167" width="3" height="3" rx="0.5" fill="white" />
      <rect opacity="0.05" x="235" y="196" width="3" height="3" rx="0.5" fill="white" />
      <rect opacity="0.15" x="235" y="203" width="3" height="3" rx="0.5" fill="white" />
      <rect opacity="0.05" x="235" y="210" width="3" height="3" rx="0.5" fill="white" />
      <rect opacity="0.05" x="235" y="217" width="3" height="3" rx="0.5" fill="white" />
      <rect opacity="0.05" x="235" y="224" width="3" height="3" rx="0.5" fill="white" />
      <rect opacity="0.1" x="243" y="189" width="3" height="3" rx="0.5" fill="white" />
      <rect opacity="0.05" x="243" y="182" width="3" height="3" rx="0.5" fill="white" />
      <rect opacity="0.05" x="243" y="174" width="3" height="3" rx="0.5" fill="white" />
      <rect opacity="0.05" x="243" y="174" width="3" height="3" rx="0.5" fill="white" />
      <rect opacity="0.05" x="243" y="167" width="3" height="3" rx="0.5" fill="white" />
      <rect opacity="0.05" x="243" y="196" width="3" height="3" rx="0.5" fill="white" />
      <rect opacity="0.05" x="243" y="203" width="3" height="3" rx="0.5" fill="white" />
      <rect opacity="0.05" x="243" y="210" width="3" height="3" rx="0.5" fill="white" />
      <rect opacity="0.05" x="243" y="217" width="3" height="3" rx="0.5" fill="white" />
      <rect opacity="0.1" x="243" y="224" width="3" height="3" rx="0.5" fill="white" />
      <rect opacity="0.05" x="251" y="189" width="3" height="3" rx="0.5" fill="white" />
      <rect opacity="0.05" x="251" y="182" width="3" height="3" rx="0.5" fill="white" />
      <rect opacity="0.05" x="251" y="174" width="3" height="3" rx="0.5" fill="white" />
      <rect opacity="0.05" x="251" y="174" width="3" height="3" rx="0.5" fill="white" />
      <rect opacity="0.05" x="251" y="167" width="3" height="3" rx="0.5" fill="white" />
      <rect opacity="0.05" x="251" y="196" width="3" height="3" rx="0.5" fill="white" />
      <rect opacity="0.05" x="251" y="203" width="3" height="3" rx="0.5" fill="white" />
      <rect opacity="0.05" x="251" y="210" width="3" height="3" rx="0.5" fill="white" />
      <rect opacity="0.05" x="251" y="217" width="3" height="3" rx="0.5" fill="white" />
      <rect opacity="0.05" x="251" y="224" width="3" height="3" rx="0.5" fill="white" />
      <rect x="107" y="215" width="2" height="8" fill="white" fill-opacity="0.18" />
      <rect x="111" y="215" width="2" height="8" fill="white" fill-opacity="0.18" />
      <rect x="102" y="218" width="2" height="2" fill="white" fill-opacity="0.18" />
      <rect x="102" y="218" width="2" height="1" fill="white" fill-opacity="0.14" />
      <rect x="107" y="215" width="2" height="1" fill="white" fill-opacity="0.14" />
      <rect x="111" y="215" width="2" height="1" fill="white" fill-opacity="0.14" />
      <rect x="107" y="199" width="2" height="8" fill="white" fill-opacity="0.18" />
      <rect x="111" y="199" width="2" height="8" fill="white" fill-opacity="0.18" />
      <rect x="102" y="202" width="2" height="2" fill="white" fill-opacity="0.18" />
      <rect x="102" y="202" width="2" height="1" fill="white" fill-opacity="0.14" />
      <rect x="107" y="199" width="2" height="1" fill="white" fill-opacity="0.14" />
      <rect x="111" y="199" width="2" height="1" fill="white" fill-opacity="0.14" />
      <rect x="107" y="183" width="2" height="8" fill="white" fill-opacity="0.18" />
      <rect x="111" y="183" width="2" height="8" fill="white" fill-opacity="0.18" />
      <rect x="102" y="186" width="2" height="2" fill="white" fill-opacity="0.18" />
      <rect x="102" y="186" width="2" height="1" fill="white" fill-opacity="0.14" />
      <rect x="107" y="183" width="2" height="1" fill="white" fill-opacity="0.14" />
      <rect x="111" y="183" width="2" height="1" fill="white" fill-opacity="0.14" />
      <rect x="126" y="215" width="2" height="8" fill="white" fill-opacity="0.18" />
      <rect x="130" y="215" width="2" height="8" fill="white" fill-opacity="0.18" />
      <rect x="121" y="218" width="2" height="2" fill="white" fill-opacity="0.18" />
      <rect x="121" y="218" width="2" height="1" fill="white" fill-opacity="0.14" />
      <rect x="126" y="215" width="2" height="1" fill="white" fill-opacity="0.14" />
      <rect x="130" y="215" width="2" height="1" fill="white" fill-opacity="0.14" />
      <path
        d="M286 7.25H158.67C154.111 7.25 151.831 7.25 149.729 7.83406C147.867 8.35146 146.114 9.20191 144.555 10.3442C142.796 11.6337 141.385 13.4244 138.563 17.0056L92.7424 75.1548C90.7062 77.7388 89.6881 79.0309 88.9644 80.4657C88.3222 81.7388 87.8532 83.092 87.5696 84.4893C87.25 86.0643 87.25 87.7092 87.25 90.9992V237"
        stroke="white"
        stroke-opacity="0.08"
        stroke-width="0.5"
      />
      <g clip-path="url(#clip0_1_215)">
        <path
          d="M744 288C749.333 282.667 852.889 179.111 904 128"
          stroke="white"
          stroke-opacity="0.3"
          stroke-width="0.3"
        />
        <path
          d="M752 288C757.333 282.667 860.889 179.111 912 128"
          stroke="white"
          stroke-opacity="0.3"
          stroke-width="0.3"
        />
        <path
          d="M760 288C765.333 282.667 868.889 179.111 920 128"
          stroke="white"
          stroke-opacity="0.3"
          stroke-width="0.3"
        />
        <path
          d="M768 288C773.333 282.667 876.889 179.111 928 128"
          stroke="white"
          stroke-opacity="0.3"
          stroke-width="0.3"
        />
        <path
          d="M776 288C781.333 282.667 884.889 179.111 936 128"
          stroke="white"
          stroke-opacity="0.3"
          stroke-width="0.3"
        />
        <path
          d="M784 288C789.333 282.667 892.889 179.111 944 128"
          stroke="white"
          stroke-opacity="0.3"
          stroke-width="0.3"
        />
        <path
          d="M792 288C797.333 282.667 900.889 179.111 952 128"
          stroke="white"
          stroke-opacity="0.3"
          stroke-width="0.3"
        />
        <path
          d="M800 288C805.333 282.667 908.889 179.111 960 128"
          stroke="white"
          stroke-opacity="0.3"
          stroke-width="0.3"
        />
        <path
          d="M808 288C813.333 282.667 916.889 179.111 968 128"
          stroke="white"
          stroke-opacity="0.3"
          stroke-width="0.3"
        />
        <path
          d="M816 288C821.333 282.667 924.889 179.111 976 128"
          stroke="white"
          stroke-opacity="0.3"
          stroke-width="0.3"
        />
        <path
          d="M824 288C829.333 282.667 932.889 179.111 984 128"
          stroke="white"
          stroke-opacity="0.3"
          stroke-width="0.3"
        />
        <path
          d="M832 288C837.333 282.667 940.889 179.111 992 128"
          stroke="white"
          stroke-opacity="0.3"
          stroke-width="0.3"
        />
        <path
          d="M840 288C845.333 282.667 948.889 179.111 1000 128"
          stroke="white"
          stroke-opacity="0.3"
          stroke-width="0.3"
        />
        <path
          d="M848 288C853.333 282.667 956.889 179.111 1008 128"
          stroke="white"
          stroke-opacity="0.3"
          stroke-width="0.3"
        />
      </g>
      <rect x="818" y="298" width="2" height="6" fill="white" fill-opacity="0.18" />
      <rect x="823" y="298" width="2" height="6" fill="white" fill-opacity="0.18" />
      <rect x="828" y="298" width="2" height="6" fill="white" fill-opacity="0.18" />
      <rect x="833" y="298" width="2" height="6" fill="white" fill-opacity="0.18" />
      <rect x="838" y="298" width="2" height="6" fill="white" fill-opacity="0.18" />
      <rect x="843" y="298" width="2" height="6" fill="white" fill-opacity="0.18" />
    </g>
    <path d="M566.25 357V109" stroke="url(#paint1_linear_1_215)" stroke-width="0.5" />
    <path d="M546.25 357V109" stroke="url(#paint2_linear_1_215)" stroke-width="0.5" />
    <path d="M526.25 357V109" stroke="url(#paint3_linear_1_215)" stroke-width="0.5" />
    <path
      d="M526.25 357V109"
      stroke="url(#paint4_angular_1_215)"
      stroke-opacity="0.5"
      stroke-width="0.5"
    />
    <path d="M506.25 357V109" stroke="url(#paint5_linear_1_215)" stroke-width="0.5" />
    <path d="M486.25 357V109" stroke="url(#paint6_linear_1_215)" stroke-width="0.5" />
    <path
      d="M486.25 357V109"
      stroke="url(#paint7_angular_1_215)"
      stroke-opacity="0.5"
      stroke-width="0.5"
    />
    <path d="M496.25 357V109" stroke="url(#paint8_linear_1_215)" stroke-width="0.5" />
    <path d="M516.25 357V109" stroke="url(#paint9_linear_1_215)" stroke-width="0.5" />
    <path d="M536.25 357V109" stroke="url(#paint10_linear_1_215)" stroke-width="0.5" />
    <path d="M556.25 357V109" stroke="url(#paint11_linear_1_215)" stroke-width="0.5" />
    <path d="M576.25 357V109" stroke="url(#paint12_linear_1_215)" stroke-width="0.5" />
    <path d="M585.25 357V109" stroke="url(#paint13_linear_1_215)" stroke-width="0.5" />
    <path
      d="M585.25 357V109"
      stroke="url(#paint14_angular_1_215)"
      stroke-opacity="0.5"
      stroke-width="0.5"
    />
    <defs>
      <radialGradient
        id="paint0_radial_1_215"
        cx="0"
        cy="0"
        r="1"
        gradientUnits="userSpaceOnUse"
        gradientTransform="translate(536 161.5) rotate(90) scale(161.5 536)"
      >
        <stop stop-color="white" />
        <stop offset="0.496904" stop-color="white" />
        <stop offset="1" stop-color="white" stop-opacity="0" />
      </radialGradient>
      <linearGradient
        id="paint1_linear_1_215"
        x1="566.75"
        y1="109"
        x2="566.75"
        y2="357"
        gradientUnits="userSpaceOnUse"
      >
        <stop stop-color="white" stop-opacity="0.15" />
        <stop offset="1" stop-color="white" stop-opacity="0.05" />
      </linearGradient>
      <linearGradient
        id="paint2_linear_1_215"
        x1="546.75"
        y1="109"
        x2="546.75"
        y2="357"
        gradientUnits="userSpaceOnUse"
      >
        <stop stop-color="white" stop-opacity="0.15" />
        <stop offset="1" stop-color="white" stop-opacity="0.05" />
      </linearGradient>
      <linearGradient
        id="paint3_linear_1_215"
        x1="526.75"
        y1="109"
        x2="526.75"
        y2="357"
        gradientUnits="userSpaceOnUse"
      >
        <stop stop-color="white" stop-opacity="0.15" />
        <stop offset="1" stop-color="white" stop-opacity="0.05" />
      </linearGradient>
      <radialGradient
        id="paint4_angular_1_215"
        cx="0"
        cy="0"
        r="1"
        gradientUnits="userSpaceOnUse"
        gradientTransform="translate(483 306.421) scale(55 213.125)"
      >
        <stop stop-color="white" />
        <stop offset="0.0001" stop-color="white" stop-opacity="0" />
        <stop offset="0.199397" stop-color="white" stop-opacity="0" />
        <stop offset="0.939101" stop-color="white" stop-opacity="0" />
      </radialGradient>
      <linearGradient
        id="paint5_linear_1_215"
        x1="506.75"
        y1="109"
        x2="506.75"
        y2="357"
        gradientUnits="userSpaceOnUse"
      >
        <stop stop-color="white" stop-opacity="0.15" />
        <stop offset="1" stop-color="white" stop-opacity="0.05" />
      </linearGradient>
      <linearGradient
        id="paint6_linear_1_215"
        x1="486.75"
        y1="109"
        x2="486.75"
        y2="357"
        gradientUnits="userSpaceOnUse"
      >
        <stop stop-color="white" stop-opacity="0.15" />
        <stop offset="1" stop-color="white" stop-opacity="0.05" />
      </linearGradient>
      <radialGradient
        id="paint7_angular_1_215"
        cx="0"
        cy="0"
        r="1"
        gradientUnits="userSpaceOnUse"
        gradientTransform="translate(445 257.474) scale(72 117.474)"
      >
        <stop stop-color="white" />
        <stop offset="0.0001" stop-color="white" stop-opacity="0" />
        <stop offset="0.199397" stop-color="white" stop-opacity="0" />
        <stop offset="0.856266" stop-color="white" stop-opacity="0" />
      </radialGradient>
      <linearGradient
        id="paint8_linear_1_215"
        x1="496.75"
        y1="109"
        x2="496.75"
        y2="357"
        gradientUnits="userSpaceOnUse"
      >
        <stop stop-color="white" stop-opacity="0.15" />
        <stop offset="1" stop-color="white" stop-opacity="0.05" />
      </linearGradient>
      <linearGradient
        id="paint9_linear_1_215"
        x1="516.75"
        y1="109"
        x2="516.75"
        y2="357"
        gradientUnits="userSpaceOnUse"
      >
        <stop stop-color="white" stop-opacity="0.15" />
        <stop offset="1" stop-color="white" stop-opacity="0.05" />
      </linearGradient>
      <linearGradient
        id="paint10_linear_1_215"
        x1="536.75"
        y1="109"
        x2="536.75"
        y2="357"
        gradientUnits="userSpaceOnUse"
      >
        <stop stop-color="white" stop-opacity="0.15" />
        <stop offset="1" stop-color="white" stop-opacity="0.05" />
      </linearGradient>
      <linearGradient
        id="paint11_linear_1_215"
        x1="556.75"
        y1="109"
        x2="556.75"
        y2="357"
        gradientUnits="userSpaceOnUse"
      >
        <stop stop-color="white" stop-opacity="0.15" />
        <stop offset="1" stop-color="white" stop-opacity="0.05" />
      </linearGradient>
      <linearGradient
        id="paint12_linear_1_215"
        x1="576.75"
        y1="109"
        x2="576.75"
        y2="357"
        gradientUnits="userSpaceOnUse"
      >
        <stop stop-color="white" stop-opacity="0.15" />
        <stop offset="1" stop-color="white" stop-opacity="0.05" />
      </linearGradient>
      <linearGradient
        id="paint13_linear_1_215"
        x1="585.75"
        y1="109"
        x2="585.75"
        y2="357"
        gradientUnits="userSpaceOnUse"
      >
        <stop stop-color="white" stop-opacity="0.15" />
        <stop offset="1" stop-color="white" stop-opacity="0.05" />
      </linearGradient>
      <radialGradient
        id="paint14_angular_1_215"
        cx="0"
        cy="0"
        r="1"
        gradientUnits="userSpaceOnUse"
        gradientTransform="translate(549.5 213.625) scale(45 174.375)"
      >
        <stop stop-color="white" />
        <stop offset="0.0001" stop-color="white" stop-opacity="0" />
        <stop offset="0.199397" stop-color="white" stop-opacity="0" />
        <stop offset="0.946685" stop-color="white" stop-opacity="0" />
      </radialGradient>
      <clipPath id="clip0_1_215">
        <rect width="40" height="77" fill="white" transform="translate(818 205)" />
      </clipPath>
    </defs>
  </svg>
);<|MERGE_RESOLUTION|>--- conflicted
+++ resolved
@@ -1,9 +1,6 @@
-<<<<<<< HEAD
-import { SectionTitle } from "@/components/section-title";
-=======
 import { FeatureGrid } from "@/components/feature/feature-grid";
 import { Navigation } from "@/components/navigation";
->>>>>>> 6ed205eb
+import { SectionTitle } from "@/components/section-title";
 import { cn } from "@/lib/utils";
 import { BookOpen, ChevronRight, LogIn } from "lucide-react";
 import Link from "next/link";
@@ -48,7 +45,7 @@
         secondaryCtaText="Visit the Docs"
         secondaryCtaHref="/docs"
       />
-      {/* <TopLeftShiningLight />
+      <TopLeftShiningLight />
       <TopRightShiningLight />
 
       <Navigation />
@@ -80,12 +77,8 @@
         align="center"
       />
 
-<<<<<<< HEAD
-      <CodeExamples className="mt-20" /> */}
-=======
       <CodeExamples className="mt-20" />
       <FeatureGrid className="mt-20" />
->>>>>>> 6ed205eb
     </div>
   );
 }
