import { AnalyticsBento } from "@/components/analytics/analytics-bento";
import { FeatureGrid } from "@/components/feature/feature-grid";
<<<<<<< HEAD
import { LatencyBento } from "@/components/latency-bento";
import { Navigation } from "@/components/navigation";
=======
>>>>>>> 1bbf9c2e
import { OpenSource } from "@/components/open-source";
import { SectionTitle } from "@/components/section-title";
import { Stats } from "@/components/stats";
import { cn } from "@/lib/utils";
import { BookOpen, ChevronRight, LogIn } from "lucide-react";
import Link from "next/link";
import { Suspense } from "react";
import { CodeExamples } from "./code-examples";

export const metadata = {
  title: "Unkey",
  description: "Accelerate your API Development",
  openGraph: {
    title: "Unkey",
    description: "Accelerate your API Development",
    url: "https://unkey.dev/",
    siteName: "unkey.dev",
    images: [
      {
        url: "https://unkey.dev/og.png",
        width: 1200,
        height: 675,
      },
    ],
  },
  twitter: {
    title: "Unkey",
    card: "summary_large_image",
  },
  icons: {
    shortcut: "/unkey.png",
  },
};

export default async function Landing() {
  return (
    <div className="container mx-auto">
      <TopLeftShiningLight />
      <TopRightShiningLight />

      <HeroMainboardStuff className="absolute top-0 right-0" />
      <Hero />
      <SubHeroMainboardStuff />
      <Suspense fallback={null}>
        <Stats />
      </Suspense>
      <SectionTitle
        label="Code"
        title="Any language, any framework, always secure"
        text="Unkey ensures security across any language or framework. Effortlessly manage API Keys with an intuitive console, providing timely data and streamlined settings for a seamless coding experience."
        align="center"
        titleWidth={643}
        contentWidth={643}
        className="mt-20"
      >
        <div className="mt-10">
          <div className="flex space-x-6 ">
            <Link
              key="get-started"
              href="/app"
              className="flex items-center h-10 gap-2 px-4 font-medium text-black duration-150 bg-white border border-white rounded-lg shadow-md hover:text-white hover:bg-black"
            >
              Get Started <ChevronRight className="w-4 h-4" />
            </Link>
            ,
            <Link
              key="docs"
              href="/docs"
              className="flex items-center h-10 gap-2 px-4 duration-500 text-white/50 hover:text-white"
            >
              Visit the docs <ChevronRight className="w-4 h-4" />
            </Link>
          </div>
        </div>
      </SectionTitle>
      <CodeExamples className="mt-20" />
      <OpenSource />
      <SectionTitle
        className="mt-[300px]"
        title="Efficient integration and process, always"
        text="Elevate operations effortlessly with our platform - seamless processes, reliable analytics, and billing ensure unparalleled efficiency and accuracy for all your integrated tasks and workflows"
        align="center"
        label="Platform"
        contentWidth={741}
        titleWidth={741}
      />
<<<<<<< HEAD
      <div className="max-w-[1200px] mx-auto flex items-center flex-col lg:flex-row mt-20">
        <LatencyBento />
        <div className="border-[.75px] border-[#ffffff]/20 w-[700px] h-[580px] ml-10 rounded-3xl" />
      </div>
=======
      <AnalyticsBento />
>>>>>>> 1bbf9c2e
      <SectionTitle
        className="mt-[200px]"
        title="Unleashing operational security"
        text="Unkey enables operational security with innovative open-source contributions, secure API validation, and automated access control for global developers."
        align="center"
        label="Protection"
        contentWidth={741}
        titleWidth={741}
      >
        <div className="flex mt-10 space-x-6">
          <Link
            key="get-started"
            href="/app"
            className="flex items-center h-10 gap-2 px-4 font-medium text-black duration-150 bg-white border border-white rounded-lg shadow-md hover:text-white hover:bg-black"
          >
            Get Started <ChevronRight className="w-4 h-4" />
          </Link>
          <Link
            key="docs"
            href="/docs"
            className="flex items-center h-10 gap-2 px-4 duration-500 text-white/50 hover:text-white"
          >
            Visit the docs <ChevronRight className="w-4 h-4" />
          </Link>
        </div>
      </SectionTitle>
      <SectionTitle
        className="mt-[200px]"
        title="Leveled-up API Auth"
        text="Elevate your API authentication with our leveled-up system. Experience heightened security, efficiency, and control for seamless integration and data protection."
        label="More"
        contentWidth={717}
      >
        <div className="mt-10">
          <div className="flex space-x-6 ">
            <Link
              key="get-started"
              href="/app"
              className="flex items-center h-10 gap-2 px-4 font-medium text-black duration-150 bg-white border border-white rounded-lg shadow-md hover:text-white hover:bg-black"
            >
              Get Started <ChevronRight className="w-4 h-4" />
            </Link>
            <Link
              key="docs"
              href="/docs"
              className="flex items-center h-10 gap-2 px-4 duration-500 text-white/50 hover:text-white"
            >
              Visit the docs <ChevronRight className="w-4 h-4" />
            </Link>
          </div>
        </div>
      </SectionTitle>
      <FeatureGrid className="mt-20" />
      <SectionTitle
        align="center"
        className="mt-[200px]"
        titleWidth={507}
        title="Protect your API. Start today."
        contentWidth={717}
      >
        <div className="flex space-x-6 ">
          <Link
            key="get-started"
            href="/app"
            className="flex items-center h-10 gap-2 px-4 font-medium text-black duration-150 bg-white border border-white rounded-lg shadow-md hover:text-white hover:bg-black"
          >
            Start Now <ChevronRight className="w-4 h-4" />
          </Link>
        </div>
      </SectionTitle>
      <div className="mt-10">
        <p className="w-full mx-auto text-sm leading-6 text-center text-white/60">
          2500 verifications FREE per month.
        </p>
        <p className="w-full mx-auto text-sm leading-6 text-center text-white/60">
          No CC required.
        </p>
      </div>
    </div>
  );
}

const _Navigation: React.FC = () => {
  const NavLink: React.FC<{ href: string; label: string }> = ({ href, label }) => {
    return (
      <Link href={href} className="text-sm duration-200 text-white/50 hover:text-white">
        {label}
      </Link>
    );
  };

  return (
    <nav className="flex items-center justify-between h-20 bg-black">
      <div className="flex items-center justify-between gap-32">
        {/* Logo */}
        <div className="flex items-center gap-2">
          <svg
            width="32"
            height="24"
            viewBox="0 0 32 24"
            fill="none"
            xmlns="http://www.w3.org/2000/svg"
          >
            <path
              fill-rule="evenodd"
              clip-rule="evenodd"
              d="M6 4H12L6 20H0L6 4ZM16 4H22L16 20H10L16 4ZM32 4H26L20 20H26L32 4Z"
              fill="url(#paint0_radial_574_3018)"
            />
            <defs>
              <radialGradient
                id="paint0_radial_574_3018"
                cx="0"
                cy="0"
                r="1"
                gradientUnits="userSpaceOnUse"
                gradientTransform="translate(6 4) rotate(38.6598) scale(25.6125)"
              >
                <stop stop-color="white" />
                <stop offset="1" stop-color="white" stop-opacity="0.5" />
              </radialGradient>
            </defs>
          </svg>
          <svg
            width="74"
            height="32"
            viewBox="0 0 74 32"
            fill="none"
            xmlns="http://www.w3.org/2000/svg"
          >
            <path
              d="M8.59392 24.2387C3.81952 24.2387 1.09811 21.7083 1.09811 17.3636V8.00576H3.65242V17.1965C3.65242 20.4192 5.08474 21.756 8.59392 21.756C12.1031 21.756 13.5354 20.4192 13.5354 17.1965V8.00576H16.1136V17.3636C16.1136 21.7083 13.3922 24.2387 8.59392 24.2387ZM20.9764 24H18.3982V12.1356H20.7616V15.8119H20.9287C21.2867 13.8067 22.8623 11.8969 25.8702 11.8969C29.1645 11.8969 30.7878 14.117 30.7878 16.8623V24H28.2096V17.5546C28.2096 15.3345 27.207 14.2125 24.7482 14.2125C22.1461 14.2125 20.9764 15.5493 20.9764 18.1275V24ZM35.6633 24H33.0851V8.00576H35.6633V16.8384H39.0531L42.61 12.1356H45.6179L41.1538 17.841L45.594 24H42.5623L39.0531 19.154H35.6633V24ZM52.8541 24.2387C48.963 24.2387 46.4087 22.0425 46.4087 18.0797C46.4087 14.3796 48.9391 11.8969 52.8064 11.8969C56.4826 11.8969 58.9892 13.926 58.9892 17.5307C58.9892 17.9604 58.9653 18.2946 58.8937 18.6527H48.8197C48.9152 20.9444 50.0372 22.1619 52.7825 22.1619C55.2652 22.1619 56.2917 21.3502 56.2917 19.9418V19.7508H58.8698V19.9656C58.8698 22.4961 56.3872 24.2387 52.8541 24.2387ZM52.7586 13.926C50.1327 13.926 48.9868 15.0957 48.8436 17.2204H56.5543V17.1726C56.5543 14.9764 55.289 13.926 52.7586 13.926ZM62.83 28.0582H61.1351V25.7188H63.4507C64.501 25.7188 64.9307 25.4323 65.2888 24.6207L65.5753 24L59.7266 12.1356H62.6151L65.6469 18.4378L66.8166 21.2786H67.0076L68.1296 18.414L70.9226 12.1356H73.7634L67.5805 25.2891C66.6018 27.4137 65.2649 28.0582 62.83 28.0582Z"
              fill="url(#paint0_radial_574_3023)"
            />
            <defs>
              <radialGradient
                id="paint0_radial_574_3023"
                cx="0"
                cy="0"
                r="1"
                gradientUnits="userSpaceOnUse"
                gradientTransform="rotate(23.3852) scale(80.6226 80.8018)"
              >
                <stop offset="0.26875" stop-color="white" />
                <stop offset="0.904454" stop-color="white" stop-opacity="0.5" />
              </radialGradient>
            </defs>
          </svg>
        </div>
        {/* Nav */}
        <ul className="flex items-center justify-between gap-8">
          <NavLink href="/about" label="About" />
          <NavLink href="/blog" label="Blog" />
          <NavLink href="/pricing" label="Pricing" />
          <NavLink href="/changelog" label="Changelog" />
          <NavLink href="/docs" label="Docs" />
        </ul>
      </div>

      {/* Auth */}
      <div>
        <Link
          href="/app"
          className="flex items-center h-8 gap-2 px-4 font-medium text-black duration-150 bg-white border border-white rounded-lg shadow-md hover:text-white hover:bg-black"
        >
          Log In <ChevronRight className="w-4 h-4" />
        </Link>
      </div>
    </nav>
  );
};

const TopLeftShiningLight: React.FC = () => (
  <svg
    className="absolute top-0 left-0 pointer-events-none"
    width="579"
    height="511"
    viewBox="0 0 579 511"
    fill="none"
    xmlns="http://www.w3.org/2000/svg"
  >
    <g style={{ mixBlendMode: "lighten" }} filter="url(#filter0_f_574_3059)">
      <ellipse
        cx="-5.14484"
        cy="-64.8282"
        rx="32.7783"
        ry="293.346"
        transform="rotate(20.0538 -5.14484 -64.8282)"
        fill="url(#paint0_linear_574_3059)"
        fill-opacity="0.5"
      />
    </g>
    <g style={{ mixBlendMode: "lighten" }} filter="url(#filter2_f_574_3059)">
      <ellipse
        cx="198.822"
        cy="3.50066"
        rx="22.3794"
        ry="381.284"
        transform="rotate(-10 198.822 3.50066)"
        fill="url(#paint2_linear_574_3059)"
        fill-opacity="0.5"
      />
    </g>
    <g style={{ mixBlendMode: "lighten" }} filter="url(#filter3_f_574_3059)">
      <ellipse
        cx="163.986"
        cy="-194.068"
        rx="22.3794"
        ry="180.667"
        transform="rotate(-10 163.986 -194.068)"
        fill="url(#paint3_linear_574_3059)"
        fill-opacity="0.5"
      />
    </g>
    <g style={{ mixBlendMode: "lighten" }} filter="url(#filter4_f_574_3059)">
      <ellipse
        cx="88.5057"
        cy="41.4464"
        rx="22.25"
        ry="381.5"
        transform="rotate(5 88.5057 41.4464)"
        fill="url(#paint4_linear_574_3059)"
        fill-opacity="0.5"
      />
    </g>
    <g style={{ mixBlendMode: "lighten" }} filter="url(#filter5_f_574_3059)">
      <ellipse
        cx="107.823"
        cy="-182.221"
        rx="321.5"
        ry="187.5"
        transform="rotate(5 107.823 -182.221)"
        fill="url(#paint5_linear_574_3059)"
        fill-opacity="0.5"
      />
    </g>
    <defs>
      <filter
        id="filter0_f_574_3059"
        x="-199.369"
        y="-429.622"
        width="388.449"
        height="729.588"
        filterUnits="userSpaceOnUse"
        color-interpolation-filters="sRGB"
      >
        <feFlood flood-opacity="0" result="BackgroundImageFix" />
        <feBlend mode="normal" in="SourceGraphic" in2="BackgroundImageFix" result="shape" />
        <feGaussianBlur stdDeviation="44.5" result="effect1_foregroundBlur_574_3059" />
      </filter>
      <filter
        id="filter1_f_574_3059"
        x="-23.6509"
        y="-457.712"
        width="251.489"
        height="762.287"
        filterUnits="userSpaceOnUse"
        color-interpolation-filters="sRGB"
      >
        <feFlood flood-opacity="0" result="BackgroundImageFix" />
        <feBlend mode="normal" in="SourceGraphic" in2="BackgroundImageFix" result="shape" />
        <feGaussianBlur stdDeviation="44.5" result="effect1_foregroundBlur_574_3059" />
      </filter>
      <filter
        id="filter2_f_574_3059"
        x="40.0224"
        y="-461.011"
        width="317.6"
        height="929.023"
        filterUnits="userSpaceOnUse"
        color-interpolation-filters="sRGB"
      >
        <feFlood flood-opacity="0" result="BackgroundImageFix" />
        <feBlend mode="normal" in="SourceGraphic" in2="BackgroundImageFix" result="shape" />
        <feGaussianBlur stdDeviation="44.5" result="effect1_foregroundBlur_574_3059" />
      </filter>
      <filter
        id="filter3_f_574_3059"
        x="36.6421"
        y="-461.034"
        width="254.687"
        height="533.932"
        filterUnits="userSpaceOnUse"
        color-interpolation-filters="sRGB"
      >
        <feFlood flood-opacity="0" result="BackgroundImageFix" />
        <feBlend mode="normal" in="SourceGraphic" in2="BackgroundImageFix" result="shape" />
        <feGaussianBlur stdDeviation="44.5" result="effect1_foregroundBlur_574_3059" />
      </filter>
      <filter
        id="filter4_f_574_3059"
        x="-40.4595"
        y="-427.607"
        width="257.93"
        height="938.107"
        filterUnits="userSpaceOnUse"
        color-interpolation-filters="sRGB"
      >
        <feFlood flood-opacity="0" result="BackgroundImageFix" />
        <feBlend mode="normal" in="SourceGraphic" in2="BackgroundImageFix" result="shape" />
        <feGaussianBlur stdDeviation="44.5" result="effect1_foregroundBlur_574_3059" />
      </filter>
      <filter
        id="filter5_f_574_3059"
        x="-362.878"
        y="-521.123"
        width="941.402"
        height="677.805"
        filterUnits="userSpaceOnUse"
        color-interpolation-filters="sRGB"
      >
        <feFlood flood-opacity="0" result="BackgroundImageFix" />
        <feBlend mode="normal" in="SourceGraphic" in2="BackgroundImageFix" result="shape" />
        <feGaussianBlur stdDeviation="75" result="effect1_foregroundBlur_574_3059" />
      </filter>
      <linearGradient
        id="paint0_linear_574_3059"
        x1="-5.14484"
        y1="-358.174"
        x2="-5.14484"
        y2="228.517"
        gradientUnits="userSpaceOnUse"
      >
        <stop stop-color="white" />
        <stop offset="1" stop-color="white" stop-opacity="0" />
      </linearGradient>
      <linearGradient
        id="paint1_linear_574_3059"
        x1="102.094"
        y1="-369.819"
        x2="102.094"
        y2="216.681"
        gradientUnits="userSpaceOnUse"
      >
        <stop stop-color="white" />
        <stop offset="1" stop-color="white" stop-opacity="0" />
      </linearGradient>
      <linearGradient
        id="paint2_linear_574_3059"
        x1="198.822"
        y1="-377.783"
        x2="198.822"
        y2="384.784"
        gradientUnits="userSpaceOnUse"
      >
        <stop stop-color="white" />
        <stop offset="1" stop-color="white" stop-opacity="0" />
      </linearGradient>
      <linearGradient
        id="paint3_linear_574_3059"
        x1="163.986"
        y1="-374.736"
        x2="163.986"
        y2="-13.4011"
        gradientUnits="userSpaceOnUse"
      >
        <stop stop-color="white" />
        <stop offset="1" stop-color="white" stop-opacity="0" />
      </linearGradient>
      <linearGradient
        id="paint4_linear_574_3059"
        x1="88.5057"
        y1="-340.054"
        x2="88.5057"
        y2="422.946"
        gradientUnits="userSpaceOnUse"
      >
        <stop stop-color="white" />
        <stop offset="1" stop-color="white" stop-opacity="0" />
      </linearGradient>
      <linearGradient
        id="paint5_linear_574_3059"
        x1="107.823"
        y1="-369.721"
        x2="107.823"
        y2="5.27896"
        gradientUnits="userSpaceOnUse"
      >
        <stop stop-color="white" />
        <stop offset="1" stop-color="white" stop-opacity="0" />
      </linearGradient>
    </defs>
  </svg>
);

const TopRightShiningLight: React.FC = () => {
  return (
    <svg
      className="absolute top-0 right-0 pointer-events-none"
      width="445"
      height="699"
      viewBox="0 0 445 699"
      fill="none"
      xmlns="http://www.w3.org/2000/svg"
    >
      <g style={{ mixBlendMode: "lighten" }} filter="url(#filter0_f_574_3050)">
        <ellipse
          cx="336.291"
          cy="119.962"
          rx="32.7783"
          ry="293.346"
          transform="rotate(30.0538 336.291 119.962)"
          fill="url(#paint0_linear_574_3050)"
          fill-opacity="0.5"
        />
      </g>

      <g style={{ mixBlendMode: "lighten" }} filter="url(#filter2_f_574_3050)">
        <ellipse
          cx="525.295"
          cy="222.671"
          rx="22.3794"
          ry="381.284"
          fill="url(#paint2_linear_574_3050)"
          fill-opacity="0.5"
        />
      </g>
      <g style={{ mixBlendMode: "lighten" }} filter="url(#filter3_f_574_3050)">
        <ellipse
          cx="525.295"
          cy="22.0542"
          rx="22.3794"
          ry="180.667"
          fill="url(#paint3_linear_574_3050)"
          fill-opacity="0.5"
        />
      </g>
      <g style={{ mixBlendMode: "lighten" }} filter="url(#filter4_f_574_3050)">
        <ellipse
          cx="410.065"
          cy="240.884"
          rx="22.25"
          ry="381.5"
          transform="rotate(15 410.065 240.884)"
          fill="url(#paint4_linear_574_3050)"
          fill-opacity="0.5"
        />
      </g>
      <g style={{ mixBlendMode: "lighten" }} filter="url(#filter5_f_574_3050)">
        <ellipse
          cx="467.928"
          cy="23.9689"
          rx="321.5"
          ry="187.5"
          transform="rotate(15 467.928 23.9689)"
          fill="url(#paint5_linear_574_3050)"
          fill-opacity="0.5"
        />
      </g>
      <g style={{ mixBlendMode: "lighten" }} filter="url(#filter6_f_574_3050)">
        <ellipse
          cx="491.74"
          cy="-64.8963"
          rx="160.5"
          ry="95.5"
          transform="rotate(15 491.74 -64.8963)"
          fill="url(#paint6_linear_574_3050)"
          fill-opacity="0.5"
        />
      </g>
      <g style={{ mixBlendMode: "lighten" }} filter="url(#filter7_f_574_3050)">
        <ellipse
          cx="489.863"
          cy="-57.8934"
          rx="135"
          ry="80.25"
          transform="rotate(15 489.863 -57.8934)"
          fill="url(#paint7_linear_574_3050)"
          fill-opacity="0.5"
        />
      </g>
      <defs>
        <filter
          id="filter0_f_574_3050"
          x="97.6377"
          y="-223.485"
          width="477.308"
          height="686.892"
          filterUnits="userSpaceOnUse"
          color-interpolation-filters="sRGB"
        >
          <feFlood flood-opacity="0" result="BackgroundImageFix" />
          <feBlend mode="normal" in="SourceGraphic" in2="BackgroundImageFix" result="shape" />
          <feGaussianBlur stdDeviation="44.5" result="effect1_foregroundBlur_574_3050" />
        </filter>
        <filter
          id="filter1_f_574_3050"
          x="274.818"
          y="-245.321"
          width="338.241"
          height="744.685"
          filterUnits="userSpaceOnUse"
          color-interpolation-filters="sRGB"
        >
          <feFlood flood-opacity="0" result="BackgroundImageFix" />
          <feBlend mode="normal" in="SourceGraphic" in2="BackgroundImageFix" result="shape" />
          <feGaussianBlur stdDeviation="44.5" result="effect1_foregroundBlur_574_3050" />
        </filter>
        <filter
          id="filter2_f_574_3050"
          x="413.916"
          y="-247.613"
          width="222.759"
          height="940.567"
          filterUnits="userSpaceOnUse"
          color-interpolation-filters="sRGB"
        >
          <feFlood flood-opacity="0" result="BackgroundImageFix" />
          <feBlend mode="normal" in="SourceGraphic" in2="BackgroundImageFix" result="shape" />
          <feGaussianBlur stdDeviation="44.5" result="effect1_foregroundBlur_574_3050" />
        </filter>
        <filter
          id="filter3_f_574_3050"
          x="413.916"
          y="-247.613"
          width="222.759"
          height="539.335"
          filterUnits="userSpaceOnUse"
          color-interpolation-filters="sRGB"
        >
          <feFlood flood-opacity="0" result="BackgroundImageFix" />
          <feBlend mode="normal" in="SourceGraphic" in2="BackgroundImageFix" result="shape" />
          <feGaussianBlur stdDeviation="44.5" result="effect1_foregroundBlur_574_3050" />
        </filter>
        <filter
          id="filter4_f_574_3050"
          x="219.992"
          y="-216.663"
          width="380.146"
          height="915.093"
          filterUnits="userSpaceOnUse"
          color-interpolation-filters="sRGB"
        >
          <feFlood flood-opacity="0" result="BackgroundImageFix" />
          <feBlend mode="normal" in="SourceGraphic" in2="BackgroundImageFix" result="shape" />
          <feGaussianBlur stdDeviation="44.5" result="effect1_foregroundBlur_574_3050" />
        </filter>
        <filter
          id="filter5_f_574_3050"
          x="3.56885"
          y="-325.391"
          width="928.719"
          height="698.72"
          filterUnits="userSpaceOnUse"
          color-interpolation-filters="sRGB"
        >
          <feFlood flood-opacity="0" result="BackgroundImageFix" />
          <feBlend mode="normal" in="SourceGraphic" in2="BackgroundImageFix" result="shape" />
          <feGaussianBlur stdDeviation="75" result="effect1_foregroundBlur_574_3050" />
        </filter>
        <filter
          id="filter6_f_574_3050"
          x="184.728"
          y="-316.089"
          width="614.024"
          height="502.385"
          filterUnits="userSpaceOnUse"
          color-interpolation-filters="sRGB"
        >
          <feFlood flood-opacity="0" result="BackgroundImageFix" />
          <feBlend mode="normal" in="SourceGraphic" in2="BackgroundImageFix" result="shape" />
          <feGaussianBlur stdDeviation="75" result="effect1_foregroundBlur_574_3050" />
        </filter>
        <filter
          id="filter7_f_574_3050"
          x="207.8"
          y="-292.941"
          width="564.126"
          height="470.095"
          filterUnits="userSpaceOnUse"
          color-interpolation-filters="sRGB"
        >
          <feFlood flood-opacity="0" result="BackgroundImageFix" />
          <feBlend mode="normal" in="SourceGraphic" in2="BackgroundImageFix" result="shape" />
          <feGaussianBlur stdDeviation="75" result="effect1_foregroundBlur_574_3050" />
        </filter>
        <linearGradient
          id="paint0_linear_574_3050"
          x1="336.291"
          y1="-173.384"
          x2="336.291"
          y2="413.307"
          gradientUnits="userSpaceOnUse"
        >
          <stop stop-color="white" />
          <stop offset="1" stop-color="white" stop-opacity="0" />
        </linearGradient>
        <linearGradient
          id="paint1_linear_574_3050"
          x1="443.939"
          y1="-166.229"
          x2="443.939"
          y2="420.271"
          gradientUnits="userSpaceOnUse"
        >
          <stop stop-color="white" />
          <stop offset="1" stop-color="white" stop-opacity="0" />
        </linearGradient>
        <linearGradient
          id="paint2_linear_574_3050"
          x1="525.295"
          y1="-158.613"
          x2="525.295"
          y2="603.955"
          gradientUnits="userSpaceOnUse"
        >
          <stop stop-color="white" />
          <stop offset="1" stop-color="white" stop-opacity="0" />
        </linearGradient>
        <linearGradient
          id="paint3_linear_574_3050"
          x1="525.295"
          y1="-158.613"
          x2="525.295"
          y2="202.721"
          gradientUnits="userSpaceOnUse"
        >
          <stop stop-color="white" />
          <stop offset="1" stop-color="white" stop-opacity="0" />
        </linearGradient>
        <linearGradient
          id="paint4_linear_574_3050"
          x1="410.065"
          y1="-140.616"
          x2="410.065"
          y2="622.384"
          gradientUnits="userSpaceOnUse"
        >
          <stop stop-color="white" />
          <stop offset="1" stop-color="white" stop-opacity="0" />
        </linearGradient>
        <linearGradient
          id="paint5_linear_574_3050"
          x1="467.928"
          y1="-163.531"
          x2="467.928"
          y2="211.469"
          gradientUnits="userSpaceOnUse"
        >
          <stop stop-color="white" />
          <stop offset="1" stop-color="white" stop-opacity="0" />
        </linearGradient>
        <linearGradient
          id="paint6_linear_574_3050"
          x1="491.74"
          y1="-160.396"
          x2="491.74"
          y2="30.6037"
          gradientUnits="userSpaceOnUse"
        >
          <stop stop-color="white" />
          <stop offset="1" stop-color="white" stop-opacity="0" />
        </linearGradient>
        <linearGradient
          id="paint7_linear_574_3050"
          x1="489.863"
          y1="-138.143"
          x2="489.863"
          y2="22.3566"
          gradientUnits="userSpaceOnUse"
        >
          <stop stop-color="white" />
          <stop offset="1" stop-color="white" stop-opacity="0" />
        </linearGradient>
      </defs>
    </svg>
  );
};

const Hero: React.FC = () => {
  return (
    <div className="flex min-h-[100vh] items-center justify-between">
      <div>
        <div>We're Hiring</div>

        <h1 className="bg-gradient-to-br text-transparent bg-gradient-stop  bg-clip-text from-white via-white via-30% to-white/30 text-hero font-medium">
          Build your API,
          <br />
          not Auth
        </h1>

        <p className="mt-8 bg-gradient-to-br text-transparent bg-gradient-stop bg-clip-text from-white via-white via-40% to-white/30 max-w-lg ">
          Unkey is an open source API authentication and authorization platform for scaling user
          facing APIs. Create, verify and manage low latency API keys in seconds.
        </p>

        <div className="flex items-center gap-6 mt-12">
          <Link
            href="/app"
            className="flex items-center h-10 gap-2 px-4 text-black duration-150 bg-white border border-white rounded-lg hover:text-white hover:bg-black"
          >
            <LogIn className="w-4 h-4" /> Get Started <ChevronRight className="w-4 h-4" />
          </Link>

          <Link
            href="/docs"
            className="flex items-center h-10 gap-2 px-4 duration-500 text-white/50 hover:text-white"
          >
            <BookOpen className="w-4 h-4" />
            Documentation
            <ChevronRight className="w-4 h-4" />
          </Link>
        </div>
      </div>

      <div className="rounded-[38px] bg-white/5 border border-gray-800 z-10">
        <div className="m-[10px] rounded-[28px] border border-gray-800">
          <img src="/images/hero.png" alt="Youtube" />
        </div>
      </div>
    </div>
  );
};

const HeroMainboardStuff: React.FC<{ className: string }> = ({ className }) => (
  <svg
    className={cn("pointer-events-none", className)}
    width="1368"
    height="476"
    viewBox="0 0 1368 476"
    fill="none"
    xmlns="http://www.w3.org/2000/svg"
  >
    <mask
      id="mask0_574_2323"
      style={{ maskType: "alpha" }}
      maskUnits="userSpaceOnUse"
      x="0"
      y="-70"
      width="1512"
      height="546"
    >
      <rect
        width="1512"
        height="545.25"
        transform="translate(0 -70)"
        fill="url(#paint0_radial_574_2323)"
      />
    </mask>
    <g mask="url(#mask0_574_2323)">
      <rect x="914" y="12" width="21" height="24" rx="3" fill="white" fill-opacity="0.16" />
      <rect x="917" y="26" width="15" height="6" rx="1.5" fill="white" fill-opacity="0.16" />
      <rect x="550" y="206" width="2" height="8" fill="white" fill-opacity="0.18" />
      <rect x="554" y="206" width="2" height="8" fill="white" fill-opacity="0.18" />
      <rect x="545" y="209" width="2" height="2" fill="white" fill-opacity="0.18" />
      <rect x="545" y="209" width="2" height="1" fill="white" fill-opacity="0.14" />
      <rect x="550" y="206" width="2" height="1" fill="white" fill-opacity="0.14" />
      <rect x="554" y="206" width="2" height="1" fill="white" fill-opacity="0.14" />
      <rect x="569" y="206" width="2" height="8" fill="white" fill-opacity="0.18" />
      <rect x="573" y="206" width="2" height="8" fill="white" fill-opacity="0.18" />
      <rect x="564" y="209" width="2" height="2" fill="white" fill-opacity="0.18" />
      <rect x="564" y="209" width="2" height="1" fill="white" fill-opacity="0.14" />
      <rect x="569" y="206" width="2" height="1" fill="white" fill-opacity="0.14" />
      <rect x="573" y="206" width="2" height="1" fill="white" fill-opacity="0.14" />
      <rect x="588" y="206" width="2" height="8" fill="white" fill-opacity="0.18" />
      <rect x="592" y="206" width="2" height="8" fill="white" fill-opacity="0.18" />
      <rect x="583" y="209" width="2" height="2" fill="white" fill-opacity="0.18" />
      <rect x="583" y="209" width="2" height="1" fill="white" fill-opacity="0.14" />
      <rect x="588" y="206" width="2" height="1" fill="white" fill-opacity="0.14" />
      <rect x="592" y="206" width="2" height="1" fill="white" fill-opacity="0.14" />
      <rect x="588" y="190" width="2" height="8" fill="white" fill-opacity="0.18" />
      <rect x="592" y="190" width="2" height="8" fill="white" fill-opacity="0.18" />
      <rect x="583" y="193" width="2" height="2" fill="white" fill-opacity="0.18" />
      <rect x="583" y="193" width="2" height="1" fill="white" fill-opacity="0.14" />
      <rect x="588" y="190" width="2" height="1" fill="white" fill-opacity="0.14" />
      <rect x="592" y="190" width="2" height="1" fill="white" fill-opacity="0.14" />
      <rect x="615" y="6" width="2" height="8" fill="white" fill-opacity="0.18" />
      <rect x="619" y="6" width="2" height="8" fill="white" fill-opacity="0.18" />
      <rect x="610" y="9" width="2" height="2" fill="white" fill-opacity="0.18" />
      <rect x="610" y="9" width="2" height="1" fill="white" fill-opacity="0.14" />
      <rect x="615" y="6" width="2" height="1" fill="white" fill-opacity="0.14" />
      <rect x="619" y="6" width="2" height="1" fill="white" fill-opacity="0.14" />
      <rect x="1339" y="32" width="2" height="8" fill="white" fill-opacity="0.18" />
      <rect x="1343" y="32" width="2" height="8" fill="white" fill-opacity="0.18" />
      <rect x="1334" y="35" width="2" height="2" fill="white" fill-opacity="0.18" />
      <rect x="1334" y="35" width="2" height="1" fill="white" fill-opacity="0.14" />
      <rect x="1339" y="32" width="2" height="1" fill="white" fill-opacity="0.14" />
      <rect x="1343" y="32" width="2" height="1" fill="white" fill-opacity="0.14" />
      <rect x="634" y="6" width="2" height="8" fill="white" fill-opacity="0.18" />
      <rect x="638" y="6" width="2" height="8" fill="white" fill-opacity="0.18" />
      <rect x="629" y="9" width="2" height="2" fill="white" fill-opacity="0.18" />
      <rect x="629" y="9" width="2" height="1" fill="white" fill-opacity="0.14" />
      <rect x="634" y="6" width="2" height="1" fill="white" fill-opacity="0.14" />
      <rect x="638" y="6" width="2" height="1" fill="white" fill-opacity="0.14" />
      <rect x="1358" y="32" width="2" height="8" fill="white" fill-opacity="0.18" />
      <rect x="1362" y="32" width="2" height="8" fill="white" fill-opacity="0.18" />
      <rect x="1353" y="35" width="2" height="2" fill="white" fill-opacity="0.18" />
      <rect x="1353" y="35" width="2" height="1" fill="white" fill-opacity="0.14" />
      <rect x="1358" y="32" width="2" height="1" fill="white" fill-opacity="0.14" />
      <rect x="1362" y="32" width="2" height="1" fill="white" fill-opacity="0.14" />
      <rect x="653" y="6" width="2" height="8" fill="white" fill-opacity="0.18" />
      <rect x="657" y="6" width="2" height="8" fill="white" fill-opacity="0.18" />
      <rect x="648" y="9" width="2" height="2" fill="white" fill-opacity="0.18" />
      <rect x="648" y="9" width="2" height="1" fill="white" fill-opacity="0.14" />
      <rect x="653" y="6" width="2" height="1" fill="white" fill-opacity="0.14" />
      <rect x="657" y="6" width="2" height="1" fill="white" fill-opacity="0.14" />
      <rect x="810" y="290" width="8" height="2" fill="white" fill-opacity="0.18" />
      <rect x="810" y="290" width="8" height="1" fill="white" fill-opacity="0.14" />
      <rect x="810" y="300" width="8" height="2" fill="white" fill-opacity="0.18" />
      <rect x="810" y="300" width="8" height="1" fill="white" fill-opacity="0.14" />
      <rect x="811" y="294" width="2" height="4" fill="white" fill-opacity="0.18" />
      <rect x="811" y="294" width="2" height="1" fill="white" fill-opacity="0.14" />
      <rect x="815" y="294" width="2" height="4" fill="white" fill-opacity="0.18" />
      <rect x="815" y="294" width="2" height="1" fill="white" fill-opacity="0.14" />
      <rect x="327" y="205" width="8" height="2" fill="white" fill-opacity="0.18" />
      <rect x="327" y="205" width="8" height="1" fill="white" fill-opacity="0.14" />
      <rect x="327" y="215" width="8" height="2" fill="white" fill-opacity="0.18" />
      <rect x="327" y="215" width="8" height="1" fill="white" fill-opacity="0.14" />
      <rect x="328" y="209" width="2" height="4" fill="white" fill-opacity="0.18" />
      <rect x="328" y="209" width="2" height="1" fill="white" fill-opacity="0.14" />
      <rect x="332" y="209" width="2" height="4" fill="white" fill-opacity="0.18" />
      <rect x="332" y="209" width="2" height="1" fill="white" fill-opacity="0.14" />
      <rect x="1348" y="344" width="8" height="2" fill="white" fill-opacity="0.18" />
      <rect x="1348" y="344" width="8" height="1" fill="white" fill-opacity="0.14" />
      <rect x="1348" y="354" width="8" height="2" fill="white" fill-opacity="0.18" />
      <rect x="1348" y="354" width="8" height="1" fill="white" fill-opacity="0.14" />
      <rect x="1349" y="348" width="2" height="4" fill="white" fill-opacity="0.18" />
      <rect x="1349" y="348" width="2" height="1" fill="white" fill-opacity="0.14" />
      <rect x="1353" y="348" width="2" height="4" fill="white" fill-opacity="0.18" />
      <rect x="1353" y="348" width="2" height="1" fill="white" fill-opacity="0.14" />
      <rect x="794" y="290" width="8" height="2" fill="white" fill-opacity="0.18" />
      <rect x="794" y="290" width="8" height="1" fill="white" fill-opacity="0.14" />
      <rect x="794" y="300" width="8" height="2" fill="white" fill-opacity="0.18" />
      <rect x="794" y="300" width="8" height="1" fill="white" fill-opacity="0.14" />
      <rect x="795" y="294" width="2" height="4" fill="white" fill-opacity="0.18" />
      <rect x="795" y="294" width="2" height="1" fill="white" fill-opacity="0.14" />
      <rect x="799" y="294" width="2" height="4" fill="white" fill-opacity="0.18" />
      <rect x="799" y="294" width="2" height="1" fill="white" fill-opacity="0.14" />
      <rect x="311" y="205" width="8" height="2" fill="white" fill-opacity="0.18" />
      <rect x="311" y="205" width="8" height="1" fill="white" fill-opacity="0.14" />
      <rect x="311" y="215" width="8" height="2" fill="white" fill-opacity="0.18" />
      <rect x="311" y="215" width="8" height="1" fill="white" fill-opacity="0.14" />
      <rect x="312" y="209" width="2" height="4" fill="white" fill-opacity="0.18" />
      <rect x="312" y="209" width="2" height="1" fill="white" fill-opacity="0.14" />
      <rect x="316" y="209" width="2" height="4" fill="white" fill-opacity="0.18" />
      <rect x="316" y="209" width="2" height="1" fill="white" fill-opacity="0.14" />
      <rect x="1332" y="344" width="8" height="2" fill="white" fill-opacity="0.18" />
      <rect x="1332" y="344" width="8" height="1" fill="white" fill-opacity="0.14" />
      <rect x="1332" y="354" width="8" height="2" fill="white" fill-opacity="0.18" />
      <rect x="1332" y="354" width="8" height="1" fill="white" fill-opacity="0.14" />
      <rect x="1333" y="348" width="2" height="4" fill="white" fill-opacity="0.18" />
      <rect x="1333" y="348" width="2" height="1" fill="white" fill-opacity="0.14" />
      <rect x="1337" y="348" width="2" height="4" fill="white" fill-opacity="0.18" />
      <rect x="1337" y="348" width="2" height="1" fill="white" fill-opacity="0.14" />
      <rect x="778" y="290" width="8" height="2" fill="white" fill-opacity="0.18" />
      <rect x="778" y="290" width="8" height="1" fill="white" fill-opacity="0.14" />
      <rect x="778" y="300" width="8" height="2" fill="white" fill-opacity="0.18" />
      <rect x="778" y="300" width="8" height="1" fill="white" fill-opacity="0.14" />
      <rect x="779" y="294" width="2" height="4" fill="white" fill-opacity="0.18" />
      <rect x="779" y="294" width="2" height="1" fill="white" fill-opacity="0.14" />
      <rect x="783" y="294" width="2" height="4" fill="white" fill-opacity="0.18" />
      <rect x="783" y="294" width="2" height="1" fill="white" fill-opacity="0.14" />
      <rect x="295" y="205" width="8" height="2" fill="white" fill-opacity="0.18" />
      <rect x="295" y="205" width="8" height="1" fill="white" fill-opacity="0.14" />
      <rect x="295" y="215" width="8" height="2" fill="white" fill-opacity="0.18" />
      <rect x="295" y="215" width="8" height="1" fill="white" fill-opacity="0.14" />
      <rect x="296" y="209" width="2" height="4" fill="white" fill-opacity="0.18" />
      <rect x="296" y="209" width="2" height="1" fill="white" fill-opacity="0.14" />
      <rect x="300" y="209" width="2" height="4" fill="white" fill-opacity="0.18" />
      <rect x="300" y="209" width="2" height="1" fill="white" fill-opacity="0.14" />
      <rect x="1316" y="344" width="8" height="2" fill="white" fill-opacity="0.18" />
      <rect x="1316" y="344" width="8" height="1" fill="white" fill-opacity="0.14" />
      <rect x="1316" y="354" width="8" height="2" fill="white" fill-opacity="0.18" />
      <rect x="1316" y="354" width="8" height="1" fill="white" fill-opacity="0.14" />
      <rect x="1317" y="348" width="2" height="4" fill="white" fill-opacity="0.18" />
      <rect x="1317" y="348" width="2" height="1" fill="white" fill-opacity="0.14" />
      <rect x="1321" y="348" width="2" height="4" fill="white" fill-opacity="0.18" />
      <rect x="1321" y="348" width="2" height="1" fill="white" fill-opacity="0.14" />
      <rect x="716" y="41" width="8" height="2" fill="white" fill-opacity="0.18" />
      <rect x="716" y="41" width="8" height="1" fill="white" fill-opacity="0.14" />
      <rect x="716" y="51" width="8" height="2" fill="white" fill-opacity="0.18" />
      <rect x="716" y="51" width="8" height="1" fill="white" fill-opacity="0.14" />
      <rect x="717" y="45" width="2" height="4" fill="white" fill-opacity="0.18" />
      <rect x="717" y="45" width="2" height="1" fill="white" fill-opacity="0.14" />
      <rect x="721" y="45" width="2" height="4" fill="white" fill-opacity="0.18" />
      <rect x="721" y="45" width="2" height="1" fill="white" fill-opacity="0.14" />
      <rect x="496" y="251" width="8" height="2" fill="white" fill-opacity="0.18" />
      <rect x="496" y="251" width="8" height="1" fill="white" fill-opacity="0.14" />
      <rect x="496" y="261" width="8" height="2" fill="white" fill-opacity="0.18" />
      <rect x="496" y="261" width="8" height="1" fill="white" fill-opacity="0.14" />
      <rect x="497" y="255" width="2" height="4" fill="white" fill-opacity="0.18" />
      <rect x="497" y="255" width="2" height="1" fill="white" fill-opacity="0.14" />
      <rect x="501" y="255" width="2" height="4" fill="white" fill-opacity="0.18" />
      <rect x="501" y="255" width="2" height="1" fill="white" fill-opacity="0.14" />
      <rect x="1216" y="131" width="8" height="2" fill="white" fill-opacity="0.18" />
      <rect x="1216" y="131" width="8" height="1" fill="white" fill-opacity="0.14" />
      <rect x="1216" y="141" width="8" height="2" fill="white" fill-opacity="0.18" />
      <rect x="1216" y="141" width="8" height="1" fill="white" fill-opacity="0.14" />
      <rect x="1217" y="135" width="2" height="4" fill="white" fill-opacity="0.18" />
      <rect x="1217" y="135" width="2" height="1" fill="white" fill-opacity="0.14" />
      <rect x="1221" y="135" width="2" height="4" fill="white" fill-opacity="0.18" />
      <rect x="1221" y="135" width="2" height="1" fill="white" fill-opacity="0.14" />
      <rect x="1216" y="151" width="8" height="2" fill="white" fill-opacity="0.18" />
      <rect x="1216" y="151" width="8" height="1" fill="white" fill-opacity="0.14" />
      <rect x="1216" y="161" width="8" height="2" fill="white" fill-opacity="0.18" />
      <rect x="1216" y="161" width="8" height="1" fill="white" fill-opacity="0.14" />
      <rect x="1217" y="155" width="2" height="4" fill="white" fill-opacity="0.18" />
      <rect x="1217" y="155" width="2" height="1" fill="white" fill-opacity="0.14" />
      <rect x="1221" y="155" width="2" height="4" fill="white" fill-opacity="0.18" />
      <rect x="1221" y="155" width="2" height="1" fill="white" fill-opacity="0.14" />
      <rect x="1232" y="131" width="8" height="2" fill="white" fill-opacity="0.18" />
      <rect x="1232" y="131" width="8" height="1" fill="white" fill-opacity="0.14" />
      <rect x="1232" y="141" width="8" height="2" fill="white" fill-opacity="0.18" />
      <rect x="1232" y="141" width="8" height="1" fill="white" fill-opacity="0.14" />
      <rect x="1233" y="135" width="2" height="4" fill="white" fill-opacity="0.18" />
      <rect x="1233" y="135" width="2" height="1" fill="white" fill-opacity="0.14" />
      <rect x="1237" y="135" width="2" height="4" fill="white" fill-opacity="0.18" />
      <rect x="1237" y="135" width="2" height="1" fill="white" fill-opacity="0.14" />
      <rect x="512" y="251" width="8" height="2" fill="white" fill-opacity="0.18" />
      <rect x="512" y="251" width="8" height="1" fill="white" fill-opacity="0.14" />
      <rect x="512" y="261" width="8" height="2" fill="white" fill-opacity="0.18" />
      <rect x="512" y="261" width="8" height="1" fill="white" fill-opacity="0.14" />
      <rect x="513" y="255" width="2" height="4" fill="white" fill-opacity="0.18" />
      <rect x="513" y="255" width="2" height="1" fill="white" fill-opacity="0.14" />
      <rect x="517" y="255" width="2" height="4" fill="white" fill-opacity="0.18" />
      <rect x="517" y="255" width="2" height="1" fill="white" fill-opacity="0.14" />
      <rect x="496" y="271" width="8" height="2" fill="white" fill-opacity="0.18" />
      <rect x="496" y="271" width="8" height="1" fill="white" fill-opacity="0.14" />
      <rect x="496" y="281" width="8" height="2" fill="white" fill-opacity="0.18" />
      <rect x="496" y="281" width="8" height="1" fill="white" fill-opacity="0.14" />
      <rect x="497" y="275" width="2" height="4" fill="white" fill-opacity="0.18" />
      <rect x="497" y="275" width="2" height="1" fill="white" fill-opacity="0.14" />
      <rect x="501" y="275" width="2" height="4" fill="white" fill-opacity="0.18" />
      <rect x="501" y="275" width="2" height="1" fill="white" fill-opacity="0.14" />
      <rect x="664" y="289" width="8" height="8" fill="white" fill-opacity="0.14" />
      <rect
        x="664.25"
        y="289.25"
        width="7.5"
        height="7.5"
        stroke="white"
        stroke-opacity="0.08"
        stroke-width="0.5"
      />
      <rect x="668" y="293" width="2" height="2" fill="white" fill-opacity="0.18" />
      <rect
        x="660.25"
        y="285.25"
        width="15.5"
        height="15.5"
        stroke="white"
        stroke-opacity="0.08"
        stroke-width="0.5"
      />
      <rect x="751" y="56" width="2" height="2" fill="white" fill-opacity="0.18" />
      <rect x="757" y="56" width="2" height="2" fill="white" fill-opacity="0.18" />
      <rect x="751" y="62" width="2" height="2" fill="white" fill-opacity="0.18" />
      <rect x="757" y="62" width="2" height="2" fill="white" fill-opacity="0.18" />
      <rect x="751" y="68" width="2" height="2" fill="white" fill-opacity="0.18" />
      <rect x="757" y="68" width="2" height="2" fill="white" fill-opacity="0.18" />
      <rect x="751" y="74" width="2" height="2" fill="white" fill-opacity="0.18" />
      <rect x="757" y="74" width="2" height="2" fill="white" fill-opacity="0.18" />
      <rect x="751" y="80" width="2" height="2" fill="white" fill-opacity="0.18" />
      <rect x="757" y="80" width="2" height="2" fill="white" fill-opacity="0.18" />
      <rect x="668" y="251" width="2" height="2" fill="white" fill-opacity="0.18" />
      <rect
        x="660.25"
        y="243.25"
        width="15.5"
        height="15.5"
        stroke="white"
        stroke-opacity="0.08"
        stroke-width="0.5"
      />
      <rect x="664" y="247" width="8" height="8" fill="white" fill-opacity="0.14" />
      <rect
        x="664.25"
        y="247.25"
        width="7.5"
        height="7.5"
        stroke="white"
        stroke-opacity="0.08"
        stroke-width="0.5"
      />
      <rect x="1353" y="130" width="2" height="2" fill="white" fill-opacity="0.18" />
      <rect
        x="1345.25"
        y="122.25"
        width="15.5"
        height="15.5"
        stroke="white"
        stroke-opacity="0.08"
        stroke-width="0.5"
      />
      <rect x="1349" y="126" width="8" height="8" fill="white" fill-opacity="0.14" />
      <rect
        x="1349.25"
        y="126.25"
        width="7.5"
        height="7.5"
        stroke="white"
        stroke-opacity="0.08"
        stroke-width="0.5"
      />
      <rect x="671" y="143" width="2" height="6" fill="white" fill-opacity="0.18" />
      <rect x="676" y="143" width="2" height="6" fill="white" fill-opacity="0.18" />
      <rect x="681" y="143" width="2" height="6" fill="white" fill-opacity="0.18" />
      <rect x="686" y="143" width="2" height="6" fill="white" fill-opacity="0.18" />
      <rect x="691" y="143" width="2" height="6" fill="white" fill-opacity="0.18" />
      <rect x="696" y="143" width="2" height="6" fill="white" fill-opacity="0.18" />
      <rect x="914" y="78" width="2" height="6" fill="white" fill-opacity="0.18" />
      <rect x="919" y="78" width="2" height="6" fill="white" fill-opacity="0.18" />
      <rect x="924" y="78" width="2" height="6" fill="white" fill-opacity="0.18" />
      <rect x="929" y="78" width="2" height="6" fill="white" fill-opacity="0.18" />
      <rect x="934" y="78" width="2" height="6" fill="white" fill-opacity="0.18" />
      <rect x="939" y="78" width="2" height="6" fill="white" fill-opacity="0.18" />
      <rect x="910" y="357" width="2" height="6" fill="white" fill-opacity="0.18" />
      <rect x="915" y="357" width="2" height="6" fill="white" fill-opacity="0.18" />
      <rect x="920" y="357" width="2" height="6" fill="white" fill-opacity="0.18" />
      <rect x="925" y="357" width="2" height="6" fill="white" fill-opacity="0.18" />
      <rect x="930" y="357" width="2" height="6" fill="white" fill-opacity="0.18" />
      <rect x="935" y="357" width="2" height="6" fill="white" fill-opacity="0.18" />
      <rect x="1216" y="339" width="2" height="6" fill="white" fill-opacity="0.18" />
      <rect x="1221" y="339" width="2" height="6" fill="white" fill-opacity="0.18" />
      <rect x="1226" y="339" width="2" height="6" fill="white" fill-opacity="0.18" />
      <rect x="1231" y="339" width="2" height="6" fill="white" fill-opacity="0.18" />
      <rect x="1236" y="339" width="2" height="6" fill="white" fill-opacity="0.18" />
      <rect x="1241" y="339" width="2" height="6" fill="white" fill-opacity="0.18" />
      <rect x="1024" y="9" width="2" height="6" fill="white" fill-opacity="0.18" />
      <rect x="1029" y="9" width="2" height="6" fill="white" fill-opacity="0.18" />
      <rect x="1034" y="9" width="2" height="6" fill="white" fill-opacity="0.18" />
      <rect x="1039" y="9" width="2" height="6" fill="white" fill-opacity="0.18" />
      <rect x="1044" y="9" width="2" height="6" fill="white" fill-opacity="0.18" />
      <rect x="1049" y="9" width="2" height="6" fill="white" fill-opacity="0.18" />
      <path d="M736.25 28.25H591.25V-50" stroke="white" stroke-opacity="0.06" stroke-width="0.5" />
      <g clip-path="url(#clip0_574_2323)">
        <path
          d="M518 316C523.333 310.667 626.889 207.111 678 156"
          stroke="white"
          stroke-opacity="0.3"
          stroke-width="0.3"
        />
        <path
          d="M526 316C531.333 310.667 634.889 207.111 686 156"
          stroke="white"
          stroke-opacity="0.3"
          stroke-width="0.3"
        />
        <path
          d="M534 316C539.333 310.667 642.889 207.111 694 156"
          stroke="white"
          stroke-opacity="0.3"
          stroke-width="0.3"
        />
        <path
          d="M542 316C547.333 310.667 650.889 207.111 702 156"
          stroke="white"
          stroke-opacity="0.3"
          stroke-width="0.3"
        />
        <path
          d="M550 316C555.333 310.667 658.889 207.111 710 156"
          stroke="white"
          stroke-opacity="0.3"
          stroke-width="0.3"
        />
        <path
          d="M558 316C563.333 310.667 666.889 207.111 718 156"
          stroke="white"
          stroke-opacity="0.3"
          stroke-width="0.3"
        />
        <path
          d="M566 316C571.333 310.667 674.889 207.111 726 156"
          stroke="white"
          stroke-opacity="0.3"
          stroke-width="0.3"
        />
        <path
          d="M574 316C579.333 310.667 682.889 207.111 734 156"
          stroke="white"
          stroke-opacity="0.3"
          stroke-width="0.3"
        />
        <path
          d="M582 316C587.333 310.667 690.889 207.111 742 156"
          stroke="white"
          stroke-opacity="0.3"
          stroke-width="0.3"
        />
        <path
          d="M590 316C595.333 310.667 698.889 207.111 750 156"
          stroke="white"
          stroke-opacity="0.3"
          stroke-width="0.3"
        />
        <path
          d="M598 316C603.333 310.667 706.889 207.111 758 156"
          stroke="white"
          stroke-opacity="0.3"
          stroke-width="0.3"
        />
        <path
          d="M606 316C611.333 310.667 714.889 207.111 766 156"
          stroke="white"
          stroke-opacity="0.3"
          stroke-width="0.3"
        />
        <path
          d="M614 316C619.333 310.667 722.889 207.111 774 156"
          stroke="white"
          stroke-opacity="0.3"
          stroke-width="0.3"
        />
        <path
          d="M622 316C627.333 310.667 730.889 207.111 782 156"
          stroke="white"
          stroke-opacity="0.3"
          stroke-width="0.3"
        />
      </g>
      <g clip-path="url(#clip1_574_2323)">
        <path
          d="M769 376C774.333 370.667 877.889 267.111 929 216"
          stroke="white"
          stroke-opacity="0.3"
          stroke-width="0.3"
        />
        <path
          d="M777 376C782.333 370.667 885.889 267.111 937 216"
          stroke="white"
          stroke-opacity="0.3"
          stroke-width="0.3"
        />
        <path
          d="M785 376C790.333 370.667 893.889 267.111 945 216"
          stroke="white"
          stroke-opacity="0.3"
          stroke-width="0.3"
        />
        <path
          d="M793 376C798.333 370.667 901.889 267.111 953 216"
          stroke="white"
          stroke-opacity="0.3"
          stroke-width="0.3"
        />
        <path
          d="M801 376C806.333 370.667 909.889 267.111 961 216"
          stroke="white"
          stroke-opacity="0.3"
          stroke-width="0.3"
        />
        <path
          d="M809 376C814.333 370.667 917.889 267.111 969 216"
          stroke="white"
          stroke-opacity="0.3"
          stroke-width="0.3"
        />
        <path
          d="M817 376C822.333 370.667 925.889 267.111 977 216"
          stroke="white"
          stroke-opacity="0.3"
          stroke-width="0.3"
        />
        <path
          d="M825 376C830.333 370.667 933.889 267.111 985 216"
          stroke="white"
          stroke-opacity="0.3"
          stroke-width="0.3"
        />
        <path
          d="M833 376C838.333 370.667 941.889 267.111 993 216"
          stroke="white"
          stroke-opacity="0.3"
          stroke-width="0.3"
        />
        <path
          d="M841 376C846.333 370.667 949.889 267.111 1001 216"
          stroke="white"
          stroke-opacity="0.3"
          stroke-width="0.3"
        />
        <path
          d="M849 376C854.333 370.667 957.889 267.111 1009 216"
          stroke="white"
          stroke-opacity="0.3"
          stroke-width="0.3"
        />
        <path
          d="M857 376C862.333 370.667 965.889 267.111 1017 216"
          stroke="white"
          stroke-opacity="0.3"
          stroke-width="0.3"
        />
        <path
          d="M865 376C870.333 370.667 973.889 267.111 1025 216"
          stroke="white"
          stroke-opacity="0.3"
          stroke-width="0.3"
        />
        <path
          d="M873 376C878.333 370.667 981.889 267.111 1033 216"
          stroke="white"
          stroke-opacity="0.3"
          stroke-width="0.3"
        />
      </g>
      <path
        d="M802 229.25H263.604C259.69 229.25 257.734 229.25 255.892 228.808C254.26 228.416 252.699 227.77 251.267 226.892C249.653 225.903 248.269 224.519 245.502 221.752L0 -23.75"
        stroke="white"
        stroke-opacity="0.08"
        stroke-width="0.5"
      />
      <path
        d="M711 129.25H602.604C598.69 129.25 596.734 129.25 594.892 129.692C593.26 130.084 591.699 130.73 590.267 131.608C588.653 132.597 587.269 133.981 584.502 136.748L492 229.25"
        stroke="white"
        stroke-opacity="0.08"
        stroke-width="0.5"
      />
      <path
        d="M830 314.25H493.604C489.69 314.25 487.734 314.25 485.892 313.808C484.26 313.416 482.699 312.77 481.267 311.892C479.653 310.903 478.269 309.519 475.502 306.752L398 229.25"
        stroke="white"
        stroke-opacity="0.08"
        stroke-width="0.5"
      />
      <path d="M802 95.25H711.25V229" stroke="white" stroke-opacity="0.08" stroke-width="0.5" />
      <path
        d="M281.25 229V175.25H441.25V229"
        stroke="white"
        stroke-opacity="0.08"
        stroke-width="0.5"
      />
      <rect x="419" y="190" width="2" height="2" fill="white" fill-opacity="0.18" />
      <rect x="425" y="190" width="2" height="2" fill="white" fill-opacity="0.18" />
      <rect x="419" y="196" width="2" height="2" fill="white" fill-opacity="0.18" />
      <rect x="425" y="196" width="2" height="2" fill="white" fill-opacity="0.18" />
      <rect x="419" y="202" width="2" height="2" fill="white" fill-opacity="0.18" />
      <rect x="425" y="202" width="2" height="2" fill="white" fill-opacity="0.18" />
      <rect x="419" y="208" width="2" height="2" fill="white" fill-opacity="0.18" />
      <rect x="425" y="208" width="2" height="2" fill="white" fill-opacity="0.18" />
      <rect x="419" y="214" width="2" height="2" fill="white" fill-opacity="0.18" />
      <rect x="425" y="214" width="2" height="2" fill="white" fill-opacity="0.18" />
      <path d="M1380 325.25H1202.25V459" stroke="white" stroke-opacity="0.08" stroke-width="0.5" />
      <path d="M1512 422.25H1334.25V475" stroke="white" stroke-opacity="0.08" stroke-width="0.5" />
      <path d="M1262.25 475.25H1440" stroke="white" stroke-opacity="0.08" stroke-width="0.5" />
      <path d="M711.5 144.25H765" stroke="white" stroke-opacity="0.08" stroke-width="0.5" />
      <rect opacity="0.02" x="714" y="147" width="49" height="79" rx="0.5" fill="white" />
      <rect opacity="0.05" x="716" y="149" width="3" height="3" rx="0.5" fill="white" />
      <rect opacity="0.05" x="716" y="155" width="3" height="3" rx="0.5" fill="white" />
      <rect opacity="0.05" x="716" y="161" width="3" height="3" rx="0.5" fill="white" />
      <rect opacity="0.05" x="716" y="167" width="3" height="3" rx="0.5" fill="white" />
      <rect opacity="0.05" x="716" y="173" width="3" height="3" rx="0.5" fill="white" />
      <rect opacity="0.1" x="716" y="179" width="3" height="3" rx="0.5" fill="white" />
      <rect opacity="0.05" x="716" y="185" width="3" height="3" rx="0.5" fill="white" />
      <rect opacity="0.05" x="716" y="191" width="3" height="3" rx="0.5" fill="white" />
      <rect opacity="0.05" x="716" y="197" width="3" height="3" rx="0.5" fill="white" />
      <rect opacity="0.05" x="716" y="203" width="3" height="3" rx="0.5" fill="white" />
      <rect opacity="0.05" x="716" y="209" width="3" height="3" rx="0.5" fill="white" />
      <rect opacity="0.05" x="716" y="215" width="3" height="3" rx="0.5" fill="white" />
      <rect opacity="0.05" x="716" y="221" width="3" height="3" rx="0.5" fill="white" />
      <rect opacity="0.05" x="723" y="149" width="3" height="3" rx="0.5" fill="white" />
      <rect opacity="0.15" x="723" y="155" width="3" height="3" rx="0.5" fill="white" />
      <rect opacity="0.05" x="723" y="161" width="3" height="3" rx="0.5" fill="white" />
      <rect opacity="0.05" x="723" y="167" width="3" height="3" rx="0.5" fill="white" />
      <rect opacity="0.05" x="723" y="173" width="3" height="3" rx="0.5" fill="white" />
      <rect opacity="0.05" x="723" y="179" width="3" height="3" rx="0.5" fill="white" />
      <rect opacity="0.05" x="723" y="185" width="3" height="3" rx="0.5" fill="white" />
      <rect opacity="0.05" x="723" y="191" width="3" height="3" rx="0.5" fill="white" />
      <rect opacity="0.05" x="723" y="197" width="3" height="3" rx="0.5" fill="white" />
      <rect opacity="0.15" x="723" y="203" width="3" height="3" rx="0.5" fill="white" />
      <rect opacity="0.05" x="723" y="209" width="3" height="3" rx="0.5" fill="white" />
      <rect opacity="0.05" x="723" y="215" width="3" height="3" rx="0.5" fill="white" />
      <rect opacity="0.05" x="723" y="221" width="3" height="3" rx="0.5" fill="white" />
      <rect opacity="0.05" x="730" y="149" width="3" height="3" rx="0.5" fill="white" />
      <rect opacity="0.05" x="730" y="155" width="3" height="3" rx="0.5" fill="white" />
      <rect opacity="0.05" x="730" y="161" width="3" height="3" rx="0.5" fill="white" />
      <rect opacity="0.05" x="730" y="167" width="3" height="3" rx="0.5" fill="white" />
      <rect opacity="0.1" x="730" y="173" width="3" height="3" rx="0.5" fill="white" />
      <rect opacity="0.05" x="730" y="179" width="3" height="3" rx="0.5" fill="white" />
      <rect opacity="0.05" x="730" y="185" width="3" height="3" rx="0.5" fill="white" />
      <rect opacity="0.05" x="730" y="191" width="3" height="3" rx="0.5" fill="white" />
      <rect opacity="0.05" x="730" y="197" width="3" height="3" rx="0.5" fill="white" />
      <rect opacity="0.05" x="730" y="203" width="3" height="3" rx="0.5" fill="white" />
      <rect opacity="0.1" x="730" y="209" width="3" height="3" rx="0.5" fill="white" />
      <rect opacity="0.05" x="730" y="215" width="3" height="3" rx="0.5" fill="white" />
      <rect opacity="0.05" x="730" y="221" width="3" height="3" rx="0.5" fill="white" />
      <rect opacity="0.05" x="737" y="149" width="3" height="3" rx="0.5" fill="white" />
      <rect opacity="0.05" x="737" y="155" width="3" height="3" rx="0.5" fill="white" />
      <rect opacity="0.05" x="737" y="161" width="3" height="3" rx="0.5" fill="white" />
      <rect opacity="0.05" x="737" y="167" width="3" height="3" rx="0.5" fill="white" />
      <rect opacity="0.05" x="737" y="173" width="3" height="3" rx="0.5" fill="white" />
      <rect opacity="0.05" x="737" y="179" width="3" height="3" rx="0.5" fill="white" />
      <rect opacity="0.05" x="737" y="185" width="3" height="3" rx="0.5" fill="white" />
      <rect opacity="0.05" x="737" y="191" width="3" height="3" rx="0.5" fill="white" />
      <rect opacity="0.05" x="737" y="197" width="3" height="3" rx="0.5" fill="white" />
      <rect opacity="0.05" x="737" y="203" width="3" height="3" rx="0.5" fill="white" />
      <rect opacity="0.05" x="737" y="209" width="3" height="3" rx="0.5" fill="white" />
      <rect opacity="0.05" x="737" y="215" width="3" height="3" rx="0.5" fill="white" />
      <rect opacity="0.05" x="737" y="221" width="3" height="3" rx="0.5" fill="white" />
      <rect opacity="0.05" x="744" y="149" width="3" height="3" rx="0.5" fill="white" />
      <rect opacity="0.05" x="744" y="155" width="3" height="3" rx="0.5" fill="white" />
      <rect opacity="0.05" x="744" y="161" width="3" height="3" rx="0.5" fill="white" />
      <rect opacity="0.1" x="744" y="167" width="3" height="3" rx="0.5" fill="white" />
      <rect opacity="0.05" x="744" y="173" width="3" height="3" rx="0.5" fill="white" />
      <rect opacity="0.05" x="744" y="179" width="3" height="3" rx="0.5" fill="white" />
      <rect opacity="0.1" x="744" y="185" width="3" height="3" rx="0.5" fill="white" />
      <rect opacity="0.05" x="744" y="191" width="3" height="3" rx="0.5" fill="white" />
      <rect opacity="0.05" x="744" y="197" width="3" height="3" rx="0.5" fill="white" />
      <rect opacity="0.05" x="744" y="203" width="3" height="3" rx="0.5" fill="white" />
      <rect opacity="0.05" x="744" y="209" width="3" height="3" rx="0.5" fill="white" />
      <rect opacity="0.05" x="744" y="215" width="3" height="3" rx="0.5" fill="white" />
      <rect opacity="0.05" x="744" y="221" width="3" height="3" rx="0.5" fill="white" />
      <rect opacity="0.05" x="751" y="149" width="3" height="3" rx="0.5" fill="white" />
      <rect opacity="0.1" x="751" y="155" width="3" height="3" rx="0.5" fill="white" />
      <rect opacity="0.05" x="751" y="161" width="3" height="3" rx="0.5" fill="white" />
      <rect opacity="0.05" x="751" y="167" width="3" height="3" rx="0.5" fill="white" />
      <rect opacity="0.05" x="751" y="173" width="3" height="3" rx="0.5" fill="white" />
      <rect opacity="0.05" x="751" y="179" width="3" height="3" rx="0.5" fill="white" />
      <rect opacity="0.05" x="751" y="185" width="3" height="3" rx="0.5" fill="white" />
      <rect opacity="0.05" x="751" y="191" width="3" height="3" rx="0.5" fill="white" />
      <rect opacity="0.1" x="751" y="197" width="3" height="3" rx="0.5" fill="white" />
      <rect opacity="0.05" x="751" y="203" width="3" height="3" rx="0.5" fill="white" />
      <rect opacity="0.05" x="751" y="209" width="3" height="3" rx="0.5" fill="white" />
      <rect opacity="0.05" x="751" y="215" width="3" height="3" rx="0.5" fill="white" />
      <rect opacity="0.05" x="751" y="221" width="3" height="3" rx="0.5" fill="white" />
      <rect opacity="0.05" x="758" y="149" width="3" height="3" rx="0.5" fill="white" />
      <rect opacity="0.05" x="758" y="155" width="3" height="3" rx="0.5" fill="white" />
      <rect opacity="0.05" x="758" y="161" width="3" height="3" rx="0.5" fill="white" />
      <rect opacity="0.05" x="758" y="167" width="3" height="3" rx="0.5" fill="white" />
      <rect opacity="0.05" x="758" y="173" width="3" height="3" rx="0.5" fill="white" />
      <rect opacity="0.05" x="758" y="179" width="3" height="3" rx="0.5" fill="white" />
      <rect opacity="0.05" x="758" y="185" width="3" height="3" rx="0.5" fill="white" />
      <rect opacity="0.05" x="758" y="191" width="3" height="3" rx="0.5" fill="white" />
      <rect opacity="0.05" x="758" y="197" width="3" height="3" rx="0.5" fill="white" />
      <rect opacity="0.05" x="758" y="203" width="3" height="3" rx="0.5" fill="white" />
      <rect opacity="0.05" x="758" y="209" width="3" height="3" rx="0.5" fill="white" />
      <rect opacity="0.05" x="758" y="215" width="3" height="3" rx="0.5" fill="white" />
      <rect opacity="0.15" x="758" y="221" width="3" height="3" rx="0.5" fill="white" />
      <path d="M765.25 95.5V229" stroke="white" stroke-opacity="0.08" stroke-width="0.5" />
      <path
        d="M1014.25 192.25H917.25V143.5"
        stroke="white"
        stroke-opacity="0.08"
        stroke-width="0.5"
      />
      <path
        d="M1374.25 149.25H1277.25V20.5"
        stroke="white"
        stroke-opacity="0.08"
        stroke-width="0.5"
      />
      <path
        d="M830.25 268V346.25H947.25V424"
        stroke="white"
        stroke-opacity="0.08"
        stroke-width="0.5"
      />
      <path d="M901 0V95" stroke="white" stroke-opacity="0.04" stroke-width="2" />
      <path d="M737 0V95" stroke="white" stroke-opacity="0.04" stroke-width="2" />
      <path d="M647 229.5V314" stroke="white" stroke-opacity="0.04" stroke-width="2" />
      <path d="M689 229.5V314" stroke="white" stroke-opacity="0.04" stroke-width="2" />
      <path d="M1268 325.5V410" stroke="white" stroke-opacity="0.04" stroke-width="2" />
      <path d="M759 314.5V428" stroke="white" stroke-opacity="0.04" stroke-width="2" />
      <path
        d="M858 95.25H982.378C984.348 95.25 985.333 95.25 986.28 95.0658C987.119 94.9023 987.935 94.6316 988.706 94.2605C989.575 93.8423 990.364 93.2533 991.944 92.0753L1009.1 79.2766C1010.99 77.8691 1011.93 77.1654 1012.61 76.2719C1013.22 75.4805 1013.67 74.5836 1013.94 73.6273C1014.25 72.5475 1014.25 71.3705 1014.25 69.0164V0"
        stroke="white"
        stroke-opacity="0.08"
        stroke-width="0.5"
      />
      <path d="M1014 25.25H1090.25V-70" stroke="white" stroke-opacity="0.08" stroke-width="0.5" />
      <path
        d="M963.25 95.25V143.25H886.25V95.25"
        stroke="white"
        stroke-opacity="0.08"
        stroke-width="0.5"
      />
      <rect opacity="0.02" x="890" y="98" width="70" height="42" rx="0.5" fill="white" />
      <rect opacity="0.05" x="891" y="100" width="3" height="3" rx="0.5" fill="white" />
      <rect opacity="0.05" x="891" y="107" width="3" height="3" rx="0.5" fill="white" />
      <rect opacity="0.05" x="891" y="114" width="3" height="3" rx="0.5" fill="white" />
      <rect opacity="0.05" x="891" y="121" width="3" height="3" rx="0.5" fill="white" />
      <rect opacity="0.05" x="891" y="128" width="3" height="3" rx="0.5" fill="white" />
      <rect opacity="0.05" x="891" y="135" width="3" height="3" rx="0.5" fill="white" />
      <rect opacity="0.05" x="899" y="100" width="3" height="3" rx="0.5" fill="white" />
      <rect opacity="0.05" x="899" y="107" width="3" height="3" rx="0.5" fill="white" />
      <rect opacity="0.1" x="899" y="114" width="3" height="3" rx="0.5" fill="white" />
      <rect opacity="0.05" x="899" y="121" width="3" height="3" rx="0.5" fill="white" />
      <rect opacity="0.05" x="899" y="128" width="3" height="3" rx="0.5" fill="white" />
      <rect opacity="0.05" x="899" y="135" width="3" height="3" rx="0.5" fill="white" />
      <rect opacity="0.05" x="907" y="100" width="3" height="3" rx="0.5" fill="white" />
      <rect opacity="0.05" x="907" y="107" width="3" height="3" rx="0.5" fill="white" />
      <rect opacity="0.05" x="907" y="114" width="3" height="3" rx="0.5" fill="white" />
      <rect opacity="0.05" x="907" y="121" width="3" height="3" rx="0.5" fill="white" />
      <rect opacity="0.05" x="907" y="128" width="3" height="3" rx="0.5" fill="white" />
      <rect opacity="0.15" x="907" y="135" width="3" height="3" rx="0.5" fill="white" />
      <rect opacity="0.1" x="915" y="100" width="3" height="3" rx="0.5" fill="white" />
      <rect opacity="0.05" x="915" y="107" width="3" height="3" rx="0.5" fill="white" />
      <rect opacity="0.05" x="915" y="114" width="3" height="3" rx="0.5" fill="white" />
      <rect opacity="0.05" x="915" y="121" width="3" height="3" rx="0.5" fill="white" />
      <rect opacity="0.05" x="915" y="128" width="3" height="3" rx="0.5" fill="white" />
      <rect opacity="0.05" x="915" y="135" width="3" height="3" rx="0.5" fill="white" />
      <rect opacity="0.05" x="923" y="100" width="3" height="3" rx="0.5" fill="white" />
      <rect opacity="0.05" x="923" y="107" width="3" height="3" rx="0.5" fill="white" />
      <rect opacity="0.05" x="923" y="114" width="3" height="3" rx="0.5" fill="white" />
      <rect opacity="0.15" x="923" y="121" width="3" height="3" rx="0.5" fill="white" />
      <rect opacity="0.05" x="923" y="128" width="3" height="3" rx="0.5" fill="white" />
      <rect opacity="0.05" x="923" y="135" width="3" height="3" rx="0.5" fill="white" />
      <rect opacity="0.05" x="931" y="100" width="3" height="3" rx="0.5" fill="white" />
      <rect opacity="0.05" x="931" y="107" width="3" height="3" rx="0.5" fill="white" />
      <rect opacity="0.05" x="931" y="114" width="3" height="3" rx="0.5" fill="white" />
      <rect opacity="0.05" x="931" y="121" width="3" height="3" rx="0.5" fill="white" />
      <rect opacity="0.05" x="931" y="128" width="3" height="3" rx="0.5" fill="white" />
      <rect opacity="0.05" x="931" y="135" width="3" height="3" rx="0.5" fill="white" />
      <rect opacity="0.05" x="939" y="100" width="3" height="3" rx="0.5" fill="white" />
      <rect opacity="0.05" x="939" y="107" width="3" height="3" rx="0.5" fill="white" />
      <rect opacity="0.15" x="939" y="114" width="3" height="3" rx="0.5" fill="white" />
      <rect opacity="0.05" x="939" y="121" width="3" height="3" rx="0.5" fill="white" />
      <rect opacity="0.05" x="939" y="128" width="3" height="3" rx="0.5" fill="white" />
      <rect opacity="0.05" x="939" y="135" width="3" height="3" rx="0.5" fill="white" />
      <rect opacity="0.1" x="947" y="100" width="3" height="3" rx="0.5" fill="white" />
      <rect opacity="0.05" x="947" y="107" width="3" height="3" rx="0.5" fill="white" />
      <rect opacity="0.05" x="947" y="114" width="3" height="3" rx="0.5" fill="white" />
      <rect opacity="0.05" x="947" y="121" width="3" height="3" rx="0.5" fill="white" />
      <rect opacity="0.05" x="947" y="128" width="3" height="3" rx="0.5" fill="white" />
      <rect opacity="0.1" x="947" y="135" width="3" height="3" rx="0.5" fill="white" />
      <rect opacity="0.05" x="955" y="100" width="3" height="3" rx="0.5" fill="white" />
      <rect opacity="0.05" x="955" y="107" width="3" height="3" rx="0.5" fill="white" />
      <rect opacity="0.05" x="955" y="114" width="3" height="3" rx="0.5" fill="white" />
      <rect opacity="0.05" x="955" y="121" width="3" height="3" rx="0.5" fill="white" />
      <rect opacity="0.05" x="955" y="128" width="3" height="3" rx="0.5" fill="white" />
      <rect opacity="0.05" x="955" y="135" width="3" height="3" rx="0.5" fill="white" />
      <rect opacity="0.02" x="1340" y="428" width="70" height="42" rx="0.5" fill="white" />
      <rect opacity="0.05" x="1341" y="430" width="3" height="3" rx="0.5" fill="white" />
      <rect opacity="0.05" x="1341" y="437" width="3" height="3" rx="0.5" fill="white" />
      <rect opacity="0.05" x="1341" y="444" width="3" height="3" rx="0.5" fill="white" />
      <rect opacity="0.05" x="1341" y="451" width="3" height="3" rx="0.5" fill="white" />
      <rect opacity="0.05" x="1341" y="458" width="3" height="3" rx="0.5" fill="white" />
      <rect opacity="0.05" x="1341" y="465" width="3" height="3" rx="0.5" fill="white" />
      <rect opacity="0.05" x="1349" y="430" width="3" height="3" rx="0.5" fill="white" />
      <rect opacity="0.05" x="1349" y="437" width="3" height="3" rx="0.5" fill="white" />
      <rect opacity="0.1" x="1349" y="444" width="3" height="3" rx="0.5" fill="white" />
      <rect opacity="0.05" x="1349" y="451" width="3" height="3" rx="0.5" fill="white" />
      <rect opacity="0.05" x="1349" y="458" width="3" height="3" rx="0.5" fill="white" />
      <rect opacity="0.05" x="1349" y="465" width="3" height="3" rx="0.5" fill="white" />
      <rect opacity="0.05" x="1357" y="430" width="3" height="3" rx="0.5" fill="white" />
      <rect opacity="0.05" x="1357" y="437" width="3" height="3" rx="0.5" fill="white" />
      <rect opacity="0.05" x="1357" y="444" width="3" height="3" rx="0.5" fill="white" />
      <rect opacity="0.05" x="1357" y="451" width="3" height="3" rx="0.5" fill="white" />
      <rect opacity="0.05" x="1357" y="458" width="3" height="3" rx="0.5" fill="white" />
      <rect opacity="0.15" x="1357" y="465" width="3" height="3" rx="0.5" fill="white" />
      <rect opacity="0.1" x="1365" y="430" width="3" height="3" rx="0.5" fill="white" />
      <rect opacity="0.05" x="1365" y="437" width="3" height="3" rx="0.5" fill="white" />
      <rect opacity="0.05" x="1365" y="444" width="3" height="3" rx="0.5" fill="white" />
      <rect opacity="0.05" x="1365" y="451" width="3" height="3" rx="0.5" fill="white" />
      <rect opacity="0.05" x="1365" y="458" width="3" height="3" rx="0.5" fill="white" />
      <rect opacity="0.05" x="1365" y="465" width="3" height="3" rx="0.5" fill="white" />
      <path
        d="M1370 20H1196.59C1192.68 20 1190.73 20 1188.89 20.4407C1187.26 20.8314 1185.7 21.4758 1184.27 22.3505C1182.65 23.3369 1181.27 24.7164 1178.51 27.4755L1093.27 112.498C1090.5 115.267 1089.11 116.651 1088.12 118.267C1087.24 119.7 1086.59 121.263 1086.19 122.898C1085.75 124.742 1085.75 126.702 1085.75 130.623V163.75"
        stroke="white"
        stroke-opacity="0.3"
        stroke-width="0.5"
      />
      <g filter="url(#filter0_b_574_2323)">
        <path
          d="M1084.5 160.8C1084.5 160.52 1084.5 160.38 1084.55 160.273C1084.6 160.179 1084.68 160.102 1084.77 160.054C1084.88 160 1085.02 160 1085.3 160H1086.2C1086.48 160 1086.62 160 1086.73 160.054C1086.82 160.102 1086.9 160.179 1086.95 160.273C1087 160.38 1087 160.52 1087 160.8V164H1084.5V160.8Z"
          fill="black"
        />
        <path
          d="M1084.5 160.8C1084.5 160.52 1084.5 160.38 1084.55 160.273C1084.6 160.179 1084.68 160.102 1084.77 160.054C1084.88 160 1085.02 160 1085.3 160H1086.2C1086.48 160 1086.62 160 1086.73 160.054C1086.82 160.102 1086.9 160.179 1086.95 160.273C1087 160.38 1087 160.52 1087 160.8V164H1084.5V160.8Z"
          fill="url(#paint1_linear_574_2323)"
          fill-opacity="0.6"
        />
      </g>
      <path d="M822.25 200V119" stroke="white" stroke-opacity="0.3" stroke-width="0.5" />
      <path d="M822.25 200V119" stroke="url(#paint2_angular_574_2323)" stroke-width="0.5" />
      <path d="M837.75 200V119" stroke="white" stroke-opacity="0.3" stroke-width="0.5" />
      <g filter="url(#filter1_b_574_2323)">
        <path
          d="M821 200.8C821 200.52 821 200.38 821.054 200.273C821.102 200.179 821.179 200.102 821.273 200.054C821.38 200 821.52 200 821.8 200H822.7C822.98 200 823.12 200 823.227 200.054C823.321 200.102 823.398 200.179 823.446 200.273C823.5 200.38 823.5 200.52 823.5 200.8V204H821V200.8Z"
          fill="black"
        />
        <path
          d="M821 200.8C821 200.52 821 200.38 821.054 200.273C821.102 200.179 821.179 200.102 821.273 200.054C821.38 200 821.52 200 821.8 200H822.7C822.98 200 823.12 200 823.227 200.054C823.321 200.102 823.398 200.179 823.446 200.273C823.5 200.38 823.5 200.52 823.5 200.8V204H821V200.8Z"
          fill="url(#paint3_linear_574_2323)"
          fill-opacity="0.6"
        />
      </g>
      <g filter="url(#filter2_b_574_2323)">
        <path
          d="M836.5 200.8C836.5 200.52 836.5 200.38 836.554 200.273C836.602 200.179 836.679 200.102 836.773 200.054C836.88 200 837.02 200 837.3 200H838.2C838.48 200 838.62 200 838.727 200.054C838.821 200.102 838.898 200.179 838.946 200.273C839 200.38 839 200.52 839 200.8V204H836.5V200.8Z"
          fill="black"
        />
        <path
          d="M836.5 200.8C836.5 200.52 836.5 200.38 836.554 200.273C836.602 200.179 836.679 200.102 836.773 200.054C836.88 200 837.02 200 837.3 200H838.2C838.48 200 838.62 200 838.727 200.054C838.821 200.102 838.898 200.179 838.946 200.273C839 200.38 839 200.52 839 200.8V204H836.5V200.8Z"
          fill="url(#paint4_linear_574_2323)"
          fill-opacity="0.6"
        />
      </g>
      <g filter="url(#filter3_b_574_2323)">
        <path
          d="M821 115H823.5V118.2C823.5 118.48 823.5 118.62 823.446 118.727C823.398 118.821 823.321 118.898 823.227 118.946C823.12 119 822.98 119 822.7 119H821.8C821.52 119 821.38 119 821.273 118.946C821.179 118.898 821.102 118.821 821.054 118.727C821 118.62 821 118.48 821 118.2V115Z"
          fill="black"
        />
        <path
          d="M821 115H823.5V118.2C823.5 118.48 823.5 118.62 823.446 118.727C823.398 118.821 823.321 118.898 823.227 118.946C823.12 119 822.98 119 822.7 119H821.8C821.52 119 821.38 119 821.273 118.946C821.179 118.898 821.102 118.821 821.054 118.727C821 118.62 821 118.48 821 118.2V115Z"
          fill="url(#paint5_linear_574_2323)"
          fill-opacity="0.6"
        />
      </g>
      <g filter="url(#filter4_b_574_2323)">
        <path
          d="M836.5 115H839V118.2C839 118.48 839 118.62 838.946 118.727C838.898 118.821 838.821 118.898 838.727 118.946C838.62 119 838.48 119 838.2 119H837.3C837.02 119 836.88 119 836.773 118.946C836.679 118.898 836.602 118.821 836.554 118.727C836.5 118.62 836.5 118.48 836.5 118.2V115Z"
          fill="black"
        />
        <path
          d="M836.5 115H839V118.2C839 118.48 839 118.62 838.946 118.727C838.898 118.821 838.821 118.898 838.727 118.946C838.62 119 838.48 119 838.2 119H837.3C837.02 119 836.88 119 836.773 118.946C836.679 118.898 836.602 118.821 836.554 118.727C836.5 118.62 836.5 118.48 836.5 118.2V115Z"
          fill="url(#paint6_linear_574_2323)"
          fill-opacity="0.6"
        />
      </g>
      <path d="M1101.25 428V312" stroke="white" stroke-opacity="0.15" stroke-width="0.5" />
      <path d="M1091.25 428V312" stroke="white" stroke-opacity="0.15" stroke-width="0.5" />
      <path d="M1081.25 428V312" stroke="white" stroke-opacity="0.15" stroke-width="0.5" />
      <path
        d="M1081.25 428V312"
        stroke="url(#paint7_angular_574_2323)"
        stroke-opacity="0.3"
        stroke-width="0.5"
      />
      <path d="M1071.25 428V312" stroke="white" stroke-opacity="0.15" stroke-width="0.5" />
      <path d="M1061.25 428V312" stroke="white" stroke-opacity="0.15" stroke-width="0.5" />
      <path d="M1061.25 428V312" stroke="url(#paint8_angular_574_2323)" stroke-width="0.5" />
      <path d="M1110.75 428V312" stroke="white" stroke-opacity="0.15" stroke-width="0.5" />
      <path d="M1110.75 428V312" stroke="url(#paint9_angular_574_2323)" stroke-width="0.5" />
      <g filter="url(#filter5_b_574_2323)">
        <path
          d="M1100 308H1102.5V311.2C1102.5 311.48 1102.5 311.62 1102.45 311.727C1102.4 311.821 1102.32 311.898 1102.23 311.946C1102.12 312 1101.98 312 1101.7 312H1100.8C1100.52 312 1100.38 312 1100.27 311.946C1100.18 311.898 1100.1 311.821 1100.05 311.727C1100 311.62 1100 311.48 1100 311.2V308Z"
          fill="black"
        />
        <path
          d="M1100 308H1102.5V311.2C1102.5 311.48 1102.5 311.62 1102.45 311.727C1102.4 311.821 1102.32 311.898 1102.23 311.946C1102.12 312 1101.98 312 1101.7 312H1100.8C1100.52 312 1100.38 312 1100.27 311.946C1100.18 311.898 1100.1 311.821 1100.05 311.727C1100 311.62 1100 311.48 1100 311.2V308Z"
          fill="url(#paint10_linear_574_2323)"
          fill-opacity="0.6"
        />
      </g>
      <g filter="url(#filter6_b_574_2323)">
        <path
          d="M1090 308H1092.5V311.2C1092.5 311.48 1092.5 311.62 1092.45 311.727C1092.4 311.821 1092.32 311.898 1092.23 311.946C1092.12 312 1091.98 312 1091.7 312H1090.8C1090.52 312 1090.38 312 1090.27 311.946C1090.18 311.898 1090.1 311.821 1090.05 311.727C1090 311.62 1090 311.48 1090 311.2V308Z"
          fill="black"
        />
        <path
          d="M1090 308H1092.5V311.2C1092.5 311.48 1092.5 311.62 1092.45 311.727C1092.4 311.821 1092.32 311.898 1092.23 311.946C1092.12 312 1091.98 312 1091.7 312H1090.8C1090.52 312 1090.38 312 1090.27 311.946C1090.18 311.898 1090.1 311.821 1090.05 311.727C1090 311.62 1090 311.48 1090 311.2V308Z"
          fill="url(#paint11_linear_574_2323)"
          fill-opacity="0.6"
        />
      </g>
      <g filter="url(#filter7_b_574_2323)">
        <path
          d="M1080 308H1082.5V311.2C1082.5 311.48 1082.5 311.62 1082.45 311.727C1082.4 311.821 1082.32 311.898 1082.23 311.946C1082.12 312 1081.98 312 1081.7 312H1080.8C1080.52 312 1080.38 312 1080.27 311.946C1080.18 311.898 1080.1 311.821 1080.05 311.727C1080 311.62 1080 311.48 1080 311.2V308Z"
          fill="black"
        />
        <path
          d="M1080 308H1082.5V311.2C1082.5 311.48 1082.5 311.62 1082.45 311.727C1082.4 311.821 1082.32 311.898 1082.23 311.946C1082.12 312 1081.98 312 1081.7 312H1080.8C1080.52 312 1080.38 312 1080.27 311.946C1080.18 311.898 1080.1 311.821 1080.05 311.727C1080 311.62 1080 311.48 1080 311.2V308Z"
          fill="url(#paint12_linear_574_2323)"
          fill-opacity="0.6"
        />
      </g>
      <g filter="url(#filter8_b_574_2323)">
        <path
          d="M1070 308H1072.5V311.2C1072.5 311.48 1072.5 311.62 1072.45 311.727C1072.4 311.821 1072.32 311.898 1072.23 311.946C1072.12 312 1071.98 312 1071.7 312H1070.8C1070.52 312 1070.38 312 1070.27 311.946C1070.18 311.898 1070.1 311.821 1070.05 311.727C1070 311.62 1070 311.48 1070 311.2V308Z"
          fill="black"
        />
        <path
          d="M1070 308H1072.5V311.2C1072.5 311.48 1072.5 311.62 1072.45 311.727C1072.4 311.821 1072.32 311.898 1072.23 311.946C1072.12 312 1071.98 312 1071.7 312H1070.8C1070.52 312 1070.38 312 1070.27 311.946C1070.18 311.898 1070.1 311.821 1070.05 311.727C1070 311.62 1070 311.48 1070 311.2V308Z"
          fill="url(#paint13_linear_574_2323)"
          fill-opacity="0.6"
        />
      </g>
      <g filter="url(#filter9_b_574_2323)">
        <path
          d="M1060 308H1062.5V311.2C1062.5 311.48 1062.5 311.62 1062.45 311.727C1062.4 311.821 1062.32 311.898 1062.23 311.946C1062.12 312 1061.98 312 1061.7 312H1060.8C1060.52 312 1060.38 312 1060.27 311.946C1060.18 311.898 1060.1 311.821 1060.05 311.727C1060 311.62 1060 311.48 1060 311.2V308Z"
          fill="black"
        />
        <path
          d="M1060 308H1062.5V311.2C1062.5 311.48 1062.5 311.62 1062.45 311.727C1062.4 311.821 1062.32 311.898 1062.23 311.946C1062.12 312 1061.98 312 1061.7 312H1060.8C1060.52 312 1060.38 312 1060.27 311.946C1060.18 311.898 1060.1 311.821 1060.05 311.727C1060 311.62 1060 311.48 1060 311.2V308Z"
          fill="url(#paint14_linear_574_2323)"
          fill-opacity="0.6"
        />
      </g>
      <g filter="url(#filter10_b_574_2323)">
        <path
          d="M1109.5 308H1112V311.2C1112 311.48 1112 311.62 1111.95 311.727C1111.9 311.821 1111.82 311.898 1111.73 311.946C1111.62 312 1111.48 312 1111.2 312H1110.3C1110.02 312 1109.88 312 1109.77 311.946C1109.68 311.898 1109.6 311.821 1109.55 311.727C1109.5 311.62 1109.5 311.48 1109.5 311.2V308Z"
          fill="black"
        />
        <path
          d="M1109.5 308H1112V311.2C1112 311.48 1112 311.62 1111.95 311.727C1111.9 311.821 1111.82 311.898 1111.73 311.946C1111.62 312 1111.48 312 1111.2 312H1110.3C1110.02 312 1109.88 312 1109.77 311.946C1109.68 311.898 1109.6 311.821 1109.55 311.727C1109.5 311.62 1109.5 311.48 1109.5 311.2V308Z"
          fill="url(#paint15_linear_574_2323)"
          fill-opacity="0.6"
        />
      </g>
      <path
        d="M1014 226.25H858"
        stroke="url(#paint16_linear_574_2323)"
        stroke-opacity="0.3"
        stroke-width="0.5"
      />
      <path d="M1014 226.25H858" stroke="url(#paint17_angular_574_2323)" stroke-width="0.5" />
      <path
        d="M1014 235.25H858"
        stroke="url(#paint18_linear_574_2323)"
        stroke-opacity="0.3"
        stroke-width="0.5"
      />
      <path d="M1014 235.25H858" stroke="url(#paint19_angular_574_2323)" stroke-width="0.5" />
      <path
        d="M1014 244.25H858"
        stroke="url(#paint20_linear_574_2323)"
        stroke-opacity="0.3"
        stroke-width="0.5"
      />
      <path d="M1014 244.25H858" stroke="url(#paint21_angular_574_2323)" stroke-width="0.5" />
      <g filter="url(#filter11_b_574_2323)">
        <path
          d="M1010 225.8C1010 225.52 1010 225.38 1010.05 225.273C1010.1 225.179 1010.18 225.102 1010.27 225.054C1010.38 225 1010.52 225 1010.8 225H1014V227.5H1010.8C1010.52 227.5 1010.38 227.5 1010.27 227.446C1010.18 227.398 1010.1 227.321 1010.05 227.227C1010 227.12 1010 226.98 1010 226.7V225.8Z"
          fill="black"
        />
        <path
          d="M1010 225.8C1010 225.52 1010 225.38 1010.05 225.273C1010.1 225.179 1010.18 225.102 1010.27 225.054C1010.38 225 1010.52 225 1010.8 225H1014V227.5H1010.8C1010.52 227.5 1010.38 227.5 1010.27 227.446C1010.18 227.398 1010.1 227.321 1010.05 227.227C1010 227.12 1010 226.98 1010 226.7V225.8Z"
          fill="url(#paint22_linear_574_2323)"
          fill-opacity="0.6"
        />
      </g>
      <g filter="url(#filter12_b_574_2323)">
        <path
          d="M1010 234.8C1010 234.52 1010 234.38 1010.05 234.273C1010.1 234.179 1010.18 234.102 1010.27 234.054C1010.38 234 1010.52 234 1010.8 234H1014V236.5H1010.8C1010.52 236.5 1010.38 236.5 1010.27 236.446C1010.18 236.398 1010.1 236.321 1010.05 236.227C1010 236.12 1010 235.98 1010 235.7V234.8Z"
          fill="black"
        />
        <path
          d="M1010 234.8C1010 234.52 1010 234.38 1010.05 234.273C1010.1 234.179 1010.18 234.102 1010.27 234.054C1010.38 234 1010.52 234 1010.8 234H1014V236.5H1010.8C1010.52 236.5 1010.38 236.5 1010.27 236.446C1010.18 236.398 1010.1 236.321 1010.05 236.227C1010 236.12 1010 235.98 1010 235.7V234.8Z"
          fill="url(#paint23_linear_574_2323)"
          fill-opacity="0.6"
        />
      </g>
      <g filter="url(#filter13_b_574_2323)">
        <path
          d="M1010 244.8C1010 244.52 1010 244.38 1010.05 244.273C1010.1 244.179 1010.18 244.102 1010.27 244.054C1010.38 244 1010.52 244 1010.8 244H1014V246.5H1010.8C1010.52 246.5 1010.38 246.5 1010.27 246.446C1010.18 246.398 1010.1 246.321 1010.05 246.227C1010 246.12 1010 245.98 1010 245.7V244.8Z"
          fill="black"
        />
        <path
          d="M1010 244.8C1010 244.52 1010 244.38 1010.05 244.273C1010.1 244.179 1010.18 244.102 1010.27 244.054C1010.38 244 1010.52 244 1010.8 244H1014V246.5H1010.8C1010.52 246.5 1010.38 246.5 1010.27 246.446C1010.18 246.398 1010.1 246.321 1010.05 246.227C1010 246.12 1010 245.98 1010 245.7V244.8Z"
          fill="url(#paint24_linear_574_2323)"
          fill-opacity="0.6"
        />
      </g>
      <g filter="url(#filter14_b_574_2323)">
        <path
          d="M858 225H861.2C861.48 225 861.62 225 861.727 225.054C861.821 225.102 861.898 225.179 861.946 225.273C862 225.38 862 225.52 862 225.8V226.7C862 226.98 862 227.12 861.946 227.227C861.898 227.321 861.821 227.398 861.727 227.446C861.62 227.5 861.48 227.5 861.2 227.5H858V225Z"
          fill="black"
        />
        <path
          d="M858 225H861.2C861.48 225 861.62 225 861.727 225.054C861.821 225.102 861.898 225.179 861.946 225.273C862 225.38 862 225.52 862 225.8V226.7C862 226.98 862 227.12 861.946 227.227C861.898 227.321 861.821 227.398 861.727 227.446C861.62 227.5 861.48 227.5 861.2 227.5H858V225Z"
          fill="url(#paint25_linear_574_2323)"
          fill-opacity="0.6"
        />
      </g>
      <g filter="url(#filter15_b_574_2323)">
        <path
          d="M858 234H861.2C861.48 234 861.62 234 861.727 234.054C861.821 234.102 861.898 234.179 861.946 234.273C862 234.38 862 234.52 862 234.8V235.7C862 235.98 862 236.12 861.946 236.227C861.898 236.321 861.821 236.398 861.727 236.446C861.62 236.5 861.48 236.5 861.2 236.5H858V234Z"
          fill="black"
        />
        <path
          d="M858 234H861.2C861.48 234 861.62 234 861.727 234.054C861.821 234.102 861.898 234.179 861.946 234.273C862 234.38 862 234.52 862 234.8V235.7C862 235.98 862 236.12 861.946 236.227C861.898 236.321 861.821 236.398 861.727 236.446C861.62 236.5 861.48 236.5 861.2 236.5H858V234Z"
          fill="url(#paint26_linear_574_2323)"
          fill-opacity="0.6"
        />
      </g>
      <g filter="url(#filter16_b_574_2323)">
        <path
          d="M858 243H861.2C861.48 243 861.62 243 861.727 243.054C861.821 243.102 861.898 243.179 861.946 243.273C862 243.38 862 243.52 862 243.8V244.7C862 244.98 862 245.12 861.946 245.227C861.898 245.321 861.821 245.398 861.727 245.446C861.62 245.5 861.48 245.5 861.2 245.5H858V243Z"
          fill="black"
        />
        <path
          d="M858 243H861.2C861.48 243 861.62 243 861.727 243.054C861.821 243.102 861.898 243.179 861.946 243.273C862 243.38 862 243.52 862 243.8V244.7C862 244.98 862 245.12 861.946 245.227C861.898 245.321 861.821 245.398 861.727 245.446C861.62 245.5 861.48 245.5 861.2 245.5H858V243Z"
          fill="url(#paint27_linear_574_2323)"
          fill-opacity="0.6"
        />
      </g>
      <g filter="url(#filter17_d_574_2323)">
        <g clip-path="url(#clip2_574_2323)">
          <rect
            x="802"
            y="75"
            width="56"
            height="40"
            rx="3"
            fill="url(#paint28_radial_574_2323)"
            fill-opacity="0.6"
            shape-rendering="crispEdges"
          />
          <rect
            x="802"
            y="75"
            width="56"
            height="40"
            rx="3"
            fill="white"
            fill-opacity="0.15"
            shape-rendering="crispEdges"
          />
          <path
            fill-rule="evenodd"
            clip-rule="evenodd"
            d="M822.081 87H822.1H825V88H822.1C821.812 88 821.626 88.0004 821.484 88.012C821.348 88.023 821.298 88.0419 821.273 88.0545C821.179 88.1024 821.102 88.1789 821.054 88.273C821.042 88.2977 821.023 88.3481 821.012 88.4839C821 88.6256 821 88.8117 821 89.1V92H820V89.1V89.0807V89.0807C820 88.8171 820 88.5898 820.015 88.4025C820.031 88.2048 820.067 88.0082 820.163 87.819C820.307 87.5368 820.537 87.3073 820.819 87.1635C821.008 87.0671 821.205 87.0314 821.402 87.0153C821.59 87 821.817 87 822.081 87H822.081ZM838.516 88.012C838.374 88.0004 838.188 88 837.9 88H835V87H837.9H837.919H837.919C838.183 87 838.41 87 838.598 87.0153C838.795 87.0314 838.992 87.0671 839.181 87.1635C839.463 87.3073 839.693 87.5368 839.837 87.819C839.933 88.0082 839.969 88.2048 839.985 88.4025C840 88.5898 840 88.8171 840 89.0807V89.1V92H839V89.1C839 88.8117 839 88.6256 838.988 88.4839C838.977 88.3481 838.958 88.2977 838.946 88.273C838.898 88.1789 838.821 88.1024 838.727 88.0545C838.702 88.0419 838.652 88.023 838.516 88.012ZM821 99V101.9C821 102.188 821 102.374 821.012 102.516C821.023 102.652 821.042 102.702 821.054 102.727C821.102 102.821 821.179 102.898 821.273 102.945C821.298 102.958 821.348 102.977 821.484 102.988C821.626 103 821.812 103 822.1 103H825V104H822.1H822.081C821.817 104 821.59 104 821.402 103.985C821.205 103.969 821.008 103.933 820.819 103.836C820.537 103.693 820.307 103.463 820.163 103.181C820.067 102.992 820.031 102.795 820.015 102.598C820 102.41 820 102.183 820 101.919V101.919V101.9V99H821ZM839 101.9V99H840V101.9V101.919C840 102.183 840 102.41 839.985 102.598C839.969 102.795 839.933 102.992 839.837 103.181C839.693 103.463 839.463 103.693 839.181 103.836C838.992 103.933 838.795 103.969 838.598 103.985C838.41 104 838.183 104 837.919 104H837.9H835V103H837.9C838.188 103 838.374 103 838.516 102.988C838.652 102.977 838.702 102.958 838.727 102.945C838.821 102.898 838.898 102.821 838.946 102.727C838.958 102.702 838.977 102.652 838.988 102.516C839 102.374 839 102.188 839 101.9ZM826.5 91C826.776 91 827 91.2239 827 91.5V92.5C827 92.7761 826.776 93 826.5 93C826.224 93 826 92.7761 826 92.5V91.5C826 91.2239 826.224 91 826.5 91ZM831 93.5C831 93.2239 830.776 93 830.5 93C830.224 93 830 93.2239 830 93.5V94.75C830 94.8881 829.888 95 829.75 95H829.5C829.224 95 829 95.2239 829 95.5C829 95.7761 829.224 96 829.5 96H829.75C830.44 96 831 95.4404 831 94.75V93.5ZM826.85 98.1427C826.654 97.9512 826.34 97.9524 826.146 98.1464C825.951 98.3417 825.951 98.6583 826.146 98.8536L826.5 98.5C826.146 98.8536 826.147 98.8538 826.147 98.854L826.147 98.8545L826.148 98.8555L826.151 98.8577L826.156 98.8633L826.173 98.8786C826.186 98.8906 826.203 98.9059 826.224 98.9242C826.267 98.9608 826.328 99.009 826.407 99.0647C826.565 99.1763 826.797 99.3179 827.109 99.4569C827.737 99.7358 828.681 100 830 100C831.319 100 832.263 99.7358 832.891 99.4569C833.203 99.3179 833.435 99.1763 833.593 99.0647C833.672 99.009 833.733 98.9608 833.776 98.9242C833.797 98.9059 833.814 98.8906 833.827 98.8786L833.844 98.8633L833.849 98.8577L833.852 98.8555L833.853 98.8545L833.853 98.854C833.853 98.8538 833.854 98.8536 833.5 98.5L833.854 98.8536C834.049 98.6583 834.049 98.3417 833.854 98.1464C833.66 97.9524 833.346 97.9512 833.15 98.1427L833.149 98.1438C833.146 98.1465 833.139 98.1526 833.129 98.1617C833.107 98.1798 833.07 98.2098 833.016 98.2478C832.909 98.3237 832.734 98.4321 832.484 98.5431C831.987 98.7642 831.181 99 830 99C828.819 99 828.013 98.7642 827.516 98.5431C827.266 98.4321 827.091 98.3237 826.984 98.2478C826.93 98.2098 826.893 98.1798 826.871 98.1617C826.861 98.1526 826.854 98.1465 826.851 98.1438L826.85 98.1427L826.85 98.1427ZM833.149 98.1438L833.148 98.1449L833.147 98.1456L833.149 98.1438ZM834 91.5C834 91.2239 833.776 91 833.5 91C833.224 91 833 91.2239 833 91.5V92.5C833 92.7761 833.224 93 833.5 93C833.776 93 834 92.7761 834 92.5V91.5Z"
            fill="url(#paint29_linear_574_2323)"
            fill-opacity="0.2"
          />
          <g filter="url(#filter18_dd_574_2323)">
            <rect
              x="849"
              y="81"
              width="3"
              height="3"
              rx="1.5"
              fill="url(#paint30_radial_574_2323)"
              shape-rendering="crispEdges"
            />
            <rect
              x="848.75"
              y="80.75"
              width="3.5"
              height="3.5"
              rx="1.75"
              stroke="black"
              stroke-opacity="0.05"
              stroke-width="0.5"
              shape-rendering="crispEdges"
            />
          </g>
        </g>
        <rect
          x="802.375"
          y="75.375"
          width="55.25"
          height="39.25"
          rx="2.625"
          stroke="url(#paint31_radial_574_2323)"
          stroke-opacity="0.13"
          stroke-width="0.75"
          shape-rendering="crispEdges"
        />
      </g>
      <path d="M822.25 71V0" stroke="white" stroke-opacity="0.3" stroke-width="0.5" />
      <path d="M837.75 71V0" stroke="white" stroke-opacity="0.3" stroke-width="0.5" />
      <path d="M837.75 71V0" stroke="url(#paint32_angular_574_2323)" stroke-width="0.5" />
      <g filter="url(#filter19_b_574_2323)">
        <path
          d="M821 71.8C821 71.52 821 71.38 821.054 71.273C821.102 71.1789 821.179 71.1024 821.273 71.0545C821.38 71 821.52 71 821.8 71H822.7C822.98 71 823.12 71 823.227 71.0545C823.321 71.1024 823.398 71.1789 823.446 71.273C823.5 71.38 823.5 71.52 823.5 71.8V75H821V71.8Z"
          fill="black"
        />
        <path
          d="M821 71.8C821 71.52 821 71.38 821.054 71.273C821.102 71.1789 821.179 71.1024 821.273 71.0545C821.38 71 821.52 71 821.8 71H822.7C822.98 71 823.12 71 823.227 71.0545C823.321 71.1024 823.398 71.1789 823.446 71.273C823.5 71.38 823.5 71.52 823.5 71.8V75H821V71.8Z"
          fill="url(#paint33_linear_574_2323)"
          fill-opacity="0.6"
        />
      </g>
      <g filter="url(#filter20_b_574_2323)">
        <path
          d="M836.5 71.8C836.5 71.52 836.5 71.38 836.554 71.273C836.602 71.1789 836.679 71.1024 836.773 71.0545C836.88 71 837.02 71 837.3 71H838.2C838.48 71 838.62 71 838.727 71.0545C838.821 71.1024 838.898 71.1789 838.946 71.273C839 71.38 839 71.52 839 71.8V75H836.5V71.8Z"
          fill="black"
        />
        <path
          d="M836.5 71.8C836.5 71.52 836.5 71.38 836.554 71.273C836.602 71.1789 836.679 71.1024 836.773 71.0545C836.88 71 837.02 71 837.3 71H838.2C838.48 71 838.62 71 838.727 71.0545C838.821 71.1024 838.898 71.1789 838.946 71.273C839 71.38 839 71.52 839 71.8V75H836.5V71.8Z"
          fill="url(#paint34_linear_574_2323)"
          fill-opacity="0.6"
        />
      </g>
      <path
        d="M1378 245.25H1162"
        stroke="url(#paint35_linear_574_2323)"
        stroke-opacity="0.3"
        stroke-width="0.5"
      />
      <path d="M1378 245.25H1162" stroke="url(#paint36_angular_574_2323)" stroke-width="0.5" />
      <path
        d="M1378 236.25H1162"
        stroke="url(#paint37_linear_574_2323)"
        stroke-opacity="0.3"
        stroke-width="0.5"
      />
      <path
        d="M1378 227.25H1162"
        stroke="url(#paint38_linear_574_2323)"
        stroke-opacity="0.3"
        stroke-width="0.5"
      />
      <path d="M1378 227.25H1162" stroke="url(#paint39_angular_574_2323)" stroke-width="0.5" />
      <path
        d="M1378 218.25H1162"
        stroke="url(#paint40_linear_574_2323)"
        stroke-opacity="0.3"
        stroke-width="0.5"
      />
      <path d="M1378 218.25H1162" stroke="url(#paint41_angular_574_2323)" stroke-width="0.5" />
      <path
        d="M1378 209.25H1162"
        stroke="url(#paint42_linear_574_2323)"
        stroke-opacity="0.3"
        stroke-width="0.5"
      />
      <path d="M1378 209.25H1162" stroke="url(#paint43_angular_574_2323)" stroke-width="0.5" />
      <path
        d="M1378 254.25H1162"
        stroke="url(#paint44_linear_574_2323)"
        stroke-opacity="0.3"
        stroke-width="0.5"
      />
      <path
        d="M1378 263.25H1162"
        stroke="url(#paint45_linear_574_2323)"
        stroke-opacity="0.3"
        stroke-width="0.5"
      />
      <path d="M1378 263.25H1162" stroke="url(#paint46_angular_574_2323)" stroke-width="0.5" />
      <g filter="url(#filter21_b_574_2323)">
        <path
          d="M1158 245H1161.2C1161.48 245 1161.62 245 1161.73 245.054C1161.82 245.102 1161.9 245.179 1161.95 245.273C1162 245.38 1162 245.52 1162 245.8V246.7C1162 246.98 1162 247.12 1161.95 247.227C1161.9 247.321 1161.82 247.398 1161.73 247.446C1161.62 247.5 1161.48 247.5 1161.2 247.5H1158V245Z"
          fill="black"
        />
        <path
          d="M1158 245H1161.2C1161.48 245 1161.62 245 1161.73 245.054C1161.82 245.102 1161.9 245.179 1161.95 245.273C1162 245.38 1162 245.52 1162 245.8V246.7C1162 246.98 1162 247.12 1161.95 247.227C1161.9 247.321 1161.82 247.398 1161.73 247.446C1161.62 247.5 1161.48 247.5 1161.2 247.5H1158V245Z"
          fill="url(#paint47_linear_574_2323)"
          fill-opacity="0.6"
        />
      </g>
      <g filter="url(#filter22_b_574_2323)">
        <path
          d="M1158 235H1161.2C1161.48 235 1161.62 235 1161.73 235.054C1161.82 235.102 1161.9 235.179 1161.95 235.273C1162 235.38 1162 235.52 1162 235.8V236.7C1162 236.98 1162 237.12 1161.95 237.227C1161.9 237.321 1161.82 237.398 1161.73 237.446C1161.62 237.5 1161.48 237.5 1161.2 237.5H1158V235Z"
          fill="black"
        />
        <path
          d="M1158 235H1161.2C1161.48 235 1161.62 235 1161.73 235.054C1161.82 235.102 1161.9 235.179 1161.95 235.273C1162 235.38 1162 235.52 1162 235.8V236.7C1162 236.98 1162 237.12 1161.95 237.227C1161.9 237.321 1161.82 237.398 1161.73 237.446C1161.62 237.5 1161.48 237.5 1161.2 237.5H1158V235Z"
          fill="url(#paint48_linear_574_2323)"
          fill-opacity="0.6"
        />
      </g>
      <g filter="url(#filter23_b_574_2323)">
        <path
          d="M1158 226H1161.2C1161.48 226 1161.62 226 1161.73 226.054C1161.82 226.102 1161.9 226.179 1161.95 226.273C1162 226.38 1162 226.52 1162 226.8V227.7C1162 227.98 1162 228.12 1161.95 228.227C1161.9 228.321 1161.82 228.398 1161.73 228.446C1161.62 228.5 1161.48 228.5 1161.2 228.5H1158V226Z"
          fill="black"
        />
        <path
          d="M1158 226H1161.2C1161.48 226 1161.62 226 1161.73 226.054C1161.82 226.102 1161.9 226.179 1161.95 226.273C1162 226.38 1162 226.52 1162 226.8V227.7C1162 227.98 1162 228.12 1161.95 228.227C1161.9 228.321 1161.82 228.398 1161.73 228.446C1161.62 228.5 1161.48 228.5 1161.2 228.5H1158V226Z"
          fill="url(#paint49_linear_574_2323)"
          fill-opacity="0.6"
        />
      </g>
      <g filter="url(#filter24_b_574_2323)">
        <path
          d="M1158 217H1161.2C1161.48 217 1161.62 217 1161.73 217.054C1161.82 217.102 1161.9 217.179 1161.95 217.273C1162 217.38 1162 217.52 1162 217.8V218.7C1162 218.98 1162 219.12 1161.95 219.227C1161.9 219.321 1161.82 219.398 1161.73 219.446C1161.62 219.5 1161.48 219.5 1161.2 219.5H1158V217Z"
          fill="black"
        />
        <path
          d="M1158 217H1161.2C1161.48 217 1161.62 217 1161.73 217.054C1161.82 217.102 1161.9 217.179 1161.95 217.273C1162 217.38 1162 217.52 1162 217.8V218.7C1162 218.98 1162 219.12 1161.95 219.227C1161.9 219.321 1161.82 219.398 1161.73 219.446C1161.62 219.5 1161.48 219.5 1161.2 219.5H1158V217Z"
          fill="url(#paint50_linear_574_2323)"
          fill-opacity="0.6"
        />
      </g>
      <g filter="url(#filter25_b_574_2323)">
        <path
          d="M1158 208H1161.2C1161.48 208 1161.62 208 1161.73 208.054C1161.82 208.102 1161.9 208.179 1161.95 208.273C1162 208.38 1162 208.52 1162 208.8V209.7C1162 209.98 1162 210.12 1161.95 210.227C1161.9 210.321 1161.82 210.398 1161.73 210.446C1161.62 210.5 1161.48 210.5 1161.2 210.5H1158V208Z"
          fill="black"
        />
        <path
          d="M1158 208H1161.2C1161.48 208 1161.62 208 1161.73 208.054C1161.82 208.102 1161.9 208.179 1161.95 208.273C1162 208.38 1162 208.52 1162 208.8V209.7C1162 209.98 1162 210.12 1161.95 210.227C1161.9 210.321 1161.82 210.398 1161.73 210.446C1161.62 210.5 1161.48 210.5 1161.2 210.5H1158V208Z"
          fill="url(#paint51_linear_574_2323)"
          fill-opacity="0.6"
        />
      </g>
      <g filter="url(#filter26_b_574_2323)">
        <path
          d="M1158 253H1161.2C1161.48 253 1161.62 253 1161.73 253.054C1161.82 253.102 1161.9 253.179 1161.95 253.273C1162 253.38 1162 253.52 1162 253.8V254.7C1162 254.98 1162 255.12 1161.95 255.227C1161.9 255.321 1161.82 255.398 1161.73 255.446C1161.62 255.5 1161.48 255.5 1161.2 255.5H1158V253Z"
          fill="black"
        />
        <path
          d="M1158 253H1161.2C1161.48 253 1161.62 253 1161.73 253.054C1161.82 253.102 1161.9 253.179 1161.95 253.273C1162 253.38 1162 253.52 1162 253.8V254.7C1162 254.98 1162 255.12 1161.95 255.227C1161.9 255.321 1161.82 255.398 1161.73 255.446C1161.62 255.5 1161.48 255.5 1161.2 255.5H1158V253Z"
          fill="url(#paint52_linear_574_2323)"
          fill-opacity="0.6"
        />
      </g>
      <g filter="url(#filter27_b_574_2323)">
        <path
          d="M1158 262H1161.2C1161.48 262 1161.62 262 1161.73 262.054C1161.82 262.102 1161.9 262.179 1161.95 262.273C1162 262.38 1162 262.52 1162 262.8V263.7C1162 263.98 1162 264.12 1161.95 264.227C1161.9 264.321 1161.82 264.398 1161.73 264.446C1161.62 264.5 1161.48 264.5 1161.2 264.5H1158V262Z"
          fill="black"
        />
        <path
          d="M1158 262H1161.2C1161.48 262 1161.62 262 1161.73 262.054C1161.82 262.102 1161.9 262.179 1161.95 262.273C1162 262.38 1162 262.52 1162 262.8V263.7C1162 263.98 1162 264.12 1161.95 264.227C1161.9 264.321 1161.82 264.398 1161.73 264.446C1161.62 264.5 1161.48 264.5 1161.2 264.5H1158V262Z"
          fill="url(#paint53_linear_574_2323)"
          fill-opacity="0.6"
        />
      </g>
      <g filter="url(#filter28_d_574_2323)">
        <g clip-path="url(#clip3_574_2323)">
          <rect
            x="1014"
            y="164"
            width="144"
            height="144"
            rx="3"
            fill="white"
            fill-opacity="0.15"
            shape-rendering="crispEdges"
          />
          <rect
            x="1014"
            y="164"
            width="144"
            height="144"
            rx="3"
            fill="url(#paint54_radial_574_2323)"
            fill-opacity="0.6"
            shape-rendering="crispEdges"
          />
          <g filter="url(#filter29_di_574_2323)">
            <path
              fill-rule="evenodd"
              clip-rule="evenodd"
              d="M1066 221H1078L1066 253H1054L1066 221ZM1086 221H1098L1086 253H1074L1086 221ZM1118 221H1106L1094 253H1106L1118 221Z"
              fill="url(#paint55_linear_574_2323)"
              shape-rendering="crispEdges"
            />
          </g>
          <g filter="url(#filter30_dd_574_2323)">
            <rect
              x="1143"
              y="176"
              width="3"
              height="3"
              rx="1.5"
              fill="url(#paint56_radial_574_2323)"
            />
            <rect
              x="1143.25"
              y="176.25"
              width="2.5"
              height="2.5"
              rx="1.25"
              stroke="black"
              stroke-opacity="0.05"
              stroke-width="0.5"
            />
          </g>
        </g>
        <rect
          x="1014.38"
          y="164.375"
          width="143.25"
          height="143.25"
          rx="2.625"
          stroke="url(#paint57_radial_574_2323)"
          stroke-opacity="0.13"
          stroke-width="0.75"
          shape-rendering="crispEdges"
        />
      </g>
      <g filter="url(#filter31_d_574_2323)">
        <g clip-path="url(#clip4_574_2323)">
          <rect
            x="802"
            y="204"
            width="56"
            height="64"
            rx="3"
            fill="url(#paint58_radial_574_2323)"
            fill-opacity="0.6"
            shape-rendering="crispEdges"
          />
          <rect
            x="802"
            y="204"
            width="56"
            height="64"
            rx="3"
            fill="white"
            fill-opacity="0.15"
            shape-rendering="crispEdges"
          />
          <path
            fill-rule="evenodd"
            clip-rule="evenodd"
            d="M830 227H829.965H829.965C829.534 227 829.279 227 829.059 227.022C826.922 227.232 825.232 228.922 825.022 231.059C825 231.279 825 231.534 825 231.965L825 232V235H824.1H824.081C823.817 235 823.59 235 823.402 235.015C823.205 235.031 823.008 235.067 822.819 235.163C822.537 235.307 822.307 235.537 822.163 235.819C822.067 236.008 822.031 236.205 822.015 236.402C822 236.59 822 236.817 822 237.081V237.081V237.1V243.9V243.919V243.919C822 244.183 822 244.41 822.015 244.598C822.031 244.795 822.067 244.992 822.163 245.181C822.307 245.463 822.537 245.693 822.819 245.837C823.008 245.933 823.205 245.969 823.402 245.985C823.59 246 823.817 246 824.081 246H824.1H835.9H835.919C836.183 246 836.41 246 836.598 245.985C836.795 245.969 836.992 245.933 837.181 245.837C837.463 245.693 837.693 245.463 837.837 245.181C837.933 244.992 837.969 244.795 837.985 244.598C838 244.41 838 244.183 838 243.919V243.9V237.1V237.081C838 236.817 838 236.59 837.985 236.402C837.969 236.205 837.933 236.008 837.837 235.819C837.693 235.537 837.463 235.307 837.181 235.163C836.992 235.067 836.795 235.031 836.598 235.015C836.41 235 836.183 235 835.919 235H835.9H835V232V231.965C835 231.534 835 231.279 834.978 231.059C834.768 228.922 833.078 227.232 830.941 227.022C830.721 227 830.466 227 830.035 227H830.035H830ZM829.157 228.017C829.322 228.001 829.524 228 830 228C830.476 228 830.678 228.001 830.843 228.017C832.505 228.181 833.819 229.495 833.983 231.157C833.999 231.322 834 231.524 834 232V235H826V232C826 231.524 826.001 231.322 826.017 231.157C826.181 229.495 827.495 228.181 829.157 228.017ZM823.273 236.055C823.298 236.042 823.348 236.023 823.484 236.012C823.626 236 823.812 236 824.1 236H835.9C836.188 236 836.374 236 836.516 236.012C836.652 236.023 836.702 236.042 836.727 236.055C836.821 236.102 836.898 236.179 836.946 236.273C836.958 236.298 836.977 236.348 836.988 236.484C837 236.626 837 236.812 837 237.1V243.9C837 244.188 837 244.374 836.988 244.516C836.977 244.652 836.958 244.702 836.946 244.727C836.898 244.821 836.821 244.898 836.727 244.946C836.702 244.958 836.652 244.977 836.516 244.988C836.374 245 836.188 245 835.9 245H824.1C823.812 245 823.626 245 823.484 244.988C823.348 244.977 823.298 244.958 823.273 244.946C823.179 244.898 823.102 244.821 823.054 244.727C823.042 244.702 823.023 244.652 823.012 244.516C823 244.374 823 244.188 823 243.9V237.1C823 236.812 823 236.626 823.012 236.484C823.023 236.348 823.042 236.298 823.054 236.273C823.102 236.179 823.179 236.102 823.273 236.055Z"
            fill="url(#paint59_linear_574_2323)"
            fill-opacity="0.2"
          />
          <g filter="url(#filter32_dd_574_2323)">
            <rect
              x="849"
              y="210"
              width="3"
              height="3"
              rx="1.5"
              fill="url(#paint60_radial_574_2323)"
            />
            <rect
              x="849.25"
              y="210.25"
              width="2.5"
              height="2.5"
              rx="1.25"
              stroke="black"
              stroke-opacity="0.05"
              stroke-width="0.5"
            />
          </g>
        </g>
        <rect
          x="802.375"
          y="204.375"
          width="55.25"
          height="63.25"
          rx="2.625"
          stroke="url(#paint61_radial_574_2323)"
          stroke-opacity="0.13"
          stroke-width="0.75"
          shape-rendering="crispEdges"
        />
      </g>
    </g>
    <defs>
      <filter
        id="filter0_b_574_2323"
        x="1083.5"
        y="159"
        width="4.5"
        height="6"
        filterUnits="userSpaceOnUse"
        color-interpolation-filters="sRGB"
      >
        <feFlood flood-opacity="0" result="BackgroundImageFix" />
        <feGaussianBlur in="BackgroundImageFix" stdDeviation="0.5" />
        <feComposite in2="SourceAlpha" operator="in" result="effect1_backgroundBlur_574_2323" />
        <feBlend
          mode="normal"
          in="SourceGraphic"
          in2="effect1_backgroundBlur_574_2323"
          result="shape"
        />
      </filter>
      <filter
        id="filter1_b_574_2323"
        x="820"
        y="199"
        width="4.5"
        height="6"
        filterUnits="userSpaceOnUse"
        color-interpolation-filters="sRGB"
      >
        <feFlood flood-opacity="0" result="BackgroundImageFix" />
        <feGaussianBlur in="BackgroundImageFix" stdDeviation="0.5" />
        <feComposite in2="SourceAlpha" operator="in" result="effect1_backgroundBlur_574_2323" />
        <feBlend
          mode="normal"
          in="SourceGraphic"
          in2="effect1_backgroundBlur_574_2323"
          result="shape"
        />
      </filter>
      <filter
        id="filter2_b_574_2323"
        x="835.5"
        y="199"
        width="4.5"
        height="6"
        filterUnits="userSpaceOnUse"
        color-interpolation-filters="sRGB"
      >
        <feFlood flood-opacity="0" result="BackgroundImageFix" />
        <feGaussianBlur in="BackgroundImageFix" stdDeviation="0.5" />
        <feComposite in2="SourceAlpha" operator="in" result="effect1_backgroundBlur_574_2323" />
        <feBlend
          mode="normal"
          in="SourceGraphic"
          in2="effect1_backgroundBlur_574_2323"
          result="shape"
        />
      </filter>
      <filter
        id="filter3_b_574_2323"
        x="820"
        y="114"
        width="4.5"
        height="6"
        filterUnits="userSpaceOnUse"
        color-interpolation-filters="sRGB"
      >
        <feFlood flood-opacity="0" result="BackgroundImageFix" />
        <feGaussianBlur in="BackgroundImageFix" stdDeviation="0.5" />
        <feComposite in2="SourceAlpha" operator="in" result="effect1_backgroundBlur_574_2323" />
        <feBlend
          mode="normal"
          in="SourceGraphic"
          in2="effect1_backgroundBlur_574_2323"
          result="shape"
        />
      </filter>
      <filter
        id="filter4_b_574_2323"
        x="835.5"
        y="114"
        width="4.5"
        height="6"
        filterUnits="userSpaceOnUse"
        color-interpolation-filters="sRGB"
      >
        <feFlood flood-opacity="0" result="BackgroundImageFix" />
        <feGaussianBlur in="BackgroundImageFix" stdDeviation="0.5" />
        <feComposite in2="SourceAlpha" operator="in" result="effect1_backgroundBlur_574_2323" />
        <feBlend
          mode="normal"
          in="SourceGraphic"
          in2="effect1_backgroundBlur_574_2323"
          result="shape"
        />
      </filter>
      <filter
        id="filter5_b_574_2323"
        x="1099"
        y="307"
        width="4.5"
        height="6"
        filterUnits="userSpaceOnUse"
        color-interpolation-filters="sRGB"
      >
        <feFlood flood-opacity="0" result="BackgroundImageFix" />
        <feGaussianBlur in="BackgroundImageFix" stdDeviation="0.5" />
        <feComposite in2="SourceAlpha" operator="in" result="effect1_backgroundBlur_574_2323" />
        <feBlend
          mode="normal"
          in="SourceGraphic"
          in2="effect1_backgroundBlur_574_2323"
          result="shape"
        />
      </filter>
      <filter
        id="filter6_b_574_2323"
        x="1089"
        y="307"
        width="4.5"
        height="6"
        filterUnits="userSpaceOnUse"
        color-interpolation-filters="sRGB"
      >
        <feFlood flood-opacity="0" result="BackgroundImageFix" />
        <feGaussianBlur in="BackgroundImageFix" stdDeviation="0.5" />
        <feComposite in2="SourceAlpha" operator="in" result="effect1_backgroundBlur_574_2323" />
        <feBlend
          mode="normal"
          in="SourceGraphic"
          in2="effect1_backgroundBlur_574_2323"
          result="shape"
        />
      </filter>
      <filter
        id="filter7_b_574_2323"
        x="1079"
        y="307"
        width="4.5"
        height="6"
        filterUnits="userSpaceOnUse"
        color-interpolation-filters="sRGB"
      >
        <feFlood flood-opacity="0" result="BackgroundImageFix" />
        <feGaussianBlur in="BackgroundImageFix" stdDeviation="0.5" />
        <feComposite in2="SourceAlpha" operator="in" result="effect1_backgroundBlur_574_2323" />
        <feBlend
          mode="normal"
          in="SourceGraphic"
          in2="effect1_backgroundBlur_574_2323"
          result="shape"
        />
      </filter>
      <filter
        id="filter8_b_574_2323"
        x="1069"
        y="307"
        width="4.5"
        height="6"
        filterUnits="userSpaceOnUse"
        color-interpolation-filters="sRGB"
      >
        <feFlood flood-opacity="0" result="BackgroundImageFix" />
        <feGaussianBlur in="BackgroundImageFix" stdDeviation="0.5" />
        <feComposite in2="SourceAlpha" operator="in" result="effect1_backgroundBlur_574_2323" />
        <feBlend
          mode="normal"
          in="SourceGraphic"
          in2="effect1_backgroundBlur_574_2323"
          result="shape"
        />
      </filter>
      <filter
        id="filter9_b_574_2323"
        x="1059"
        y="307"
        width="4.5"
        height="6"
        filterUnits="userSpaceOnUse"
        color-interpolation-filters="sRGB"
      >
        <feFlood flood-opacity="0" result="BackgroundImageFix" />
        <feGaussianBlur in="BackgroundImageFix" stdDeviation="0.5" />
        <feComposite in2="SourceAlpha" operator="in" result="effect1_backgroundBlur_574_2323" />
        <feBlend
          mode="normal"
          in="SourceGraphic"
          in2="effect1_backgroundBlur_574_2323"
          result="shape"
        />
      </filter>
      <filter
        id="filter10_b_574_2323"
        x="1108.5"
        y="307"
        width="4.5"
        height="6"
        filterUnits="userSpaceOnUse"
        color-interpolation-filters="sRGB"
      >
        <feFlood flood-opacity="0" result="BackgroundImageFix" />
        <feGaussianBlur in="BackgroundImageFix" stdDeviation="0.5" />
        <feComposite in2="SourceAlpha" operator="in" result="effect1_backgroundBlur_574_2323" />
        <feBlend
          mode="normal"
          in="SourceGraphic"
          in2="effect1_backgroundBlur_574_2323"
          result="shape"
        />
      </filter>
      <filter
        id="filter11_b_574_2323"
        x="1009"
        y="224"
        width="6"
        height="4.5"
        filterUnits="userSpaceOnUse"
        color-interpolation-filters="sRGB"
      >
        <feFlood flood-opacity="0" result="BackgroundImageFix" />
        <feGaussianBlur in="BackgroundImageFix" stdDeviation="0.5" />
        <feComposite in2="SourceAlpha" operator="in" result="effect1_backgroundBlur_574_2323" />
        <feBlend
          mode="normal"
          in="SourceGraphic"
          in2="effect1_backgroundBlur_574_2323"
          result="shape"
        />
      </filter>
      <filter
        id="filter12_b_574_2323"
        x="1009"
        y="233"
        width="6"
        height="4.5"
        filterUnits="userSpaceOnUse"
        color-interpolation-filters="sRGB"
      >
        <feFlood flood-opacity="0" result="BackgroundImageFix" />
        <feGaussianBlur in="BackgroundImageFix" stdDeviation="0.5" />
        <feComposite in2="SourceAlpha" operator="in" result="effect1_backgroundBlur_574_2323" />
        <feBlend
          mode="normal"
          in="SourceGraphic"
          in2="effect1_backgroundBlur_574_2323"
          result="shape"
        />
      </filter>
      <filter
        id="filter13_b_574_2323"
        x="1009"
        y="243"
        width="6"
        height="4.5"
        filterUnits="userSpaceOnUse"
        color-interpolation-filters="sRGB"
      >
        <feFlood flood-opacity="0" result="BackgroundImageFix" />
        <feGaussianBlur in="BackgroundImageFix" stdDeviation="0.5" />
        <feComposite in2="SourceAlpha" operator="in" result="effect1_backgroundBlur_574_2323" />
        <feBlend
          mode="normal"
          in="SourceGraphic"
          in2="effect1_backgroundBlur_574_2323"
          result="shape"
        />
      </filter>
      <filter
        id="filter14_b_574_2323"
        x="857"
        y="224"
        width="6"
        height="4.5"
        filterUnits="userSpaceOnUse"
        color-interpolation-filters="sRGB"
      >
        <feFlood flood-opacity="0" result="BackgroundImageFix" />
        <feGaussianBlur in="BackgroundImageFix" stdDeviation="0.5" />
        <feComposite in2="SourceAlpha" operator="in" result="effect1_backgroundBlur_574_2323" />
        <feBlend
          mode="normal"
          in="SourceGraphic"
          in2="effect1_backgroundBlur_574_2323"
          result="shape"
        />
      </filter>
      <filter
        id="filter15_b_574_2323"
        x="857"
        y="233"
        width="6"
        height="4.5"
        filterUnits="userSpaceOnUse"
        color-interpolation-filters="sRGB"
      >
        <feFlood flood-opacity="0" result="BackgroundImageFix" />
        <feGaussianBlur in="BackgroundImageFix" stdDeviation="0.5" />
        <feComposite in2="SourceAlpha" operator="in" result="effect1_backgroundBlur_574_2323" />
        <feBlend
          mode="normal"
          in="SourceGraphic"
          in2="effect1_backgroundBlur_574_2323"
          result="shape"
        />
      </filter>
      <filter
        id="filter16_b_574_2323"
        x="857"
        y="242"
        width="6"
        height="4.5"
        filterUnits="userSpaceOnUse"
        color-interpolation-filters="sRGB"
      >
        <feFlood flood-opacity="0" result="BackgroundImageFix" />
        <feGaussianBlur in="BackgroundImageFix" stdDeviation="0.5" />
        <feComposite in2="SourceAlpha" operator="in" result="effect1_backgroundBlur_574_2323" />
        <feBlend
          mode="normal"
          in="SourceGraphic"
          in2="effect1_backgroundBlur_574_2323"
          result="shape"
        />
      </filter>
      <filter
        id="filter17_d_574_2323"
        x="786"
        y="59"
        width="88"
        height="72"
        filterUnits="userSpaceOnUse"
        color-interpolation-filters="sRGB"
      >
        <feFlood flood-opacity="0" result="BackgroundImageFix" />
        <feColorMatrix
          in="SourceAlpha"
          type="matrix"
          values="0 0 0 0 0 0 0 0 0 0 0 0 0 0 0 0 0 0 127 0"
          result="hardAlpha"
        />
        <feMorphology
          radius="4"
          operator="dilate"
          in="SourceAlpha"
          result="effect1_dropShadow_574_2323"
        />
        <feOffset />
        <feGaussianBlur stdDeviation="6" />
        <feComposite in2="hardAlpha" operator="out" />
        <feColorMatrix type="matrix" values="0 0 0 0 0 0 0 0 0 0 0 0 0 0 0 0 0 0 0.8 0" />
        <feBlend mode="normal" in2="BackgroundImageFix" result="effect1_dropShadow_574_2323" />
        <feBlend
          mode="normal"
          in="SourceGraphic"
          in2="effect1_dropShadow_574_2323"
          result="shape"
        />
      </filter>
      <filter
        id="filter18_dd_574_2323"
        x="828.5"
        y="60.5"
        width="44"
        height="44"
        filterUnits="userSpaceOnUse"
        color-interpolation-filters="sRGB"
      >
        <feFlood flood-opacity="0" result="BackgroundImageFix" />
        <feColorMatrix
          in="SourceAlpha"
          type="matrix"
          values="0 0 0 0 0 0 0 0 0 0 0 0 0 0 0 0 0 0 127 0"
          result="hardAlpha"
        />
        <feOffset />
        <feGaussianBlur stdDeviation="10" />
        <feComposite in2="hardAlpha" operator="out" />
        <feColorMatrix
          type="matrix"
          values="0 0 0 0 0.466667 0 0 0 0 0.278431 0 0 0 0 1 0 0 0 1 0"
        />
        <feBlend mode="normal" in2="BackgroundImageFix" result="effect1_dropShadow_574_2323" />
        <feColorMatrix
          in="SourceAlpha"
          type="matrix"
          values="0 0 0 0 0 0 0 0 0 0 0 0 0 0 0 0 0 0 127 0"
          result="hardAlpha"
        />
        <feOffset />
        <feGaussianBlur stdDeviation="3" />
        <feComposite in2="hardAlpha" operator="out" />
        <feColorMatrix
          type="matrix"
          values="0 0 0 0 0.466667 0 0 0 0 0.278431 0 0 0 0 1 0 0 0 1 0"
        />
        <feBlend
          mode="normal"
          in2="effect1_dropShadow_574_2323"
          result="effect2_dropShadow_574_2323"
        />
        <feBlend
          mode="normal"
          in="SourceGraphic"
          in2="effect2_dropShadow_574_2323"
          result="shape"
        />
      </filter>
      <filter
        id="filter19_b_574_2323"
        x="820"
        y="70"
        width="4.5"
        height="6"
        filterUnits="userSpaceOnUse"
        color-interpolation-filters="sRGB"
      >
        <feFlood flood-opacity="0" result="BackgroundImageFix" />
        <feGaussianBlur in="BackgroundImageFix" stdDeviation="0.5" />
        <feComposite in2="SourceAlpha" operator="in" result="effect1_backgroundBlur_574_2323" />
        <feBlend
          mode="normal"
          in="SourceGraphic"
          in2="effect1_backgroundBlur_574_2323"
          result="shape"
        />
      </filter>
      <filter
        id="filter20_b_574_2323"
        x="835.5"
        y="70"
        width="4.5"
        height="6"
        filterUnits="userSpaceOnUse"
        color-interpolation-filters="sRGB"
      >
        <feFlood flood-opacity="0" result="BackgroundImageFix" />
        <feGaussianBlur in="BackgroundImageFix" stdDeviation="0.5" />
        <feComposite in2="SourceAlpha" operator="in" result="effect1_backgroundBlur_574_2323" />
        <feBlend
          mode="normal"
          in="SourceGraphic"
          in2="effect1_backgroundBlur_574_2323"
          result="shape"
        />
      </filter>
      <filter
        id="filter21_b_574_2323"
        x="1157"
        y="244"
        width="6"
        height="4.5"
        filterUnits="userSpaceOnUse"
        color-interpolation-filters="sRGB"
      >
        <feFlood flood-opacity="0" result="BackgroundImageFix" />
        <feGaussianBlur in="BackgroundImageFix" stdDeviation="0.5" />
        <feComposite in2="SourceAlpha" operator="in" result="effect1_backgroundBlur_574_2323" />
        <feBlend
          mode="normal"
          in="SourceGraphic"
          in2="effect1_backgroundBlur_574_2323"
          result="shape"
        />
      </filter>
      <filter
        id="filter22_b_574_2323"
        x="1157"
        y="234"
        width="6"
        height="4.5"
        filterUnits="userSpaceOnUse"
        color-interpolation-filters="sRGB"
      >
        <feFlood flood-opacity="0" result="BackgroundImageFix" />
        <feGaussianBlur in="BackgroundImageFix" stdDeviation="0.5" />
        <feComposite in2="SourceAlpha" operator="in" result="effect1_backgroundBlur_574_2323" />
        <feBlend
          mode="normal"
          in="SourceGraphic"
          in2="effect1_backgroundBlur_574_2323"
          result="shape"
        />
      </filter>
      <filter
        id="filter23_b_574_2323"
        x="1157"
        y="225"
        width="6"
        height="4.5"
        filterUnits="userSpaceOnUse"
        color-interpolation-filters="sRGB"
      >
        <feFlood flood-opacity="0" result="BackgroundImageFix" />
        <feGaussianBlur in="BackgroundImageFix" stdDeviation="0.5" />
        <feComposite in2="SourceAlpha" operator="in" result="effect1_backgroundBlur_574_2323" />
        <feBlend
          mode="normal"
          in="SourceGraphic"
          in2="effect1_backgroundBlur_574_2323"
          result="shape"
        />
      </filter>
      <filter
        id="filter24_b_574_2323"
        x="1157"
        y="216"
        width="6"
        height="4.5"
        filterUnits="userSpaceOnUse"
        color-interpolation-filters="sRGB"
      >
        <feFlood flood-opacity="0" result="BackgroundImageFix" />
        <feGaussianBlur in="BackgroundImageFix" stdDeviation="0.5" />
        <feComposite in2="SourceAlpha" operator="in" result="effect1_backgroundBlur_574_2323" />
        <feBlend
          mode="normal"
          in="SourceGraphic"
          in2="effect1_backgroundBlur_574_2323"
          result="shape"
        />
      </filter>
      <filter
        id="filter25_b_574_2323"
        x="1157"
        y="207"
        width="6"
        height="4.5"
        filterUnits="userSpaceOnUse"
        color-interpolation-filters="sRGB"
      >
        <feFlood flood-opacity="0" result="BackgroundImageFix" />
        <feGaussianBlur in="BackgroundImageFix" stdDeviation="0.5" />
        <feComposite in2="SourceAlpha" operator="in" result="effect1_backgroundBlur_574_2323" />
        <feBlend
          mode="normal"
          in="SourceGraphic"
          in2="effect1_backgroundBlur_574_2323"
          result="shape"
        />
      </filter>
      <filter
        id="filter26_b_574_2323"
        x="1157"
        y="252"
        width="6"
        height="4.5"
        filterUnits="userSpaceOnUse"
        color-interpolation-filters="sRGB"
      >
        <feFlood flood-opacity="0" result="BackgroundImageFix" />
        <feGaussianBlur in="BackgroundImageFix" stdDeviation="0.5" />
        <feComposite in2="SourceAlpha" operator="in" result="effect1_backgroundBlur_574_2323" />
        <feBlend
          mode="normal"
          in="SourceGraphic"
          in2="effect1_backgroundBlur_574_2323"
          result="shape"
        />
      </filter>
      <filter
        id="filter27_b_574_2323"
        x="1157"
        y="261"
        width="6"
        height="4.5"
        filterUnits="userSpaceOnUse"
        color-interpolation-filters="sRGB"
      >
        <feFlood flood-opacity="0" result="BackgroundImageFix" />
        <feGaussianBlur in="BackgroundImageFix" stdDeviation="0.5" />
        <feComposite in2="SourceAlpha" operator="in" result="effect1_backgroundBlur_574_2323" />
        <feBlend
          mode="normal"
          in="SourceGraphic"
          in2="effect1_backgroundBlur_574_2323"
          result="shape"
        />
      </filter>
      <filter
        id="filter28_d_574_2323"
        x="998"
        y="148"
        width="176"
        height="176"
        filterUnits="userSpaceOnUse"
        color-interpolation-filters="sRGB"
      >
        <feFlood flood-opacity="0" result="BackgroundImageFix" />
        <feColorMatrix
          in="SourceAlpha"
          type="matrix"
          values="0 0 0 0 0 0 0 0 0 0 0 0 0 0 0 0 0 0 127 0"
          result="hardAlpha"
        />
        <feMorphology
          radius="4"
          operator="dilate"
          in="SourceAlpha"
          result="effect1_dropShadow_574_2323"
        />
        <feOffset />
        <feGaussianBlur stdDeviation="6" />
        <feComposite in2="hardAlpha" operator="out" />
        <feColorMatrix type="matrix" values="0 0 0 0 0 0 0 0 0 0 0 0 0 0 0 0 0 0 0.8 0" />
        <feBlend mode="normal" in2="BackgroundImageFix" result="effect1_dropShadow_574_2323" />
        <feBlend
          mode="normal"
          in="SourceGraphic"
          in2="effect1_dropShadow_574_2323"
          result="shape"
        />
      </filter>
      <filter
        id="filter29_di_574_2323"
        x="1054"
        y="221"
        width="64.25"
        height="32.25"
        filterUnits="userSpaceOnUse"
        color-interpolation-filters="sRGB"
      >
        <feFlood flood-opacity="0" result="BackgroundImageFix" />
        <feColorMatrix
          in="SourceAlpha"
          type="matrix"
          values="0 0 0 0 0 0 0 0 0 0 0 0 0 0 0 0 0 0 127 0"
          result="hardAlpha"
        />
        <feOffset dx="0.25" dy="0.25" />
        <feComposite in2="hardAlpha" operator="out" />
        <feColorMatrix type="matrix" values="0 0 0 0 1 0 0 0 0 1 0 0 0 0 1 0 0 0 0.15 0" />
        <feBlend mode="normal" in2="BackgroundImageFix" result="effect1_dropShadow_574_2323" />
        <feBlend
          mode="normal"
          in="SourceGraphic"
          in2="effect1_dropShadow_574_2323"
          result="shape"
        />
        <feColorMatrix
          in="SourceAlpha"
          type="matrix"
          values="0 0 0 0 0 0 0 0 0 0 0 0 0 0 0 0 0 0 127 0"
          result="hardAlpha"
        />
        <feOffset dx="0.25" dy="0.25" />
        <feComposite in2="hardAlpha" operator="arithmetic" k2="-1" k3="1" />
        <feColorMatrix type="matrix" values="0 0 0 0 0 0 0 0 0 0 0 0 0 0 0 0 0 0 0.64 0" />
        <feBlend mode="normal" in2="shape" result="effect2_innerShadow_574_2323" />
      </filter>
      <filter
        id="filter30_dd_574_2323"
        x="1123"
        y="156"
        width="43"
        height="43"
        filterUnits="userSpaceOnUse"
        color-interpolation-filters="sRGB"
      >
        <feFlood flood-opacity="0" result="BackgroundImageFix" />
        <feColorMatrix
          in="SourceAlpha"
          type="matrix"
          values="0 0 0 0 0 0 0 0 0 0 0 0 0 0 0 0 0 0 127 0"
          result="hardAlpha"
        />
        <feOffset />
        <feGaussianBlur stdDeviation="10" />
        <feComposite in2="hardAlpha" operator="out" />
        <feColorMatrix
          type="matrix"
          values="0 0 0 0 0.00784314 0 0 0 0 0.988235 0 0 0 0 0.945098 0 0 0 1 0"
        />
        <feBlend mode="normal" in2="BackgroundImageFix" result="effect1_dropShadow_574_2323" />
        <feColorMatrix
          in="SourceAlpha"
          type="matrix"
          values="0 0 0 0 0 0 0 0 0 0 0 0 0 0 0 0 0 0 127 0"
          result="hardAlpha"
        />
        <feOffset />
        <feGaussianBlur stdDeviation="3" />
        <feComposite in2="hardAlpha" operator="out" />
        <feColorMatrix
          type="matrix"
          values="0 0 0 0 0.00784314 0 0 0 0 0.988235 0 0 0 0 0.945098 0 0 0 0.75 0"
        />
        <feBlend
          mode="normal"
          in2="effect1_dropShadow_574_2323"
          result="effect2_dropShadow_574_2323"
        />
        <feBlend
          mode="normal"
          in="SourceGraphic"
          in2="effect2_dropShadow_574_2323"
          result="shape"
        />
      </filter>
      <filter
        id="filter31_d_574_2323"
        x="786"
        y="188"
        width="88"
        height="96"
        filterUnits="userSpaceOnUse"
        color-interpolation-filters="sRGB"
      >
        <feFlood flood-opacity="0" result="BackgroundImageFix" />
        <feColorMatrix
          in="SourceAlpha"
          type="matrix"
          values="0 0 0 0 0 0 0 0 0 0 0 0 0 0 0 0 0 0 127 0"
          result="hardAlpha"
        />
        <feMorphology
          radius="4"
          operator="dilate"
          in="SourceAlpha"
          result="effect1_dropShadow_574_2323"
        />
        <feOffset />
        <feGaussianBlur stdDeviation="6" />
        <feComposite in2="hardAlpha" operator="out" />
        <feColorMatrix type="matrix" values="0 0 0 0 0 0 0 0 0 0 0 0 0 0 0 0 0 0 0.8 0" />
        <feBlend mode="normal" in2="BackgroundImageFix" result="effect1_dropShadow_574_2323" />
        <feBlend
          mode="normal"
          in="SourceGraphic"
          in2="effect1_dropShadow_574_2323"
          result="shape"
        />
      </filter>
      <filter
        id="filter32_dd_574_2323"
        x="829"
        y="190"
        width="43"
        height="43"
        filterUnits="userSpaceOnUse"
        color-interpolation-filters="sRGB"
      >
        <feFlood flood-opacity="0" result="BackgroundImageFix" />
        <feColorMatrix
          in="SourceAlpha"
          type="matrix"
          values="0 0 0 0 0 0 0 0 0 0 0 0 0 0 0 0 0 0 127 0"
          result="hardAlpha"
        />
        <feOffset />
        <feGaussianBlur stdDeviation="10" />
        <feComposite in2="hardAlpha" operator="out" />
        <feColorMatrix
          type="matrix"
          values="0 0 0 0 0.00784314 0 0 0 0 0.988235 0 0 0 0 0.945098 0 0 0 1 0"
        />
        <feBlend mode="normal" in2="BackgroundImageFix" result="effect1_dropShadow_574_2323" />
        <feColorMatrix
          in="SourceAlpha"
          type="matrix"
          values="0 0 0 0 0 0 0 0 0 0 0 0 0 0 0 0 0 0 127 0"
          result="hardAlpha"
        />
        <feOffset />
        <feGaussianBlur stdDeviation="3" />
        <feComposite in2="hardAlpha" operator="out" />
        <feColorMatrix
          type="matrix"
          values="0 0 0 0 0.00784314 0 0 0 0 0.988235 0 0 0 0 0.945098 0 0 0 0.75 0"
        />
        <feBlend
          mode="normal"
          in2="effect1_dropShadow_574_2323"
          result="effect2_dropShadow_574_2323"
        />
        <feBlend
          mode="normal"
          in="SourceGraphic"
          in2="effect2_dropShadow_574_2323"
          result="shape"
        />
      </filter>
      <radialGradient
        id="paint0_radial_574_2323"
        cx="0"
        cy="0"
        r="1"
        gradientUnits="userSpaceOnUse"
        gradientTransform="translate(871 290) rotate(173.161) scale(571.063 240.167)"
      >
        <stop stop-color="white" />
        <stop offset="0.669795" stop-color="white" />
        <stop offset="0.950551" stop-color="white" stop-opacity="0" />
      </radialGradient>
      <linearGradient
        id="paint1_linear_574_2323"
        x1="1085.75"
        y1="160"
        x2="1085.75"
        y2="164"
        gradientUnits="userSpaceOnUse"
      >
        <stop stop-color="white" stop-opacity="0.6" />
        <stop offset="1" stop-color="white" stop-opacity="0.3" />
      </linearGradient>
      <radialGradient
        id="paint2_angular_574_2323"
        cx="0"
        cy="0"
        r="1"
        gradientUnits="userSpaceOnUse"
        gradientTransform="translate(780 169.625) scale(51.5)"
      >
        <stop stop-color="#9D72FF" />
        <stop offset="0.0001" stop-color="#9D72FF" stop-opacity="0" />
        <stop offset="0.199397" stop-color="#9D72FF" stop-opacity="0" />
        <stop offset="0.899479" stop-color="#9D72FF" stop-opacity="0" />
      </radialGradient>
      <linearGradient
        id="paint3_linear_574_2323"
        x1="822.25"
        y1="200"
        x2="822.25"
        y2="204"
        gradientUnits="userSpaceOnUse"
      >
        <stop stop-color="white" stop-opacity="0.6" />
        <stop offset="1" stop-color="white" stop-opacity="0.3" />
      </linearGradient>
      <linearGradient
        id="paint4_linear_574_2323"
        x1="837.75"
        y1="200"
        x2="837.75"
        y2="204"
        gradientUnits="userSpaceOnUse"
      >
        <stop stop-color="white" stop-opacity="0.6" />
        <stop offset="1" stop-color="white" stop-opacity="0.3" />
      </linearGradient>
      <linearGradient
        id="paint5_linear_574_2323"
        x1="822.25"
        y1="115"
        x2="822.25"
        y2="119"
        gradientUnits="userSpaceOnUse"
      >
        <stop stop-color="white" stop-opacity="0.6" />
        <stop offset="1" stop-color="white" stop-opacity="0.3" />
      </linearGradient>
      <linearGradient
        id="paint6_linear_574_2323"
        x1="837.75"
        y1="115"
        x2="837.75"
        y2="119"
        gradientUnits="userSpaceOnUse"
      >
        <stop stop-color="white" stop-opacity="0.6" />
        <stop offset="1" stop-color="white" stop-opacity="0.3" />
      </linearGradient>
      <radialGradient
        id="paint7_angular_574_2323"
        cx="0"
        cy="0"
        r="1"
        gradientUnits="userSpaceOnUse"
        gradientTransform="translate(1039 413.5) scale(50 90.625)"
      >
        <stop stop-color="white" />
        <stop offset="0.0001" stop-color="white" stop-opacity="0" />
        <stop offset="0.199397" stop-color="white" stop-opacity="0" />
        <stop offset="0.889429" stop-color="white" stop-opacity="0" />
      </radialGradient>
      <radialGradient
        id="paint8_angular_574_2323"
        cx="0"
        cy="0"
        r="1"
        gradientUnits="userSpaceOnUse"
        gradientTransform="translate(1015 370) scale(52 52)"
      >
        <stop stop-color="#3DC5FA" />
        <stop offset="0.0001" stop-color="#3DC5FA" stop-opacity="0" />
        <stop offset="0.199397" stop-color="#3DC5FA" stop-opacity="0" />
        <stop offset="0.885417" stop-color="#3DC5FA" stop-opacity="0" />
      </radialGradient>
      <radialGradient
        id="paint9_angular_574_2323"
        cx="0"
        cy="0"
        r="1"
        gradientUnits="userSpaceOnUse"
        gradientTransform="translate(1074 355) scale(44 44)"
      >
        <stop stop-color="#3DC5FA" />
        <stop offset="0.0001" stop-color="#3DC5FA" stop-opacity="0" />
        <stop offset="0.199397" stop-color="#3DC5FA" stop-opacity="0" />
        <stop offset="0.885417" stop-color="#3DC5FA" stop-opacity="0" />
      </radialGradient>
      <linearGradient
        id="paint10_linear_574_2323"
        x1="1101.25"
        y1="308"
        x2="1101.25"
        y2="312"
        gradientUnits="userSpaceOnUse"
      >
        <stop stop-color="white" stop-opacity="0.6" />
        <stop offset="1" stop-color="white" stop-opacity="0.3" />
      </linearGradient>
      <linearGradient
        id="paint11_linear_574_2323"
        x1="1091.25"
        y1="308"
        x2="1091.25"
        y2="312"
        gradientUnits="userSpaceOnUse"
      >
        <stop stop-color="white" stop-opacity="0.6" />
        <stop offset="1" stop-color="white" stop-opacity="0.3" />
      </linearGradient>
      <linearGradient
        id="paint12_linear_574_2323"
        x1="1081.25"
        y1="308"
        x2="1081.25"
        y2="312"
        gradientUnits="userSpaceOnUse"
      >
        <stop stop-color="white" stop-opacity="0.6" />
        <stop offset="1" stop-color="white" stop-opacity="0.3" />
      </linearGradient>
      <linearGradient
        id="paint13_linear_574_2323"
        x1="1071.25"
        y1="308"
        x2="1071.25"
        y2="312"
        gradientUnits="userSpaceOnUse"
      >
        <stop stop-color="white" stop-opacity="0.6" />
        <stop offset="1" stop-color="white" stop-opacity="0.3" />
      </linearGradient>
      <linearGradient
        id="paint14_linear_574_2323"
        x1="1061.25"
        y1="308"
        x2="1061.25"
        y2="312"
        gradientUnits="userSpaceOnUse"
      >
        <stop stop-color="white" stop-opacity="0.6" />
        <stop offset="1" stop-color="white" stop-opacity="0.3" />
      </linearGradient>
      <linearGradient
        id="paint15_linear_574_2323"
        x1="1110.75"
        y1="308"
        x2="1110.75"
        y2="312"
        gradientUnits="userSpaceOnUse"
      >
        <stop stop-color="white" stop-opacity="0.6" />
        <stop offset="1" stop-color="white" stop-opacity="0.3" />
      </linearGradient>
      <linearGradient
        id="paint16_linear_574_2323"
        x1="895.328"
        y1="11"
        x2="895.328"
        y2="226.25"
        gradientUnits="userSpaceOnUse"
      >
        <stop offset="0.204413" stop-color="white" stop-opacity="0" />
        <stop offset="1" stop-color="white" />
      </linearGradient>
      <radialGradient
        id="paint17_angular_574_2323"
        cx="0"
        cy="0"
        r="1"
        gradientUnits="userSpaceOnUse"
        gradientTransform="translate(936 246) rotate(-90) scale(74 74)"
      >
        <stop offset="0.829622" stop-color="#3CEEAE" stop-opacity="0" />
        <stop offset="0.9999" stop-color="#3CEEAE" />
        <stop offset="1" stop-color="#3CEEAE" stop-opacity="0" />
      </radialGradient>
      <linearGradient
        id="paint18_linear_574_2323"
        x1="895.328"
        y1="20"
        x2="895.328"
        y2="235.25"
        gradientUnits="userSpaceOnUse"
      >
        <stop offset="0.204413" stop-color="white" stop-opacity="0" />
        <stop offset="1" stop-color="white" />
      </linearGradient>
      <radialGradient
        id="paint19_angular_574_2323"
        cx="0"
        cy="0"
        r="1"
        gradientUnits="userSpaceOnUse"
        gradientTransform="translate(990 250) rotate(-90) scale(57 57)"
      >
        <stop offset="0.789488" stop-color="#3CEEAE" stop-opacity="0" />
        <stop offset="0.9999" stop-color="#3CEEAE" />
        <stop offset="1" stop-color="#3CEEAE" stop-opacity="0" />
      </radialGradient>
      <linearGradient
        id="paint20_linear_574_2323"
        x1="895.328"
        y1="29"
        x2="895.328"
        y2="244.25"
        gradientUnits="userSpaceOnUse"
      >
        <stop offset="0.204413" stop-color="white" stop-opacity="0" />
        <stop offset="1" stop-color="white" />
      </linearGradient>
      <radialGradient
        id="paint21_angular_574_2323"
        cx="0"
        cy="0"
        r="1"
        gradientUnits="userSpaceOnUse"
        gradientTransform="translate(966 265) rotate(-90) scale(46 46)"
      >
        <stop offset="0.821417" stop-color="#3CEEAE" stop-opacity="0" />
        <stop offset="0.9999" stop-color="#3CEEAE" />
        <stop offset="1" stop-color="#3CEEAE" stop-opacity="0" />
      </radialGradient>
      <linearGradient
        id="paint22_linear_574_2323"
        x1="1012"
        y1="225"
        x2="1012"
        y2="227.5"
        gradientUnits="userSpaceOnUse"
      >
        <stop stop-color="white" stop-opacity="0.6" />
        <stop offset="1" stop-color="white" stop-opacity="0.3" />
      </linearGradient>
      <linearGradient
        id="paint23_linear_574_2323"
        x1="1012"
        y1="234"
        x2="1012"
        y2="236.5"
        gradientUnits="userSpaceOnUse"
      >
        <stop stop-color="white" stop-opacity="0.6" />
        <stop offset="1" stop-color="white" stop-opacity="0.3" />
      </linearGradient>
      <linearGradient
        id="paint24_linear_574_2323"
        x1="1012"
        y1="244"
        x2="1012"
        y2="246.5"
        gradientUnits="userSpaceOnUse"
      >
        <stop stop-color="white" stop-opacity="0.6" />
        <stop offset="1" stop-color="white" stop-opacity="0.3" />
      </linearGradient>
      <linearGradient
        id="paint25_linear_574_2323"
        x1="860"
        y1="225"
        x2="860"
        y2="227.5"
        gradientUnits="userSpaceOnUse"
      >
        <stop stop-color="white" stop-opacity="0.6" />
        <stop offset="1" stop-color="white" stop-opacity="0.3" />
      </linearGradient>
      <linearGradient
        id="paint26_linear_574_2323"
        x1="860"
        y1="234"
        x2="860"
        y2="236.5"
        gradientUnits="userSpaceOnUse"
      >
        <stop stop-color="white" stop-opacity="0.6" />
        <stop offset="1" stop-color="white" stop-opacity="0.3" />
      </linearGradient>
      <linearGradient
        id="paint27_linear_574_2323"
        x1="860"
        y1="243"
        x2="860"
        y2="245.5"
        gradientUnits="userSpaceOnUse"
      >
        <stop stop-color="white" stop-opacity="0.6" />
        <stop offset="1" stop-color="white" stop-opacity="0.3" />
      </linearGradient>
      <radialGradient
        id="paint28_radial_574_2323"
        cx="0"
        cy="0"
        r="1"
        gradientUnits="userSpaceOnUse"
        gradientTransform="translate(830 75) rotate(90) scale(40 50.96)"
      >
        <stop stop-color="white" stop-opacity="0.2" />
        <stop offset="1" stop-color="white" stop-opacity="0" />
      </radialGradient>
      <linearGradient
        id="paint29_linear_574_2323"
        x1="830"
        y1="94.4375"
        x2="830"
        y2="104"
        gradientUnits="userSpaceOnUse"
      >
        <stop stop-color="white" />
        <stop offset="1" stop-color="white" stop-opacity="0.4" />
      </linearGradient>
      <radialGradient
        id="paint30_radial_574_2323"
        cx="0"
        cy="0"
        r="1"
        gradientUnits="userSpaceOnUse"
        gradientTransform="translate(850.506 82.5) scale(1.49383 1.5)"
      >
        <stop offset="0.0416667" stop-color="#D4C5FF" />
        <stop offset="1" stop-color="#6015FF" />
      </radialGradient>
      <radialGradient
        id="paint31_radial_574_2323"
        cx="0"
        cy="0"
        r="1"
        gradientUnits="userSpaceOnUse"
        gradientTransform="translate(858 75) rotate(90) scale(40 56)"
      >
        <stop stop-color="white" />
        <stop offset="1" stop-color="white" stop-opacity="0" />
      </radialGradient>
      <radialGradient
        id="paint32_angular_574_2323"
        cx="0"
        cy="0"
        r="1"
        gradientUnits="userSpaceOnUse"
        gradientTransform="translate(808 51) scale(62 62)"
      >
        <stop stop-color="#9D72FF" />
        <stop offset="0.0001" stop-color="#9D72FF" stop-opacity="0" />
        <stop offset="0.778822" stop-color="#9D72FF" stop-opacity="0" />
      </radialGradient>
      <linearGradient
        id="paint33_linear_574_2323"
        x1="822.25"
        y1="71"
        x2="822.25"
        y2="75"
        gradientUnits="userSpaceOnUse"
      >
        <stop stop-color="white" stop-opacity="0.6" />
        <stop offset="1" stop-color="white" stop-opacity="0.3" />
      </linearGradient>
      <linearGradient
        id="paint34_linear_574_2323"
        x1="837.75"
        y1="71"
        x2="837.75"
        y2="75"
        gradientUnits="userSpaceOnUse"
      >
        <stop stop-color="white" stop-opacity="0.6" />
        <stop offset="1" stop-color="white" stop-opacity="0.3" />
      </linearGradient>
      <linearGradient
        id="paint35_linear_574_2323"
        x1="1213.68"
        y1="30"
        x2="1213.68"
        y2="245.25"
        gradientUnits="userSpaceOnUse"
      >
        <stop offset="0.204413" stop-color="white" stop-opacity="0" />
        <stop offset="1" stop-color="white" />
      </linearGradient>
      <radialGradient
        id="paint36_angular_574_2323"
        cx="0"
        cy="0"
        r="1"
        gradientUnits="userSpaceOnUse"
        gradientTransform="translate(1292 262) rotate(-90) scale(66 66)"
      >
        <stop offset="0.787112" stop-color="#3DC5FA" stop-opacity="0" />
        <stop offset="0.9999" stop-color="#3DC5FA" />
        <stop offset="1" stop-color="#3DC5FA" stop-opacity="0" />
      </radialGradient>
      <linearGradient
        id="paint37_linear_574_2323"
        x1="1213.68"
        y1="21"
        x2="1213.68"
        y2="236.25"
        gradientUnits="userSpaceOnUse"
      >
        <stop offset="0.204413" stop-color="white" stop-opacity="0" />
        <stop offset="1" stop-color="white" />
      </linearGradient>
      <linearGradient
        id="paint38_linear_574_2323"
        x1="1213.68"
        y1="12"
        x2="1213.68"
        y2="227.25"
        gradientUnits="userSpaceOnUse"
      >
        <stop offset="0.204413" stop-color="white" stop-opacity="0" />
        <stop offset="1" stop-color="white" />
      </linearGradient>
      <radialGradient
        id="paint39_angular_574_2323"
        cx="0"
        cy="0"
        r="1"
        gradientUnits="userSpaceOnUse"
        gradientTransform="translate(1231 251) rotate(-90) scale(79)"
      >
        <stop offset="0.829008" stop-color="#3DC5FA" stop-opacity="0" />
        <stop offset="0.9999" stop-color="#3DC5FA" />
        <stop offset="1" stop-color="#3DC5FA" stop-opacity="0" />
      </radialGradient>
      <linearGradient
        id="paint40_linear_574_2323"
        x1="1213.68"
        y1="3"
        x2="1213.68"
        y2="218.25"
        gradientUnits="userSpaceOnUse"
      >
        <stop offset="0.204413" stop-color="white" stop-opacity="0" />
        <stop offset="1" stop-color="white" />
      </linearGradient>
      <radialGradient
        id="paint41_angular_574_2323"
        cx="0"
        cy="0"
        r="1"
        gradientUnits="userSpaceOnUse"
        gradientTransform="translate(1324 235) rotate(-90) scale(58 58)"
      >
        <stop offset="0.777021" stop-color="#3DC5FA" stop-opacity="0" />
        <stop offset="0.9999" stop-color="#3DC5FA" />
        <stop offset="1" stop-color="#3DC5FA" stop-opacity="0" />
      </radialGradient>
      <linearGradient
        id="paint42_linear_574_2323"
        x1="1213.68"
        y1="-6"
        x2="1213.68"
        y2="209.25"
        gradientUnits="userSpaceOnUse"
      >
        <stop offset="0.204413" stop-color="white" stop-opacity="0" />
        <stop offset="1" stop-color="white" />
      </linearGradient>
      <radialGradient
        id="paint43_angular_574_2323"
        cx="0"
        cy="0"
        r="1"
        gradientUnits="userSpaceOnUse"
        gradientTransform="translate(1270 229) rotate(-90) scale(74 74)"
      >
        <stop offset="0.802794" stop-color="#3DC5FA" stop-opacity="0" />
        <stop offset="0.9999" stop-color="#3DC5FA" />
        <stop offset="1" stop-color="#3DC5FA" stop-opacity="0" />
      </radialGradient>
      <linearGradient
        id="paint44_linear_574_2323"
        x1="1213.68"
        y1="39"
        x2="1213.68"
        y2="254.25"
        gradientUnits="userSpaceOnUse"
      >
        <stop offset="0.204413" stop-color="white" stop-opacity="0" />
        <stop offset="1" stop-color="white" />
      </linearGradient>
      <linearGradient
        id="paint45_linear_574_2323"
        x1="1213.68"
        y1="48"
        x2="1213.68"
        y2="263.25"
        gradientUnits="userSpaceOnUse"
      >
        <stop offset="0.204413" stop-color="white" stop-opacity="0" />
        <stop offset="1" stop-color="white" />
      </linearGradient>
      <radialGradient
        id="paint46_angular_574_2323"
        cx="0"
        cy="0"
        r="1"
        gradientUnits="userSpaceOnUse"
        gradientTransform="translate(1216 287) rotate(-90) scale(55)"
      >
        <stop offset="0.830707" stop-color="#3DC5FA" stop-opacity="0" />
        <stop offset="0.9999" stop-color="#3DC5FA" />
        <stop offset="1" stop-color="#3DC5FA" stop-opacity="0" />
      </radialGradient>
      <linearGradient
        id="paint47_linear_574_2323"
        x1="1160"
        y1="245"
        x2="1160"
        y2="247.5"
        gradientUnits="userSpaceOnUse"
      >
        <stop stop-color="white" stop-opacity="0.6" />
        <stop offset="1" stop-color="white" stop-opacity="0.3" />
      </linearGradient>
      <linearGradient
        id="paint48_linear_574_2323"
        x1="1160"
        y1="235"
        x2="1160"
        y2="237.5"
        gradientUnits="userSpaceOnUse"
      >
        <stop stop-color="white" stop-opacity="0.6" />
        <stop offset="1" stop-color="white" stop-opacity="0.3" />
      </linearGradient>
      <linearGradient
        id="paint49_linear_574_2323"
        x1="1160"
        y1="226"
        x2="1160"
        y2="228.5"
        gradientUnits="userSpaceOnUse"
      >
        <stop stop-color="white" stop-opacity="0.6" />
        <stop offset="1" stop-color="white" stop-opacity="0.3" />
      </linearGradient>
      <linearGradient
        id="paint50_linear_574_2323"
        x1="1160"
        y1="217"
        x2="1160"
        y2="219.5"
        gradientUnits="userSpaceOnUse"
      >
        <stop stop-color="white" stop-opacity="0.6" />
        <stop offset="1" stop-color="white" stop-opacity="0.3" />
      </linearGradient>
      <linearGradient
        id="paint51_linear_574_2323"
        x1="1160"
        y1="208"
        x2="1160"
        y2="210.5"
        gradientUnits="userSpaceOnUse"
      >
        <stop stop-color="white" stop-opacity="0.6" />
        <stop offset="1" stop-color="white" stop-opacity="0.3" />
      </linearGradient>
      <linearGradient
        id="paint52_linear_574_2323"
        x1="1160"
        y1="253"
        x2="1160"
        y2="255.5"
        gradientUnits="userSpaceOnUse"
      >
        <stop stop-color="white" stop-opacity="0.6" />
        <stop offset="1" stop-color="white" stop-opacity="0.3" />
      </linearGradient>
      <linearGradient
        id="paint53_linear_574_2323"
        x1="1160"
        y1="262"
        x2="1160"
        y2="264.5"
        gradientUnits="userSpaceOnUse"
      >
        <stop stop-color="white" stop-opacity="0.6" />
        <stop offset="1" stop-color="white" stop-opacity="0.3" />
      </linearGradient>
      <radialGradient
        id="paint54_radial_574_2323"
        cx="0"
        cy="0"
        r="1"
        gradientUnits="userSpaceOnUse"
        gradientTransform="translate(1086 164) rotate(90) scale(144 131.04)"
      >
        <stop stop-color="white" stop-opacity="0.2" />
        <stop offset="1" stop-color="white" stop-opacity="0" />
      </radialGradient>
      <linearGradient
        id="paint55_linear_574_2323"
        x1="1086"
        y1="221"
        x2="1086"
        y2="253"
        gradientUnits="userSpaceOnUse"
      >
        <stop />
        <stop offset="0.0001" stop-opacity="0.41" />
        <stop offset="1" stop-opacity="0.1" />
      </linearGradient>
      <radialGradient
        id="paint56_radial_574_2323"
        cx="0"
        cy="0"
        r="1"
        gradientUnits="userSpaceOnUse"
        gradientTransform="translate(1144.51 177.5) scale(1.49383 1.5)"
      >
        <stop stop-color="#72FFF9" />
        <stop offset="1" stop-color="#0284FC" />
      </radialGradient>
      <radialGradient
        id="paint57_radial_574_2323"
        cx="0"
        cy="0"
        r="1"
        gradientUnits="userSpaceOnUse"
        gradientTransform="translate(1158 164) rotate(90) scale(144 244)"
      >
        <stop stop-color="white" />
        <stop offset="1" stop-color="white" stop-opacity="0" />
      </radialGradient>
      <radialGradient
        id="paint58_radial_574_2323"
        cx="0"
        cy="0"
        r="1"
        gradientUnits="userSpaceOnUse"
        gradientTransform="translate(830 204) rotate(90) scale(64 50.96)"
      >
        <stop stop-color="white" stop-opacity="0.2" />
        <stop offset="1" stop-color="white" stop-opacity="0" />
      </radialGradient>
      <linearGradient
        id="paint59_linear_574_2323"
        x1="830"
        y1="229"
        x2="830"
        y2="244"
        gradientUnits="userSpaceOnUse"
      >
        <stop stop-color="white" />
        <stop offset="1" stop-color="white" stop-opacity="0.4" />
      </linearGradient>
      <radialGradient
        id="paint60_radial_574_2323"
        cx="0"
        cy="0"
        r="1"
        gradientUnits="userSpaceOnUse"
        gradientTransform="translate(850.506 211.5) scale(1.49383 1.5)"
      >
        <stop stop-color="#72FFAA" />
        <stop offset="1" stop-color="#00DAB3" />
      </radialGradient>
      <radialGradient
        id="paint61_radial_574_2323"
        cx="0"
        cy="0"
        r="1"
        gradientUnits="userSpaceOnUse"
        gradientTransform="translate(858 204) rotate(90) scale(64 56)"
      >
        <stop stop-color="white" />
        <stop offset="1" stop-color="white" stop-opacity="0" />
      </radialGradient>
      <clipPath id="clip0_574_2323">
        <rect width="40" height="77" fill="white" transform="translate(592 233)" />
      </clipPath>
      <clipPath id="clip1_574_2323">
        <rect width="80" height="40" fill="white" transform="translate(843 293)" />
      </clipPath>
      <clipPath id="clip2_574_2323">
        <rect x="802" y="75" width="56" height="40" rx="3" fill="white" />
      </clipPath>
      <clipPath id="clip3_574_2323">
        <rect x="1014" y="164" width="144" height="144" rx="3" fill="white" />
      </clipPath>
      <clipPath id="clip4_574_2323">
        <rect x="802" y="204" width="56" height="64" rx="3" fill="white" />
      </clipPath>
    </defs>
  </svg>
);

function SubHeroMainboardStuff({ className }: { className?: string }) {
  return (
    <svg
      width="908"
      height="357"
      viewBox="0 0 908 357"
      fill="none"
      xmlns="http://www.w3.org/2000/svg"
      className={className}
    >
      <mask
        id="mask0_1_215"
        style={{ maskType: "alpha" }}
        maskUnits="userSpaceOnUse"
        x="0"
        y="0"
        width="1072"
        height="324"
      >
        <rect
          width="1072"
          height="323"
          transform="translate(0 0.25)"
          fill="url(#paint0_radial_1_215)"
        />
      </mask>
      <g mask="url(#mask0_1_215)">
        <path
          d="M1072 194.25H735.604C731.69 194.25 729.734 194.25 727.892 193.808C726.26 193.416 724.699 192.77 723.267 191.892C721.653 190.903 720.269 189.519 717.502 186.752L640 109.25"
          stroke="white"
          stroke-opacity="0.08"
          stroke-width="0.5"
        />
        <rect x="828" y="149" width="21" height="24" rx="3" fill="white" fill-opacity="0.16" />
        <rect x="831" y="163" width="15" height="6" rx="1.5" fill="white" fill-opacity="0.16" />
        <rect x="746" y="151" width="8" height="2" fill="white" fill-opacity="0.18" />
        <rect x="746" y="151" width="8" height="1" fill="white" fill-opacity="0.14" />
        <rect x="746" y="161" width="8" height="2" fill="white" fill-opacity="0.18" />
        <rect x="746" y="161" width="8" height="1" fill="white" fill-opacity="0.14" />
        <rect x="747" y="155" width="2" height="4" fill="white" fill-opacity="0.18" />
        <rect x="747" y="155" width="2" height="1" fill="white" fill-opacity="0.14" />
        <rect x="751" y="155" width="2" height="4" fill="white" fill-opacity="0.18" />
        <rect x="751" y="155" width="2" height="1" fill="white" fill-opacity="0.14" />
        <rect x="746" y="171" width="8" height="2" fill="white" fill-opacity="0.18" />
        <rect x="746" y="171" width="8" height="1" fill="white" fill-opacity="0.14" />
        <rect x="746" y="181" width="8" height="2" fill="white" fill-opacity="0.18" />
        <rect x="746" y="181" width="8" height="1" fill="white" fill-opacity="0.14" />
        <rect x="747" y="175" width="2" height="4" fill="white" fill-opacity="0.18" />
        <rect x="747" y="175" width="2" height="1" fill="white" fill-opacity="0.14" />
        <rect x="751" y="175" width="2" height="4" fill="white" fill-opacity="0.18" />
        <rect x="751" y="175" width="2" height="1" fill="white" fill-opacity="0.14" />
        <rect x="762" y="171" width="8" height="2" fill="white" fill-opacity="0.18" />
        <rect x="762" y="171" width="8" height="1" fill="white" fill-opacity="0.14" />
        <rect x="762" y="181" width="8" height="2" fill="white" fill-opacity="0.18" />
        <rect x="762" y="181" width="8" height="1" fill="white" fill-opacity="0.14" />
        <rect x="763" y="175" width="2" height="4" fill="white" fill-opacity="0.18" />
        <rect x="763" y="175" width="2" height="1" fill="white" fill-opacity="0.14" />
        <rect x="767" y="175" width="2" height="4" fill="white" fill-opacity="0.18" />
        <rect x="767" y="175" width="2" height="1" fill="white" fill-opacity="0.14" />
        <rect x="778" y="171" width="8" height="2" fill="white" fill-opacity="0.18" />
        <rect x="778" y="171" width="8" height="1" fill="white" fill-opacity="0.14" />
        <rect x="778" y="181" width="8" height="2" fill="white" fill-opacity="0.18" />
        <rect x="778" y="181" width="8" height="1" fill="white" fill-opacity="0.14" />
        <rect x="779" y="175" width="2" height="4" fill="white" fill-opacity="0.18" />
        <rect x="779" y="175" width="2" height="1" fill="white" fill-opacity="0.14" />
        <rect x="783" y="175" width="2" height="4" fill="white" fill-opacity="0.18" />
        <rect x="783" y="175" width="2" height="1" fill="white" fill-opacity="0.14" />
        <rect x="762" y="151" width="8" height="2" fill="white" fill-opacity="0.18" />
        <rect x="762" y="151" width="8" height="1" fill="white" fill-opacity="0.14" />
        <rect x="762" y="161" width="8" height="2" fill="white" fill-opacity="0.18" />
        <rect x="762" y="161" width="8" height="1" fill="white" fill-opacity="0.14" />
        <rect x="763" y="155" width="2" height="4" fill="white" fill-opacity="0.18" />
        <rect x="763" y="155" width="2" height="1" fill="white" fill-opacity="0.14" />
        <rect x="767" y="155" width="2" height="4" fill="white" fill-opacity="0.18" />
        <rect x="767" y="155" width="2" height="1" fill="white" fill-opacity="0.14" />
        <path d="M869 194.5V323" stroke="white" stroke-opacity="0.04" stroke-width="2" />
        <path d="M918 0.25H807.25V194" stroke="white" stroke-opacity="0.08" stroke-width="0.5" />
        <path
          d="M924.25 323.25H807.25V194.5"
          stroke="white"
          stroke-opacity="0.08"
          stroke-width="0.5"
        />
        <path
          d="M0 237.25H312.084C314.115 237.25 315.131 237.25 316.105 237.055C316.968 236.881 317.806 236.595 318.594 236.202C319.483 235.76 320.286 235.137 321.891 233.892L351.296 211.081C353.114 209.67 354.023 208.965 354.678 208.081C355.258 207.298 355.69 206.416 355.953 205.478C356.25 204.419 356.25 203.268 356.25 200.967V105"
          stroke="white"
          stroke-opacity="0.08"
          stroke-width="0.5"
        />
        <path d="M356 157.25H177.25V237" stroke="white" stroke-opacity="0.08" stroke-width="0.5" />
        <rect x="321" y="142" width="2" height="6" fill="white" fill-opacity="0.18" />
        <rect x="326" y="142" width="2" height="6" fill="white" fill-opacity="0.18" />
        <rect x="331" y="142" width="2" height="6" fill="white" fill-opacity="0.18" />
        <rect x="336" y="142" width="2" height="6" fill="white" fill-opacity="0.18" />
        <rect x="341" y="142" width="2" height="6" fill="white" fill-opacity="0.18" />
        <rect x="346" y="142" width="2" height="6" fill="white" fill-opacity="0.18" />
        <path d="M177.25 7.5V157" stroke="white" stroke-opacity="0.08" stroke-width="0.5" />
        <rect opacity="0.02" x="183" y="163" width="75" height="68" rx="0.5" fill="white" />
        <rect opacity="0.05" x="187" y="189" width="3" height="3" rx="0.5" fill="white" />
        <rect opacity="0.05" x="187" y="182" width="3" height="3" rx="0.5" fill="white" />
        <rect opacity="0.05" x="187" y="174" width="3" height="3" rx="0.5" fill="white" />
        <rect opacity="0.05" x="187" y="174" width="3" height="3" rx="0.5" fill="white" />
        <rect opacity="0.05" x="187" y="167" width="3" height="3" rx="0.5" fill="white" />
        <rect opacity="0.05" x="187" y="196" width="3" height="3" rx="0.5" fill="white" />
        <rect opacity="0.05" x="187" y="203" width="3" height="3" rx="0.5" fill="white" />
        <rect opacity="0.05" x="187" y="210" width="3" height="3" rx="0.5" fill="white" />
        <rect opacity="0.05" x="187" y="217" width="3" height="3" rx="0.5" fill="white" />
        <rect opacity="0.05" x="187" y="224" width="3" height="3" rx="0.5" fill="white" />
        <rect opacity="0.05" x="195" y="189" width="3" height="3" rx="0.5" fill="white" />
        <rect opacity="0.05" x="195" y="182" width="3" height="3" rx="0.5" fill="white" />
        <rect opacity="0.05" x="195" y="174" width="3" height="3" rx="0.5" fill="white" />
        <rect opacity="0.05" x="195" y="174" width="3" height="3" rx="0.5" fill="white" />
        <rect opacity="0.05" x="195" y="167" width="3" height="3" rx="0.5" fill="white" />
        <rect opacity="0.05" x="195" y="196" width="3" height="3" rx="0.5" fill="white" />
        <rect opacity="0.1" x="195" y="203" width="3" height="3" rx="0.5" fill="white" />
        <rect opacity="0.05" x="195" y="210" width="3" height="3" rx="0.5" fill="white" />
        <rect opacity="0.05" x="195" y="217" width="3" height="3" rx="0.5" fill="white" />
        <rect opacity="0.05" x="195" y="224" width="3" height="3" rx="0.5" fill="white" />
        <rect opacity="0.05" x="203" y="189" width="3" height="3" rx="0.5" fill="white" />
        <rect opacity="0.05" x="203" y="182" width="3" height="3" rx="0.5" fill="white" />
        <rect opacity="0.05" x="203" y="174" width="3" height="3" rx="0.5" fill="white" />
        <rect opacity="0.05" x="203" y="174" width="3" height="3" rx="0.5" fill="white" />
        <rect opacity="0.05" x="203" y="167" width="3" height="3" rx="0.5" fill="white" />
        <rect opacity="0.05" x="203" y="196" width="3" height="3" rx="0.5" fill="white" />
        <rect opacity="0.05" x="203" y="203" width="3" height="3" rx="0.5" fill="white" />
        <rect opacity="0.05" x="203" y="210" width="3" height="3" rx="0.5" fill="white" />
        <rect opacity="0.05" x="203" y="217" width="3" height="3" rx="0.5" fill="white" />
        <rect opacity="0.15" x="203" y="224" width="3" height="3" rx="0.5" fill="white" />
        <rect opacity="0.1" x="211" y="189" width="3" height="3" rx="0.5" fill="white" />
        <rect opacity="0.05" x="211" y="182" width="3" height="3" rx="0.5" fill="white" />
        <rect opacity="0.05" x="211" y="174" width="3" height="3" rx="0.5" fill="white" />
        <rect opacity="0.05" x="211" y="174" width="3" height="3" rx="0.5" fill="white" />
        <rect opacity="0.05" x="211" y="167" width="3" height="3" rx="0.5" fill="white" />
        <rect opacity="0.05" x="211" y="196" width="3" height="3" rx="0.5" fill="white" />
        <rect opacity="0.05" x="211" y="203" width="3" height="3" rx="0.5" fill="white" />
        <rect opacity="0.05" x="211" y="210" width="3" height="3" rx="0.5" fill="white" />
        <rect opacity="0.05" x="211" y="217" width="3" height="3" rx="0.5" fill="white" />
        <rect opacity="0.05" x="211" y="224" width="3" height="3" rx="0.5" fill="white" />
        <rect opacity="0.05" x="219" y="189" width="3" height="3" rx="0.5" fill="white" />
        <rect opacity="0.05" x="219" y="182" width="3" height="3" rx="0.5" fill="white" />
        <rect opacity="0.05" x="219" y="174" width="3" height="3" rx="0.5" fill="white" />
        <rect opacity="0.05" x="219" y="174" width="3" height="3" rx="0.5" fill="white" />
        <rect opacity="0.05" x="219" y="167" width="3" height="3" rx="0.5" fill="white" />
        <rect opacity="0.05" x="219" y="196" width="3" height="3" rx="0.5" fill="white" />
        <rect opacity="0.05" x="219" y="203" width="3" height="3" rx="0.5" fill="white" />
        <rect opacity="0.15" x="219" y="210" width="3" height="3" rx="0.5" fill="white" />
        <rect opacity="0.05" x="219" y="217" width="3" height="3" rx="0.5" fill="white" />
        <rect opacity="0.05" x="219" y="224" width="3" height="3" rx="0.5" fill="white" />
        <rect opacity="0.05" x="227" y="189" width="3" height="3" rx="0.5" fill="white" />
        <rect opacity="0.05" x="227" y="182" width="3" height="3" rx="0.5" fill="white" />
        <rect opacity="0.05" x="227" y="174" width="3" height="3" rx="0.5" fill="white" />
        <rect opacity="0.05" x="227" y="174" width="3" height="3" rx="0.5" fill="white" />
        <rect opacity="0.05" x="227" y="167" width="3" height="3" rx="0.5" fill="white" />
        <rect opacity="0.05" x="227" y="196" width="3" height="3" rx="0.5" fill="white" />
        <rect opacity="0.05" x="227" y="203" width="3" height="3" rx="0.5" fill="white" />
        <rect opacity="0.05" x="227" y="210" width="3" height="3" rx="0.5" fill="white" />
        <rect opacity="0.05" x="227" y="217" width="3" height="3" rx="0.5" fill="white" />
        <rect opacity="0.05" x="227" y="224" width="3" height="3" rx="0.5" fill="white" />
        <rect opacity="0.05" x="235" y="189" width="3" height="3" rx="0.5" fill="white" />
        <rect opacity="0.05" x="235" y="182" width="3" height="3" rx="0.5" fill="white" />
        <rect opacity="0.05" x="235" y="174" width="3" height="3" rx="0.5" fill="white" />
        <rect opacity="0.05" x="235" y="174" width="3" height="3" rx="0.5" fill="white" />
        <rect opacity="0.05" x="235" y="167" width="3" height="3" rx="0.5" fill="white" />
        <rect opacity="0.05" x="235" y="196" width="3" height="3" rx="0.5" fill="white" />
        <rect opacity="0.15" x="235" y="203" width="3" height="3" rx="0.5" fill="white" />
        <rect opacity="0.05" x="235" y="210" width="3" height="3" rx="0.5" fill="white" />
        <rect opacity="0.05" x="235" y="217" width="3" height="3" rx="0.5" fill="white" />
        <rect opacity="0.05" x="235" y="224" width="3" height="3" rx="0.5" fill="white" />
        <rect opacity="0.1" x="243" y="189" width="3" height="3" rx="0.5" fill="white" />
        <rect opacity="0.05" x="243" y="182" width="3" height="3" rx="0.5" fill="white" />
        <rect opacity="0.05" x="243" y="174" width="3" height="3" rx="0.5" fill="white" />
        <rect opacity="0.05" x="243" y="174" width="3" height="3" rx="0.5" fill="white" />
        <rect opacity="0.05" x="243" y="167" width="3" height="3" rx="0.5" fill="white" />
        <rect opacity="0.05" x="243" y="196" width="3" height="3" rx="0.5" fill="white" />
        <rect opacity="0.05" x="243" y="203" width="3" height="3" rx="0.5" fill="white" />
        <rect opacity="0.05" x="243" y="210" width="3" height="3" rx="0.5" fill="white" />
        <rect opacity="0.05" x="243" y="217" width="3" height="3" rx="0.5" fill="white" />
        <rect opacity="0.1" x="243" y="224" width="3" height="3" rx="0.5" fill="white" />
        <rect opacity="0.05" x="251" y="189" width="3" height="3" rx="0.5" fill="white" />
        <rect opacity="0.05" x="251" y="182" width="3" height="3" rx="0.5" fill="white" />
        <rect opacity="0.05" x="251" y="174" width="3" height="3" rx="0.5" fill="white" />
        <rect opacity="0.05" x="251" y="174" width="3" height="3" rx="0.5" fill="white" />
        <rect opacity="0.05" x="251" y="167" width="3" height="3" rx="0.5" fill="white" />
        <rect opacity="0.05" x="251" y="196" width="3" height="3" rx="0.5" fill="white" />
        <rect opacity="0.05" x="251" y="203" width="3" height="3" rx="0.5" fill="white" />
        <rect opacity="0.05" x="251" y="210" width="3" height="3" rx="0.5" fill="white" />
        <rect opacity="0.05" x="251" y="217" width="3" height="3" rx="0.5" fill="white" />
        <rect opacity="0.05" x="251" y="224" width="3" height="3" rx="0.5" fill="white" />
        <rect x="107" y="215" width="2" height="8" fill="white" fill-opacity="0.18" />
        <rect x="111" y="215" width="2" height="8" fill="white" fill-opacity="0.18" />
        <rect x="102" y="218" width="2" height="2" fill="white" fill-opacity="0.18" />
        <rect x="102" y="218" width="2" height="1" fill="white" fill-opacity="0.14" />
        <rect x="107" y="215" width="2" height="1" fill="white" fill-opacity="0.14" />
        <rect x="111" y="215" width="2" height="1" fill="white" fill-opacity="0.14" />
        <rect x="107" y="199" width="2" height="8" fill="white" fill-opacity="0.18" />
        <rect x="111" y="199" width="2" height="8" fill="white" fill-opacity="0.18" />
        <rect x="102" y="202" width="2" height="2" fill="white" fill-opacity="0.18" />
        <rect x="102" y="202" width="2" height="1" fill="white" fill-opacity="0.14" />
        <rect x="107" y="199" width="2" height="1" fill="white" fill-opacity="0.14" />
        <rect x="111" y="199" width="2" height="1" fill="white" fill-opacity="0.14" />
        <rect x="107" y="183" width="2" height="8" fill="white" fill-opacity="0.18" />
        <rect x="111" y="183" width="2" height="8" fill="white" fill-opacity="0.18" />
        <rect x="102" y="186" width="2" height="2" fill="white" fill-opacity="0.18" />
        <rect x="102" y="186" width="2" height="1" fill="white" fill-opacity="0.14" />
        <rect x="107" y="183" width="2" height="1" fill="white" fill-opacity="0.14" />
        <rect x="111" y="183" width="2" height="1" fill="white" fill-opacity="0.14" />
        <rect x="126" y="215" width="2" height="8" fill="white" fill-opacity="0.18" />
        <rect x="130" y="215" width="2" height="8" fill="white" fill-opacity="0.18" />
        <rect x="121" y="218" width="2" height="2" fill="white" fill-opacity="0.18" />
        <rect x="121" y="218" width="2" height="1" fill="white" fill-opacity="0.14" />
        <rect x="126" y="215" width="2" height="1" fill="white" fill-opacity="0.14" />
        <rect x="130" y="215" width="2" height="1" fill="white" fill-opacity="0.14" />
        <path
          d="M286 7.25H158.67C154.111 7.25 151.831 7.25 149.729 7.83406C147.867 8.35146 146.114 9.20191 144.555 10.3442C142.796 11.6337 141.385 13.4244 138.563 17.0056L92.7424 75.1548C90.7062 77.7388 89.6881 79.0309 88.9644 80.4657C88.3222 81.7388 87.8532 83.092 87.5696 84.4893C87.25 86.0643 87.25 87.7092 87.25 90.9992V237"
          stroke="white"
          stroke-opacity="0.08"
          stroke-width="0.5"
        />
        <g clip-path="url(#clip0_1_215)">
          <path
            d="M744 288C749.333 282.667 852.889 179.111 904 128"
            stroke="white"
            stroke-opacity="0.3"
            stroke-width="0.3"
          />
          <path
            d="M752 288C757.333 282.667 860.889 179.111 912 128"
            stroke="white"
            stroke-opacity="0.3"
            stroke-width="0.3"
          />
          <path
            d="M760 288C765.333 282.667 868.889 179.111 920 128"
            stroke="white"
            stroke-opacity="0.3"
            stroke-width="0.3"
          />
          <path
            d="M768 288C773.333 282.667 876.889 179.111 928 128"
            stroke="white"
            stroke-opacity="0.3"
            stroke-width="0.3"
          />
          <path
            d="M776 288C781.333 282.667 884.889 179.111 936 128"
            stroke="white"
            stroke-opacity="0.3"
            stroke-width="0.3"
          />
          <path
            d="M784 288C789.333 282.667 892.889 179.111 944 128"
            stroke="white"
            stroke-opacity="0.3"
            stroke-width="0.3"
          />
          <path
            d="M792 288C797.333 282.667 900.889 179.111 952 128"
            stroke="white"
            stroke-opacity="0.3"
            stroke-width="0.3"
          />
          <path
            d="M800 288C805.333 282.667 908.889 179.111 960 128"
            stroke="white"
            stroke-opacity="0.3"
            stroke-width="0.3"
          />
          <path
            d="M808 288C813.333 282.667 916.889 179.111 968 128"
            stroke="white"
            stroke-opacity="0.3"
            stroke-width="0.3"
          />
          <path
            d="M816 288C821.333 282.667 924.889 179.111 976 128"
            stroke="white"
            stroke-opacity="0.3"
            stroke-width="0.3"
          />
          <path
            d="M824 288C829.333 282.667 932.889 179.111 984 128"
            stroke="white"
            stroke-opacity="0.3"
            stroke-width="0.3"
          />
          <path
            d="M832 288C837.333 282.667 940.889 179.111 992 128"
            stroke="white"
            stroke-opacity="0.3"
            stroke-width="0.3"
          />
          <path
            d="M840 288C845.333 282.667 948.889 179.111 1000 128"
            stroke="white"
            stroke-opacity="0.3"
            stroke-width="0.3"
          />
          <path
            d="M848 288C853.333 282.667 956.889 179.111 1008 128"
            stroke="white"
            stroke-opacity="0.3"
            stroke-width="0.3"
          />
        </g>
        <rect x="818" y="298" width="2" height="6" fill="white" fill-opacity="0.18" />
        <rect x="823" y="298" width="2" height="6" fill="white" fill-opacity="0.18" />
        <rect x="828" y="298" width="2" height="6" fill="white" fill-opacity="0.18" />
        <rect x="833" y="298" width="2" height="6" fill="white" fill-opacity="0.18" />
        <rect x="838" y="298" width="2" height="6" fill="white" fill-opacity="0.18" />
        <rect x="843" y="298" width="2" height="6" fill="white" fill-opacity="0.18" />
      </g>
      <path d="M566.25 357V109" stroke="url(#paint1_linear_1_215)" stroke-width="0.5" />
      <path d="M546.25 357V109" stroke="url(#paint2_linear_1_215)" stroke-width="0.5" />
      <path d="M526.25 357V109" stroke="url(#paint3_linear_1_215)" stroke-width="0.5" />
      <path
        d="M526.25 357V109"
        stroke="url(#paint4_angular_1_215)"
        stroke-opacity="0.5"
        stroke-width="0.5"
      />
      <path d="M506.25 357V109" stroke="url(#paint5_linear_1_215)" stroke-width="0.5" />
      <path d="M486.25 357V109" stroke="url(#paint6_linear_1_215)" stroke-width="0.5" />
      <path
        d="M486.25 357V109"
        stroke="url(#paint7_angular_1_215)"
        stroke-opacity="0.5"
        stroke-width="0.5"
      />
      <path d="M496.25 357V109" stroke="url(#paint8_linear_1_215)" stroke-width="0.5" />
      <path d="M516.25 357V109" stroke="url(#paint9_linear_1_215)" stroke-width="0.5" />
      <path d="M536.25 357V109" stroke="url(#paint10_linear_1_215)" stroke-width="0.5" />
      <path d="M556.25 357V109" stroke="url(#paint11_linear_1_215)" stroke-width="0.5" />
      <path d="M576.25 357V109" stroke="url(#paint12_linear_1_215)" stroke-width="0.5" />
      <path d="M585.25 357V109" stroke="url(#paint13_linear_1_215)" stroke-width="0.5" />
      <path
        d="M585.25 357V109"
        stroke="url(#paint14_angular_1_215)"
        stroke-opacity="0.5"
        stroke-width="0.5"
      />
      <defs>
        <radialGradient
          id="paint0_radial_1_215"
          cx="0"
          cy="0"
          r="1"
          gradientUnits="userSpaceOnUse"
          gradientTransform="translate(536 161.5) rotate(90) scale(161.5 536)"
        >
          <stop stop-color="white" />
          <stop offset="0.496904" stop-color="white" />
          <stop offset="1" stop-color="white" stop-opacity="0" />
        </radialGradient>
        <linearGradient
          id="paint1_linear_1_215"
          x1="566.75"
          y1="109"
          x2="566.75"
          y2="357"
          gradientUnits="userSpaceOnUse"
        >
          <stop stop-color="white" stop-opacity="0.15" />
          <stop offset="1" stop-color="white" stop-opacity="0.05" />
        </linearGradient>
        <linearGradient
          id="paint2_linear_1_215"
          x1="546.75"
          y1="109"
          x2="546.75"
          y2="357"
          gradientUnits="userSpaceOnUse"
        >
          <stop stop-color="white" stop-opacity="0.15" />
          <stop offset="1" stop-color="white" stop-opacity="0.05" />
        </linearGradient>
        <linearGradient
          id="paint3_linear_1_215"
          x1="526.75"
          y1="109"
          x2="526.75"
          y2="357"
          gradientUnits="userSpaceOnUse"
        >
          <stop stop-color="white" stop-opacity="0.15" />
          <stop offset="1" stop-color="white" stop-opacity="0.05" />
        </linearGradient>
        <radialGradient
          id="paint4_angular_1_215"
          cx="0"
          cy="0"
          r="1"
          gradientUnits="userSpaceOnUse"
          gradientTransform="translate(483 306.421) scale(55 213.125)"
        >
          <stop stop-color="white" />
          <stop offset="0.0001" stop-color="white" stop-opacity="0" />
          <stop offset="0.199397" stop-color="white" stop-opacity="0" />
          <stop offset="0.939101" stop-color="white" stop-opacity="0" />
        </radialGradient>
        <linearGradient
          id="paint5_linear_1_215"
          x1="506.75"
          y1="109"
          x2="506.75"
          y2="357"
          gradientUnits="userSpaceOnUse"
        >
          <stop stop-color="white" stop-opacity="0.15" />
          <stop offset="1" stop-color="white" stop-opacity="0.05" />
        </linearGradient>
        <linearGradient
          id="paint6_linear_1_215"
          x1="486.75"
          y1="109"
          x2="486.75"
          y2="357"
          gradientUnits="userSpaceOnUse"
        >
          <stop stop-color="white" stop-opacity="0.15" />
          <stop offset="1" stop-color="white" stop-opacity="0.05" />
        </linearGradient>
        <radialGradient
          id="paint7_angular_1_215"
          cx="0"
          cy="0"
          r="1"
          gradientUnits="userSpaceOnUse"
          gradientTransform="translate(445 257.474) scale(72 117.474)"
        >
          <stop stop-color="white" />
          <stop offset="0.0001" stop-color="white" stop-opacity="0" />
          <stop offset="0.199397" stop-color="white" stop-opacity="0" />
          <stop offset="0.856266" stop-color="white" stop-opacity="0" />
        </radialGradient>
        <linearGradient
          id="paint8_linear_1_215"
          x1="496.75"
          y1="109"
          x2="496.75"
          y2="357"
          gradientUnits="userSpaceOnUse"
        >
          <stop stop-color="white" stop-opacity="0.15" />
          <stop offset="1" stop-color="white" stop-opacity="0.05" />
        </linearGradient>
        <linearGradient
          id="paint9_linear_1_215"
          x1="516.75"
          y1="109"
          x2="516.75"
          y2="357"
          gradientUnits="userSpaceOnUse"
        >
          <stop stop-color="white" stop-opacity="0.15" />
          <stop offset="1" stop-color="white" stop-opacity="0.05" />
        </linearGradient>
        <linearGradient
          id="paint10_linear_1_215"
          x1="536.75"
          y1="109"
          x2="536.75"
          y2="357"
          gradientUnits="userSpaceOnUse"
        >
          <stop stop-color="white" stop-opacity="0.15" />
          <stop offset="1" stop-color="white" stop-opacity="0.05" />
        </linearGradient>
        <linearGradient
          id="paint11_linear_1_215"
          x1="556.75"
          y1="109"
          x2="556.75"
          y2="357"
          gradientUnits="userSpaceOnUse"
        >
          <stop stop-color="white" stop-opacity="0.15" />
          <stop offset="1" stop-color="white" stop-opacity="0.05" />
        </linearGradient>
        <linearGradient
          id="paint12_linear_1_215"
          x1="576.75"
          y1="109"
          x2="576.75"
          y2="357"
          gradientUnits="userSpaceOnUse"
        >
          <stop stop-color="white" stop-opacity="0.15" />
          <stop offset="1" stop-color="white" stop-opacity="0.05" />
        </linearGradient>
        <linearGradient
          id="paint13_linear_1_215"
          x1="585.75"
          y1="109"
          x2="585.75"
          y2="357"
          gradientUnits="userSpaceOnUse"
        >
          <stop stop-color="white" stop-opacity="0.15" />
          <stop offset="1" stop-color="white" stop-opacity="0.05" />
        </linearGradient>
        <radialGradient
          id="paint14_angular_1_215"
          cx="0"
          cy="0"
          r="1"
          gradientUnits="userSpaceOnUse"
          gradientTransform="translate(549.5 213.625) scale(45 174.375)"
        >
          <stop stop-color="white" />
          <stop offset="0.0001" stop-color="white" stop-opacity="0" />
          <stop offset="0.199397" stop-color="white" stop-opacity="0" />
          <stop offset="0.946685" stop-color="white" stop-opacity="0" />
        </radialGradient>
        <clipPath id="clip0_1_215">
          <rect width="40" height="77" fill="white" transform="translate(818 205)" />
        </clipPath>
      </defs>
    </svg>
  );
}<|MERGE_RESOLUTION|>--- conflicted
+++ resolved
@@ -1,10 +1,7 @@
 import { AnalyticsBento } from "@/components/analytics/analytics-bento";
 import { FeatureGrid } from "@/components/feature/feature-grid";
-<<<<<<< HEAD
 import { LatencyBento } from "@/components/latency-bento";
 import { Navigation } from "@/components/navigation";
-=======
->>>>>>> 1bbf9c2e
 import { OpenSource } from "@/components/open-source";
 import { SectionTitle } from "@/components/section-title";
 import { Stats } from "@/components/stats";
@@ -91,14 +88,10 @@
         contentWidth={741}
         titleWidth={741}
       />
-<<<<<<< HEAD
       <div className="max-w-[1200px] mx-auto flex items-center flex-col lg:flex-row mt-20">
         <LatencyBento />
         <div className="border-[.75px] border-[#ffffff]/20 w-[700px] h-[580px] ml-10 rounded-3xl" />
       </div>
-=======
-      <AnalyticsBento />
->>>>>>> 1bbf9c2e
       <SectionTitle
         className="mt-[200px]"
         title="Unleashing operational security"
