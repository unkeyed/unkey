import { Hero } from "@/app/hero";
import { Section } from "@/app/section";
import { AnalyticsBento } from "@/components/analytics/analytics-bento";
import { AuditLogsBento } from "@/components/audit-logs-bento";
import { PrimaryButton, SecondaryButton } from "@/components/button";
import { CTA } from "@/components/cta";
import { FeatureGrid } from "@/components/feature/feature-grid";
import { HashedKeysBento } from "@/components/hashed-keys-bento";
import { IpWhitelistingBento } from "@/components/ip-whitelisting-bento";
import { LatencyBento } from "@/components/latency-bento";
import { OpenSource } from "@/components/open-source";
import { RateLimitsBento } from "@/components/rate-limits-bento";
import { SectionTitle } from "@/components/section-title";
import { Stats } from "@/components/stats";
import { FeatureGridChip } from "@/components/svg/feature-grid-chip";
import { TopLeftShiningLight, TopRightShiningLight } from "@/components/svg/hero";
import { LeveledUpApiAuthChip } from "@/components/svg/leveled-up-api-auth-chip";
import { OssLight } from "@/components/svg/oss-light";
import { UsageBento } from "@/components/usage-bento";
import { ChevronRight, LogIn } from "lucide-react";
import Image from "next/image";
import Link from "next/link";
import { Suspense } from "react";
import mainboardMobile from "../images/mainboard-mobile.svg";
import mainboard from "../images/mainboard.svg";
import { CodeExamples } from "./code-examples";

export const metadata = {
  title: "Unkey",
  description: "Build better APIs faster",
  openGraph: {
    title: "Unkey",
    description: "Build better APIs faster",
    url: "https://unkey.dev/",
    siteName: "unkey.dev",
    images: [
      {
        url: "https://unkey.dev/og.png",
        width: 1200,
        height: 675,
      },
    ],
  },
  twitter: {
    title: "Unkey",
    card: "summary_large_image",
  },
  icons: {
    shortcut: "/unkey.png",
  },
};

export const dynamic = "error";
export const revalidate = 300;

export default async function Landing() {
  return (
    <>
      <TopRightShiningLight />
      <TopLeftShiningLight />
      <div className="relative w-full overflow-hidden">
        <Image
          src={mainboard}
          alt="Animated SVG showing computer circuits lighting up"
          className="hidden md:flex w-full absolute right-0 top-[-140px] -z-10"
          priority
        />
        <Image
          src={mainboardMobile}
          alt="Animated SVG showing computer circuits lighting up"
          className="flex md:hidden w-full absolute h-[300px] -z-10 "
          priority
        />
        <div className="container relative flex flex-col px-0 mx-auto space-y-16 md:space-y-32">
          <Section>
            <Hero />
          </Section>
          <Section>
            <Suspense fallback={null}>
              <Stats />
            </Suspense>
          </Section>
          <Section>
            <CodeExamples />
          </Section>
          <Section>
            <OpenSource />
          </Section>

<<<<<<< HEAD
        <Section>
          <SectionTitle
            className="mt-8 md:mt-16 lg:mt-32 xl:mt-48"
            title="Everything you need for your API"
            text="Our platform simplifies the API-building process, allowing you to monetize, analyze, and protect endpoints."
            align="center"
            label="Platform"
          />
          <AnalyticsBento />
          <div className="mt-6 grid md:grid-cols-[1fr_1fr] lg:grid-cols-[1fr_2fr] gap-6 z-50">
            <LatencyBento />
            <UsageBento />
          </div>
        </Section>
        <div className="relative w-full -z-10 ">
          <OssLight className="absolute scale-[2] sm:left-[70px] md:left-[150px] lg:left-[200px] xl:left-[420px] top-[-340px]" />
        </div>

        <Section>
          <SectionTitle
            title="Secure and scalable from day one"
            text="We give you crucial security features out of the box, so that you can focus on rapidly iterating on your API."
            align="center"
            label="Security"
          >
            <div className="flex mt-10 mb-10 space-x-6">
              <Link href="/app" className="group">
                <PrimaryButton IconLeft={LogIn} label="Get Started" className="h-10" />
              </Link>

              <Link href="/docs/security/overview">
                <SecondaryButton label="Visit the Docs" IconRight={ChevronRight} />
              </Link>
=======
          <Section>
            <SectionTitle
              className="mt-8 md:mt-16 lg:mt-32"
              title="Everything you need for your API"
              titleWidth={600}
              text="Our platform simplifies the API-building process, allowing you to monetize, analyze, and protect endpoints."
              align="center"
              label="Platform"
            />
            <AnalyticsBento />
            <div className="mt-6 grid md:grid-cols-[1fr_1fr] lg:grid-cols-[1fr_2fr] gap-6 z-50">
              <LatencyBento />
              <UsageBento />
>>>>>>> 23aa97f7
            </div>
          </Section>
          <div className="relative w-full -z-10 ">
            <OssLight className="absolute scale-[2] left-[-70px] sm:left-[70px] md:left-[150px] lg:left-[200px] xl:left-[420px] top-[-250px]" />
          </div>

          <Section>
            <SectionTitle
              title="Secure and scalable from day one"
              text="We give you crucial security features out of the box, so that you can focus on rapidly iterating on your API."
              align="center"
              label="Security"
            >
              <div className="flex mt-10 mb-10 space-x-6">
                <Link href="/app" className="group">
                  <PrimaryButton IconLeft={LogIn} label="Get Started" className="h-10" />
                </Link>

                <Link href="/docs">
                  <SecondaryButton label="Visit the Docs" IconRight={ChevronRight} />
                </Link>
              </div>
            </SectionTitle>
            <div className="grid xl:grid-cols-[2fr_3fr] gap-6">
              <HashedKeysBento />
              <AuditLogsBento />
            </div>

            <div className="grid md:grid-cols-[1fr_1fr] xl:grid-cols-[3fr_2fr] gap-6 relative z-50">
              <IpWhitelistingBento />
              <RateLimitsBento />
            </div>
          </Section>
          <Section>
            <div className="relative">
              {/* TODO: horizontal scroll */}
              <LeveledUpApiAuthChip className="absolute top-[-450px] right-[-150px] lg:right-[880px]" />
              <SectionTitle
                className="mt-8 md:mt-16 lg:mt-32 xl:mt-48"
                title="Leveled-up API management"
                text="With enhanced security, low latency, and better control, you can seamlessly integrate into your APIs and protect your data like never before."
                label="Features"
              >
                <div className="flex mt-10 mb-10 space-x-6">
                  <Link href="/app" className="group">
                    <PrimaryButton IconLeft={LogIn} label="Get Started" className="h-10" />
                  </Link>

                  <Link href="/docs">
                    <SecondaryButton label="Visit the Docs" IconRight={ChevronRight} />
                  </Link>
                </div>
              </SectionTitle>
            </div>
            <FeatureGrid className="relative z-50 mt-20" />
            <div className="relative -z-10">
              <FeatureGridChip className="absolute top-[50px] left-[400px]" />
            </div>
          </Section>
          <Section>
            <CTA />
          </Section>
        </div>
      </div>
    </>
  );
}<|MERGE_RESOLUTION|>--- conflicted
+++ resolved
@@ -87,41 +87,6 @@
             <OpenSource />
           </Section>
 
-<<<<<<< HEAD
-        <Section>
-          <SectionTitle
-            className="mt-8 md:mt-16 lg:mt-32 xl:mt-48"
-            title="Everything you need for your API"
-            text="Our platform simplifies the API-building process, allowing you to monetize, analyze, and protect endpoints."
-            align="center"
-            label="Platform"
-          />
-          <AnalyticsBento />
-          <div className="mt-6 grid md:grid-cols-[1fr_1fr] lg:grid-cols-[1fr_2fr] gap-6 z-50">
-            <LatencyBento />
-            <UsageBento />
-          </div>
-        </Section>
-        <div className="relative w-full -z-10 ">
-          <OssLight className="absolute scale-[2] sm:left-[70px] md:left-[150px] lg:left-[200px] xl:left-[420px] top-[-340px]" />
-        </div>
-
-        <Section>
-          <SectionTitle
-            title="Secure and scalable from day one"
-            text="We give you crucial security features out of the box, so that you can focus on rapidly iterating on your API."
-            align="center"
-            label="Security"
-          >
-            <div className="flex mt-10 mb-10 space-x-6">
-              <Link href="/app" className="group">
-                <PrimaryButton IconLeft={LogIn} label="Get Started" className="h-10" />
-              </Link>
-
-              <Link href="/docs/security/overview">
-                <SecondaryButton label="Visit the Docs" IconRight={ChevronRight} />
-              </Link>
-=======
           <Section>
             <SectionTitle
               className="mt-8 md:mt-16 lg:mt-32"
@@ -135,7 +100,6 @@
             <div className="mt-6 grid md:grid-cols-[1fr_1fr] lg:grid-cols-[1fr_2fr] gap-6 z-50">
               <LatencyBento />
               <UsageBento />
->>>>>>> 23aa97f7
             </div>
           </Section>
           <div className="relative w-full -z-10 ">
