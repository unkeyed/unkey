--- conflicted
+++ resolved
@@ -1,8 +1,5 @@
-<<<<<<< HEAD
+import { FeatureGrid } from "@/components/feature/feature-grid";
 import { Stats } from "@/components/stats";
-=======
-import { FeatureGrid } from "@/components/feature/feature-grid";
->>>>>>> fed3b61a
 import { cn } from "@/lib/utils";
 import { BookOpen, ChevronRight, LogIn } from "lucide-react";
 import Link from "next/link";
@@ -38,7 +35,7 @@
   return (
     <div className="container mx-auto">
       <Stats />
-      {/* <TopLeftShiningLight />
+      <TopLeftShiningLight />
       <TopRightShiningLight />
 
       <Navigation />
@@ -70,12 +67,8 @@
         align="center"
       />
 
-<<<<<<< HEAD
-      <CodeExamples className="mt-20" /> */}
-=======
       <CodeExamples className="mt-20" />
       <FeatureGrid className="mt-20" />
->>>>>>> fed3b61a
     </div>
   );
 }
@@ -92,7 +85,7 @@
   return (
     <nav className="bg-black flex items-center justify-between h-20">
       <div className="flex items-center justify-between gap-32">
-        {/* Logo */}
+        Logo
         <div className="flex items-center gap-2">
           <svg
             width="32"
@@ -147,7 +140,7 @@
             </defs>
           </svg>
         </div>
-        {/* Nav */}
+        Nav
         <ul className="flex items-center gap-8 justify-between">
           <NavLink href="/about" label="About" />
           <NavLink href="/blog" label="Blog" />
@@ -157,7 +150,6 @@
         </ul>
       </div>
 
-      {/* Auth */}
       <div>
         <Link
           href="/app"
