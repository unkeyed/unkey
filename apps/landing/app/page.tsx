import { Hero } from "@/app/hero";
import { AnalyticsBento } from "@/components/analytics/analytics-bento";
import { AuditLogsBento } from "@/components/audit-logs-bento";
import { PrimaryButton, SecondaryButton } from "@/components/button";
import { CTA } from "@/components/cta";
import { FeatureGrid } from "@/components/feature/feature-grid";
import { HashedKeysBento } from "@/components/hashed-keys-bento";
import { IpWhitelistingBento } from "@/components/ip-whitelisting-bento";
import { LatencyBento } from "@/components/latency-bento";
import { OpenSource } from "@/components/open-source";
import { RateLimitsBento } from "@/components/rate-limits-bento";
import { Section, SectionTitle } from "@/components/section";
import { Stats } from "@/components/stats";
import { FeatureGridChip } from "@/components/svg/feature-grid-chip";
import { TopLeftShiningLight, TopRightShiningLight } from "@/components/svg/hero";
import { LeveledUpApiAuthChip } from "@/components/svg/leveled-up-api-auth-chip";
import { OssLight } from "@/components/svg/oss-light";
import { UsageBento } from "@/components/usage-bento";
import { ChevronRight, LogIn } from "lucide-react";
import Image from "next/image";
import Link from "next/link";
import { Suspense } from "react";
import mainboardMobile from "../images/mainboard-mobile.svg";
import mainboard from "../images/mainboard.svg";
import { CodeExamples } from "./code-examples";

export const metadata = {
  title: "Unkey",
  description: "Build better APIs faster",
  openGraph: {
    title: "Unkey",
    description: "Build better APIs faster",
    url: "https://unkey.dev/",
    siteName: "unkey.dev",
    images: [
      {
        url: "https://unkey.dev/og.png",
        width: 1200,
        height: 675,
      },
    ],
  },
  twitter: {
    title: "Unkey",
    card: "summary_large_image",
  },
  icons: {
    shortcut: "/unkey.png",
  },
};

export const dynamic = "error";
export const revalidate = 300;

export default async function Landing() {
  return (
    <>
      <TopRightShiningLight />
      <TopLeftShiningLight />
      <div className="relative w-full overflow-hidden pt-6">
        <Image
          src={mainboard}
          alt="Animated SVG showing computer circuits lighting up"
          className="hidden md:flex absolute -z-10 lg:-top-20 xl:-top-32 xl:-right-32"
          style={{ transform: "scale(1.2)" }}
          priority
        />
        <Image
          src={mainboardMobile}
          alt="Animated SVG showing computer circuits lighting up"
          className="flex md:hidden w-full absolute h-[300px] right-10 -z-10 "
          style={{ transform: "scale(1)" }}
          priority
        />
<<<<<<< HEAD
        <div className="container relative flex flex-col lg:px-0 mx-auto">
=======
        <div className="container relative flex flex-col md:px-0 mx-auto space-y-16 md:space-y-32">
>>>>>>> a7d954f6
          <Section>
            <Hero />
          </Section>
          <Section className="mt-16 md:mt-32">
            <Suspense fallback={null}>
              <Stats />
            </Suspense>
          </Section>
          <Section className="mt-16 md:mt-18">
            <CodeExamples />
          </Section>
          <Section className="mt-16 md:mt-18">
            <OpenSource />
          </Section>

          <Section className="mt-16 md:mt-20">
            <SectionTitle
              className="mt-8 md:mt-16 lg:mt-32"
              title="Everything you need for your API"
              text="Our platform simplifies the API-building process, allowing you to monetize, analyze, and protect endpoints."
              align="center"
              label="Platform"
            />
            <AnalyticsBento />
            <div className="mt-6 grid md:grid-cols-[1fr_1fr] lg:grid-cols-[1fr_2fr] gap-6 z-50">
              <LatencyBento />
              <UsageBento />
            </div>
          </Section>
          <div className="relative w-full -z-10 ">
            <OssLight className="absolute scale-[2] left-[-70px] sm:left-[70px] md:left-[150px] lg:left-[200px] xl:left-[420px] top-[-250px]" />
          </div>

          <Section className="mt-16 md:mt-32">
            <SectionTitle
              title="Secure and scalable from day one"
              text="We give you crucial security features out of the box, so that you can focus on rapidly iterating on your API."
              align="center"
              label="Security"
            >
              <div className="flex mt-10 mb-10 space-x-6">
                <Link href="/app" className="group">
                  <PrimaryButton IconLeft={LogIn} label="Get Started" className="h-10" />
                </Link>

                <Link href="/docs">
                  <SecondaryButton label="Visit the Docs" IconRight={ChevronRight} />
                </Link>
              </div>
            </SectionTitle>
            <div className="grid xl:grid-cols-[2fr_3fr] gap-6">
              <HashedKeysBento />
              <AuditLogsBento />
            </div>

            <div className="grid md:grid-cols-[1fr_1fr] xl:grid-cols-[3fr_2fr] gap-6 relative z-50">
              <IpWhitelistingBento />
              <RateLimitsBento />
            </div>
          </Section>
          <Section className="mt-16 md:mt-32">
            <div className="relative">
              {/* TODO: horizontal scroll */}
              <LeveledUpApiAuthChip className="absolute top-[-450px] right-[-150px] lg:right-[880px]" />
              <SectionTitle
                className="mt-8 md:mt-16 lg:mt-32 xl:mt-48"
                title="Leveled-up API management"
                text="With enhanced security, low latency, and better control, you can seamlessly integrate into your APIs and protect your data like never before."
                label="Features"
              >
                <div className="flex mt-10 mb-10 space-x-6">
                  <Link href="/app" className="group">
                    <PrimaryButton IconLeft={LogIn} label="Get Started" className="h-10" />
                  </Link>

                  <Link href="/docs">
                    <SecondaryButton label="Visit the Docs" IconRight={ChevronRight} />
                  </Link>
                </div>
              </SectionTitle>
            </div>
            <FeatureGrid className="relative z-50 mt-20" />
            <div className="relative -z-10">
              <FeatureGridChip className="absolute top-[50px] left-[400px]" />
            </div>
          </Section>
          <Section className="mt-16 md:mt-32">
            <CTA />
          </Section>
        </div>
      </div>
    </>
  );
}<|MERGE_RESOLUTION|>--- conflicted
+++ resolved
@@ -72,11 +72,7 @@
           style={{ transform: "scale(1)" }}
           priority
         />
-<<<<<<< HEAD
-        <div className="container relative flex flex-col lg:px-0 mx-auto">
-=======
-        <div className="container relative flex flex-col md:px-0 mx-auto space-y-16 md:space-y-32">
->>>>>>> a7d954f6
+        <div className="container relative flex flex-col lg:px-0 mx-auto space-y-16 md:space-y-32">
           <Section>
             <Hero />
           </Section>
