import { Hero } from "@/app/hero";
import { Section, SectionTitle } from "@/app/section";
import { AnalyticsBento } from "@/components/analytics/analytics-bento";
import { AuditLogsBento } from "@/components/audit-logs-bento";
import { PrimaryButton, SecondaryButton } from "@/components/button";
import { FeatureGrid } from "@/components/feature/feature-grid";
import { HashedKeysBento } from "@/components/hashed-keys-bento";
import { IpWhitelistingBento } from "@/components/ip-whitelisting-bento";
import { LatencyBento } from "@/components/latency-bento";
import { OpenSource } from "@/components/open-source";
import { RateLimitsBento } from "@/components/rate-limits-bento";
import { Stats } from "@/components/stats";
import { FeatureGridChip } from "@/components/svg/feature-grid-chip";
import {
  SubHeroMainboardStuff,
  TopLeftShiningLight,
  TopRightShiningLight,
} from "@/components/svg/hero";
import { LeveledUpApiAuthChip } from "@/components/svg/leveled-up-api-auth-chip";
import { OssLight } from "@/components/svg/oss-light";
import { UsageBento } from "@/components/usage-bento";
import { ChevronRight, LogIn } from "lucide-react";
import Image from "next/image";
import Link from "next/link";
import { Suspense } from "react";
import mainboardMobile from "../images/mainboard-mobile.svg";
import mainboard from "../images/mainboard.svg";
import { CodeExamples } from "./code-examples";

export const metadata = {
  title: "Unkey",
  description: "Build better APIs faster",
  openGraph: {
    title: "Unkey",
    description: "Build better APIs faster",
    url: "https://unkey.dev/",
    siteName: "unkey.dev",
    images: [
      {
        url: "https://unkey.dev/og.png",
        width: 1200,
        height: 675,
      },
    ],
  },
  twitter: {
    title: "Unkey",
    card: "summary_large_image",
  },
  icons: {
    shortcut: "/unkey.png",
  },
};

export const dynamic = "error";
export const revalidate = 300;

export default async function Landing() {
  return (
    <>
      <TopRightShiningLight />
      <TopLeftShiningLight />
      <Image
        src={mainboard}
        alt="Animated SVG showing computer circuits lighting up"
        className="hidden md:flex w-full absolute right-0 top-[-140px] -z-10"
        priority
      />
      <Image
        src={mainboardMobile}
        alt="Animated SVG showing computer circuits lighting up"
        className="flex md:hidden w-full absolute h-[300px] -z-10 "
        priority
      />
<<<<<<< HEAD
      <div className="container px-0 relative mx-auto">
        <Hero />
        <SubHeroMainboardStuff className="w-full absolute bottom-[-50px] left-[250px] pointer-events-none" />
        <div className="mt-[200px]" />
        <Suspense fallback={null}>
          <Stats />
        </Suspense>
=======
      <div className="container relative flex flex-col px-0 mx-auto space-y-16 md:space-y-32">
        <Section>
          <Hero />
        </Section>
        <Section>
          <Suspense fallback={null}>
            <Stats />
          </Suspense>
        </Section>
        <Section>
          <CodeExamples />
        </Section>
        <Section>
          <OpenSource />
        </Section>
>>>>>>> 723d014c

        <Section>
          <SectionTitle
            className="mt-8 md:mt-16 lg:mt-32 xl:mt-48"
            title="Everything you need for your API"
            text="Our platform simplifies the API-building process, allowing you to monetize, analyze, and protect endpoints."
            align="center"
            label="Platform"
          />
          <AnalyticsBento />
          <div className="mt-6 grid md:grid-cols-[1fr_1fr] lg:grid-cols-[1fr_2fr] gap-6 z-50">
            <LatencyBento />
            <UsageBento />
          </div>
        </Section>
        <div className="relative w-full -z-10">
          <OssLight className="absolute scale-[2] left-[-70px] sm:left-[70px] md:left-[150px] lg:left-[200px] xl:left-[420px] top-[-250px]" />
        </div>

        <Section>
          <SectionTitle
            title="Secure and scalable from day one"
            text="We give you crucial security features out of the box, so that you can focus on rapidly iterating on your API."
            align="center"
            label="Security"
          >
            <div className="flex mt-10 mb-10 space-x-6">
              <Link href="/app" className="group">
                <PrimaryButton IconLeft={LogIn} label="Get Started" className="h-10" />
              </Link>

              <Link href="/docs">
                <SecondaryButton label="Visit the Docs" IconRight={ChevronRight} />
              </Link>
            </div>
          </SectionTitle>
          <div className="grid xl:grid-cols-[2fr_3fr] gap-6">
            <HashedKeysBento />
            <AuditLogsBento />
          </div>
<<<<<<< HEAD
        </SectionTitle>
        <div className="mt-10 mb-[200px]">
          <p className="w-full mx-auto text-sm leading-6 text-center text-white/60">
            2500 verifications and 100k successful rate-limited requests per month.
          </p>
          <p className="w-full mx-auto text-sm leading-6 text-center text-white/60">
            No CC required.
          </p>
        </div>
      </div>
=======

          <div className="grid md:grid-cols-[1fr_1fr] xl:grid-cols-[3fr_2fr] gap-6 relative z-50">
            <IpWhitelistingBento />
            <RateLimitsBento />
          </div>
        </Section>
        <Section>
          <div className="relative">
            {/* TODO: horizontal scroll */}
            <LeveledUpApiAuthChip className="absolute top-[-450px] right-[-150px] lg:right-[880px]" />
            <SectionTitle
              className="mt-8 md:mt-16 lg:mt-32 xl:mt-48"
              title="Leveled-up API management"
              text="With enhanced security, low latency, and better control, you can seamlessly integrate into your APIs and protect your data like never before."
              label="More"
            >
              <div className="flex mt-10 mb-10 space-x-6">
                <Link href="/app" className="group">
                  <PrimaryButton IconLeft={LogIn} label="Get Started" className="h-10" />
                </Link>

                <Link href="/docs">
                  <SecondaryButton label="Visit the Docs" IconRight={ChevronRight} />
                </Link>
              </div>
            </SectionTitle>
          </div>
          <FeatureGrid className="relative z-50 mt-20" />
          <div className="relative -z-10">
            <FeatureGridChip className="absolute top-[50px] left-[400px]" />
          </div>
        </Section>
        <Section>
          <SectionTitle
            className="mt-8 md:mt-16 lg:mt-32 xl:mt-48"
            align="center"
            title="Protect your API. Start today."
          >
            <div className="flex space-x-6 ">
              <Link key="get-started" href="/app">
                <PrimaryButton label="Start Now" IconRight={ChevronRight} />
              </Link>
            </div>
          </SectionTitle>
          <div className="mt-10 mb-[200px]">
            <p className="w-full mx-auto text-sm leading-6 text-center text-white/60">
              2500 verifications and 100k successful rate-limited requests per month.
            </p>
            <p className="w-full mx-auto text-sm leading-6 text-center text-white/60">
              No CC required.
            </p>
          </div>
        </Section>
      </div>{" "}
>>>>>>> 723d014c
    </>
  );
}<|MERGE_RESOLUTION|>--- conflicted
+++ resolved
@@ -11,11 +11,7 @@
 import { RateLimitsBento } from "@/components/rate-limits-bento";
 import { Stats } from "@/components/stats";
 import { FeatureGridChip } from "@/components/svg/feature-grid-chip";
-import {
-  SubHeroMainboardStuff,
-  TopLeftShiningLight,
-  TopRightShiningLight,
-} from "@/components/svg/hero";
+import { TopLeftShiningLight, TopRightShiningLight } from "@/components/svg/hero";
 import { LeveledUpApiAuthChip } from "@/components/svg/leveled-up-api-auth-chip";
 import { OssLight } from "@/components/svg/oss-light";
 import { UsageBento } from "@/components/usage-bento";
@@ -72,15 +68,6 @@
         className="flex md:hidden w-full absolute h-[300px] -z-10 "
         priority
       />
-<<<<<<< HEAD
-      <div className="container px-0 relative mx-auto">
-        <Hero />
-        <SubHeroMainboardStuff className="w-full absolute bottom-[-50px] left-[250px] pointer-events-none" />
-        <div className="mt-[200px]" />
-        <Suspense fallback={null}>
-          <Stats />
-        </Suspense>
-=======
       <div className="container relative flex flex-col px-0 mx-auto space-y-16 md:space-y-32">
         <Section>
           <Hero />
@@ -96,7 +83,6 @@
         <Section>
           <OpenSource />
         </Section>
->>>>>>> 723d014c
 
         <Section>
           <SectionTitle
@@ -137,18 +123,6 @@
             <HashedKeysBento />
             <AuditLogsBento />
           </div>
-<<<<<<< HEAD
-        </SectionTitle>
-        <div className="mt-10 mb-[200px]">
-          <p className="w-full mx-auto text-sm leading-6 text-center text-white/60">
-            2500 verifications and 100k successful rate-limited requests per month.
-          </p>
-          <p className="w-full mx-auto text-sm leading-6 text-center text-white/60">
-            No CC required.
-          </p>
-        </div>
-      </div>
-=======
 
           <div className="grid md:grid-cols-[1fr_1fr] xl:grid-cols-[3fr_2fr] gap-6 relative z-50">
             <IpWhitelistingBento />
@@ -203,7 +177,6 @@
           </div>
         </Section>
       </div>{" "}
->>>>>>> 723d014c
     </>
   );
 }