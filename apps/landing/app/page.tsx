import { Hero } from "@/app/hero";
import { Section, SectionTitle } from "@/app/section";
import { AnalyticsBento } from "@/components/analytics/analytics-bento";
import { AuditLogsBento } from "@/components/audit-logs-bento";
import { PrimaryButton, SecondaryButton } from "@/components/button";
import { FeatureGrid } from "@/components/feature/feature-grid";
import { HashedKeysBento } from "@/components/hashed-keys-bento";
import { IpWhitelistingBento } from "@/components/ip-whitelisting-bento";
import { LatencyBento } from "@/components/latency-bento";
import { OpenSource } from "@/components/open-source";
import { RateLimitsBento } from "@/components/rate-limits-bento";
import { Stats } from "@/components/stats";
import { FeatureGridChip } from "@/components/svg/feature-grid-chip";
import {
  SubHeroMainboardStuff,
  TopLeftShiningLight,
  TopRightShiningLight,
} from "@/components/svg/hero";
import { LeveledUpApiAuthChip } from "@/components/svg/leveled-up-api-auth-chip";
import { OssLight } from "@/components/svg/oss-light";
import { UsageBento } from "@/components/usage-bento";
import { ChevronRight, LogIn } from "lucide-react";
import Image from "next/image";
import Link from "next/link";
import { Suspense } from "react";
import mainboardMobile from "../images/mainboard-mobile.svg";
import mainboard from "../images/mainboard.svg";
import { CodeExamples } from "./code-examples";

export const metadata = {
  title: "Unkey",
  description: "Build better APIs faster",
  openGraph: {
    title: "Unkey",
    description: "Build better APIs faster",
    url: "https://unkey.dev/",
    siteName: "unkey.dev",
    images: [
      {
        url: "https://unkey.dev/og.png",
        width: 1200,
        height: 675,
      },
    ],
  },
  twitter: {
    title: "Unkey",
    card: "summary_large_image",
  },
  icons: {
    shortcut: "/unkey.png",
  },
};

export const dynamic = "error";
export const revalidate = 300;

export default async function Landing() {
  return (
    <>
      <TopRightShiningLight />
      <TopLeftShiningLight />
      <Image
        src={mainboard}
        alt="Animated SVG showing computer circuits lighting up"
        className="hidden md:flex w-full absolute right-0 top-[-140px] -z-10"
        priority={true}
      />

      <Image
        src={mainboardMobile}
        alt="Animated SVG showing computer circuits lighting up"
        className="flex md:hidden w-full absolute h-[300px] -z-10 "
        priority={true}
      />
<<<<<<< HEAD
      <div className="container px-0 relative mx-auto">
        <Hero />
        <SubHeroMainboardStuff className="w-full absolute bottom-[-50px] left-[250px] pointer-events-none" />
        <div className="mt-[200px]" />
        <Suspense fallback={null}>
          <Stats />
        </Suspense>
=======
      <div className="container relative flex flex-col px-0 mx-auto space-y- md:space-y-32">
        <Section>
          <Hero />
        </Section>
>>>>>>> a4daad8e

        <Section>
          <Suspense fallback={null}>
            <Stats />
          </Suspense>
        </Section>
        <Section>
          <CodeExamples />
        </Section>
        <Section>
          <OpenSource />
        </Section>
        <Section>
          <SectionTitle
            className="mt-8 md:mt-16 lg:mt-32 xl:mt-48"
            title="Everything you need for your API"
            text="Our platform simplifies the API-building process, allowing you to monetize, analyze, and protect endpoints."
            align="center"
            label="Platform"
          />
          <AnalyticsBento />
          <div className="mt-6 grid md:grid-cols-[1fr_1fr] lg:grid-cols-[1fr_2fr] gap-6 z-50">
            <LatencyBento />
            <UsageBento />
          </div>
        </Section>
        <div className="relative w-full -z-10">
          <OssLight className="absolute scale-[2] left-[-70px] sm:left-[70px] md:left-[150px] lg:left-[200px] xl:left-[420px] top-[-250px]" />
        </div>

        <Section>
          <SectionTitle
            title="Secure and scalable from day one"
            text="We give you crucial security features out of the box, so that you can focus on rapidly iterating on your API."
            align="center"
            label="Security"
          >
            <div className="flex mt-10 mb-10 space-x-6">
              <Link href="/app" className="group">
                <PrimaryButton IconLeft={LogIn} label="Get Started" className="h-10" />
              </Link>

              <Link href="/docs">
                <SecondaryButton label="Visit the Docs" IconRight={ChevronRight} />
              </Link>
            </div>
          </SectionTitle>
          <div className="grid xl:grid-cols-[2fr_3fr] gap-6">
            <HashedKeysBento />
            <AuditLogsBento />
          </div>
<<<<<<< HEAD
        </SectionTitle>
        <div className="mt-10 mb-[200px]">
          <p className="w-full mx-auto text-sm leading-6 text-center text-white/60">
            2500 verifications and 100k successful rate-limited requests per month.
          </p>
          <p className="w-full mx-auto text-sm leading-6 text-center text-white/60">
            No CC required.
          </p>
        </div>
=======
          <div className="grid md:grid-cols-[1fr_1fr] xl:grid-cols-[3fr_2fr] gap-6 relative z-50">
            <IpWhitelistingBento />
            <RateLimitsBento />
          </div>
        </Section>
        <Section>
          <div className="relative">
            {/* TODO: horizontal scroll */}
            <LeveledUpApiAuthChip className="absolute top-[-450px] right-[-150px] lg:right-[880px]" />
            <SectionTitle
              className="mt-8 md:mt-16 lg:mt-32 xl:mt-48"
              title="Leveled-up API management"
              text="With enhanced security, low latency, and better control, you can seamlessly integrate into your APIs and protect your data like never before."
              label="More"
            >
              <div className="flex mt-10 mb-10 space-x-6">
                <Link href="/app" className="group">
                  <PrimaryButton IconLeft={LogIn} label="Get Started" className="h-10" />
                </Link>

                <Link href="/docs">
                  <SecondaryButton label="Visit the Docs" IconRight={ChevronRight} />
                </Link>
              </div>
            </SectionTitle>
          </div>
          <FeatureGrid className="relative z-50 mt-20" />
          <div className="relative -z-10">
            <FeatureGridChip className="absolute top-[50px] left-[400px]" />
          </div>
        </Section>
        <Section>
          <SectionTitle
            className="mt-8 md:mt-16 lg:mt-32 xl:mt-48"
            align="center"
            title="Protect your API. Start today."
          >
            <div className="flex space-x-6 ">
              <Link key="get-started" href="/app">
                <PrimaryButton label="Start Now" IconRight={ChevronRight} />
              </Link>
            </div>
          </SectionTitle>
          <div className="mt-10 mb-[200px]">
            <p className="w-full mx-auto text-sm leading-6 text-center text-white/60">
              2500 verifications FREE per month.
            </p>
            <p className="w-full mx-auto text-sm leading-6 text-center text-white/60">
              No CC required.
            </p>
          </div>
        </Section>
>>>>>>> a4daad8e
      </div>
    </>
  );
}<|MERGE_RESOLUTION|>--- conflicted
+++ resolved
@@ -73,21 +73,11 @@
         className="flex md:hidden w-full absolute h-[300px] -z-10 "
         priority={true}
       />
-<<<<<<< HEAD
-      <div className="container px-0 relative mx-auto">
-        <Hero />
-        <SubHeroMainboardStuff className="w-full absolute bottom-[-50px] left-[250px] pointer-events-none" />
-        <div className="mt-[200px]" />
-        <Suspense fallback={null}>
-          <Stats />
-        </Suspense>
-=======
+
       <div className="container relative flex flex-col px-0 mx-auto space-y- md:space-y-32">
         <Section>
           <Hero />
         </Section>
->>>>>>> a4daad8e
-
         <Section>
           <Suspense fallback={null}>
             <Stats />
@@ -138,17 +128,7 @@
             <HashedKeysBento />
             <AuditLogsBento />
           </div>
-<<<<<<< HEAD
-        </SectionTitle>
-        <div className="mt-10 mb-[200px]">
-          <p className="w-full mx-auto text-sm leading-6 text-center text-white/60">
-            2500 verifications and 100k successful rate-limited requests per month.
-          </p>
-          <p className="w-full mx-auto text-sm leading-6 text-center text-white/60">
-            No CC required.
-          </p>
-        </div>
-=======
+<
           <div className="grid md:grid-cols-[1fr_1fr] xl:grid-cols-[3fr_2fr] gap-6 relative z-50">
             <IpWhitelistingBento />
             <RateLimitsBento />
@@ -194,14 +174,13 @@
           </SectionTitle>
           <div className="mt-10 mb-[200px]">
             <p className="w-full mx-auto text-sm leading-6 text-center text-white/60">
-              2500 verifications FREE per month.
+              2500 verifications and 100k successful rate-limited requests per month.
             </p>
             <p className="w-full mx-auto text-sm leading-6 text-center text-white/60">
               No CC required.
             </p>
           </div>
         </Section>
->>>>>>> a4daad8e
       </div>
     </>
   );
