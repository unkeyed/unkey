import { FeatureGrid } from "@/components/feature/feature-grid";
import { Navigation } from "@/components/navigation";
<<<<<<< HEAD
import { SectionTitle } from "@/components/section-title";
=======
import { Stats } from "@/components/stats";
>>>>>>> 25d54ec5
import { cn } from "@/lib/utils";
import { BookOpen, ChevronRight, LogIn } from "lucide-react";
import Link from "next/link";
import { CodeExamples } from "./code-examples";
import { SectionHeader } from "./section";

export const metadata = {
  title: "Unkey",
  description: "Accelerate your API Development",
  openGraph: {
    title: "Unkey",
    description: "Accelerate your API Development",
    url: "https://unkey.dev/",
    siteName: "unkey.dev",
    images: [
      {
        url: "https://unkey.dev/og.png",
        width: 1200,
        height: 675,
      },
    ],
  },
  twitter: {
    title: "Unkey",
    card: "summary_large_image",
  },
  icons: {
    shortcut: "/unkey.png",
  },
};

export default async function Landing() {
  return (
    <div className="container mx-auto">
      <div className="pt-20" />
      <SectionTitle
        label="Open-source"
        title="Empowering the community"
        titleWidth={569}
        contentWidth={597}
        align="left"
        text="Unkey allows open-source contributions through GitHub, enabling collaboration and knowledge sharing with all the developers in the world."
      >
        <>
          <Link
            href="/auth/sign-in"
            className="shadow-md mt-[50px] font-medium text-sm bg-white inline-flex items-center border border-white px-4 py-2 rounded-lg gap-2 text-black duration-150 hover:text-white hover:bg-black"
          >
            Get Started <ChevronRight className="w-4 h-4" />
          </Link>
          <Link
            href="/docs"
            className="shadow-md mt-[50px] font-medium text-sm bg-black text-white inline-flex items-center px-4 py-2 rounded-lg gap-2 duration-150"
          >
            Documentation <ChevronRight className="w-4 h-4" />
          </Link>
        </>
      </SectionTitle>
      {/* <TopLeftShiningLight />
      <TopRightShiningLight />

      <Navigation />

      <HeroMainboardStuff className="absolute top-0 right-0" />
      <Hero />
      <SubHeroMainboardStuff className="border border-red-500" />

      <Stats />

      <SectionHeader
        tag="Code"
        title="Any Language, any Framework, always secure!"
        subtitle="Unkey ensures security across any language or framework. Effortlessly manage API Keys with an intuitive console, providing timely data and streamlined settings for a seamless coding experience."
        actions={[
          <Link
            key="get-started"
            href="/app"
            className="h-10 shadow-md font-medium bg-white flex items-center border border-white px-4  rounded-lg gap-2 text-black duration-150 hover:text-white hover:bg-black"
          >
            Get Started <ChevronRight className="w-4 h-4" />
          </Link>,
          <Link
            key="docs"
            href="/docs"
            className="h-10 flex items-center px-4 gap-2 text-white/50 hover:text-white duration-500"
          >
            Visit the docs <ChevronRight className="w-4 h-4" />
          </Link>,
        ]}
        align="center"
      />

      <CodeExamples className="mt-20" />
      <FeatureGrid className="mt-20" /> */}
    </div>
  );
}

const TopLeftShiningLight: React.FC = () => (
  <svg
    className="absolute top-0 left-0 pointer-events-none"
    width="579"
    height="511"
    viewBox="0 0 579 511"
    fill="none"
    xmlns="http://www.w3.org/2000/svg"
  >
    <g style={{ mixBlendMode: "lighten" }} filter="url(#filter0_f_574_3059)">
      <ellipse
        cx="-5.14484"
        cy="-64.8282"
        rx="32.7783"
        ry="293.346"
        transform="rotate(20.0538 -5.14484 -64.8282)"
        fill="url(#paint0_linear_574_3059)"
        fill-opacity="0.5"
      />
    </g>
    <g style={{ mixBlendMode: "lighten" }} filter="url(#filter2_f_574_3059)">
      <ellipse
        cx="198.822"
        cy="3.50066"
        rx="22.3794"
        ry="381.284"
        transform="rotate(-10 198.822 3.50066)"
        fill="url(#paint2_linear_574_3059)"
        fill-opacity="0.5"
      />
    </g>
    <g style={{ mixBlendMode: "lighten" }} filter="url(#filter3_f_574_3059)">
      <ellipse
        cx="163.986"
        cy="-194.068"
        rx="22.3794"
        ry="180.667"
        transform="rotate(-10 163.986 -194.068)"
        fill="url(#paint3_linear_574_3059)"
        fill-opacity="0.5"
      />
    </g>
    <g style={{ mixBlendMode: "lighten" }} filter="url(#filter4_f_574_3059)">
      <ellipse
        cx="88.5057"
        cy="41.4464"
        rx="22.25"
        ry="381.5"
        transform="rotate(5 88.5057 41.4464)"
        fill="url(#paint4_linear_574_3059)"
        fill-opacity="0.5"
      />
    </g>
    <g style={{ mixBlendMode: "lighten" }} filter="url(#filter5_f_574_3059)">
      <ellipse
        cx="107.823"
        cy="-182.221"
        rx="321.5"
        ry="187.5"
        transform="rotate(5 107.823 -182.221)"
        fill="url(#paint5_linear_574_3059)"
        fill-opacity="0.5"
      />
    </g>
    <defs>
      <filter
        id="filter0_f_574_3059"
        x="-199.369"
        y="-429.622"
        width="388.449"
        height="729.588"
        filterUnits="userSpaceOnUse"
        color-interpolation-filters="sRGB"
      >
        <feFlood flood-opacity="0" result="BackgroundImageFix" />
        <feBlend mode="normal" in="SourceGraphic" in2="BackgroundImageFix" result="shape" />
        <feGaussianBlur stdDeviation="44.5" result="effect1_foregroundBlur_574_3059" />
      </filter>
      <filter
        id="filter1_f_574_3059"
        x="-23.6509"
        y="-457.712"
        width="251.489"
        height="762.287"
        filterUnits="userSpaceOnUse"
        color-interpolation-filters="sRGB"
      >
        <feFlood flood-opacity="0" result="BackgroundImageFix" />
        <feBlend mode="normal" in="SourceGraphic" in2="BackgroundImageFix" result="shape" />
        <feGaussianBlur stdDeviation="44.5" result="effect1_foregroundBlur_574_3059" />
      </filter>
      <filter
        id="filter2_f_574_3059"
        x="40.0224"
        y="-461.011"
        width="317.6"
        height="929.023"
        filterUnits="userSpaceOnUse"
        color-interpolation-filters="sRGB"
      >
        <feFlood flood-opacity="0" result="BackgroundImageFix" />
        <feBlend mode="normal" in="SourceGraphic" in2="BackgroundImageFix" result="shape" />
        <feGaussianBlur stdDeviation="44.5" result="effect1_foregroundBlur_574_3059" />
      </filter>
      <filter
        id="filter3_f_574_3059"
        x="36.6421"
        y="-461.034"
        width="254.687"
        height="533.932"
        filterUnits="userSpaceOnUse"
        color-interpolation-filters="sRGB"
      >
        <feFlood flood-opacity="0" result="BackgroundImageFix" />
        <feBlend mode="normal" in="SourceGraphic" in2="BackgroundImageFix" result="shape" />
        <feGaussianBlur stdDeviation="44.5" result="effect1_foregroundBlur_574_3059" />
      </filter>
      <filter
        id="filter4_f_574_3059"
        x="-40.4595"
        y="-427.607"
        width="257.93"
        height="938.107"
        filterUnits="userSpaceOnUse"
        color-interpolation-filters="sRGB"
      >
        <feFlood flood-opacity="0" result="BackgroundImageFix" />
        <feBlend mode="normal" in="SourceGraphic" in2="BackgroundImageFix" result="shape" />
        <feGaussianBlur stdDeviation="44.5" result="effect1_foregroundBlur_574_3059" />
      </filter>
      <filter
        id="filter5_f_574_3059"
        x="-362.878"
        y="-521.123"
        width="941.402"
        height="677.805"
        filterUnits="userSpaceOnUse"
        color-interpolation-filters="sRGB"
      >
        <feFlood flood-opacity="0" result="BackgroundImageFix" />
        <feBlend mode="normal" in="SourceGraphic" in2="BackgroundImageFix" result="shape" />
        <feGaussianBlur stdDeviation="75" result="effect1_foregroundBlur_574_3059" />
      </filter>
      <linearGradient
        id="paint0_linear_574_3059"
        x1="-5.14484"
        y1="-358.174"
        x2="-5.14484"
        y2="228.517"
        gradientUnits="userSpaceOnUse"
      >
        <stop stop-color="white" />
        <stop offset="1" stop-color="white" stop-opacity="0" />
      </linearGradient>
      <linearGradient
        id="paint1_linear_574_3059"
        x1="102.094"
        y1="-369.819"
        x2="102.094"
        y2="216.681"
        gradientUnits="userSpaceOnUse"
      >
        <stop stop-color="white" />
        <stop offset="1" stop-color="white" stop-opacity="0" />
      </linearGradient>
      <linearGradient
        id="paint2_linear_574_3059"
        x1="198.822"
        y1="-377.783"
        x2="198.822"
        y2="384.784"
        gradientUnits="userSpaceOnUse"
      >
        <stop stop-color="white" />
        <stop offset="1" stop-color="white" stop-opacity="0" />
      </linearGradient>
      <linearGradient
        id="paint3_linear_574_3059"
        x1="163.986"
        y1="-374.736"
        x2="163.986"
        y2="-13.4011"
        gradientUnits="userSpaceOnUse"
      >
        <stop stop-color="white" />
        <stop offset="1" stop-color="white" stop-opacity="0" />
      </linearGradient>
      <linearGradient
        id="paint4_linear_574_3059"
        x1="88.5057"
        y1="-340.054"
        x2="88.5057"
        y2="422.946"
        gradientUnits="userSpaceOnUse"
      >
        <stop stop-color="white" />
        <stop offset="1" stop-color="white" stop-opacity="0" />
      </linearGradient>
      <linearGradient
        id="paint5_linear_574_3059"
        x1="107.823"
        y1="-369.721"
        x2="107.823"
        y2="5.27896"
        gradientUnits="userSpaceOnUse"
      >
        <stop stop-color="white" />
        <stop offset="1" stop-color="white" stop-opacity="0" />
      </linearGradient>
    </defs>
  </svg>
);

const TopRightShiningLight: React.FC = () => {
  return (
    <svg
      className="absolute top-0 right-0 pointer-events-none"
      width="445"
      height="699"
      viewBox="0 0 445 699"
      fill="none"
      xmlns="http://www.w3.org/2000/svg"
    >
      <g style={{ mixBlendMode: "lighten" }} filter="url(#filter0_f_574_3050)">
        <ellipse
          cx="336.291"
          cy="119.962"
          rx="32.7783"
          ry="293.346"
          transform="rotate(30.0538 336.291 119.962)"
          fill="url(#paint0_linear_574_3050)"
          fill-opacity="0.5"
        />
      </g>

      <g style={{ mixBlendMode: "lighten" }} filter="url(#filter2_f_574_3050)">
        <ellipse
          cx="525.295"
          cy="222.671"
          rx="22.3794"
          ry="381.284"
          fill="url(#paint2_linear_574_3050)"
          fill-opacity="0.5"
        />
      </g>
      <g style={{ mixBlendMode: "lighten" }} filter="url(#filter3_f_574_3050)">
        <ellipse
          cx="525.295"
          cy="22.0542"
          rx="22.3794"
          ry="180.667"
          fill="url(#paint3_linear_574_3050)"
          fill-opacity="0.5"
        />
      </g>
      <g style={{ mixBlendMode: "lighten" }} filter="url(#filter4_f_574_3050)">
        <ellipse
          cx="410.065"
          cy="240.884"
          rx="22.25"
          ry="381.5"
          transform="rotate(15 410.065 240.884)"
          fill="url(#paint4_linear_574_3050)"
          fill-opacity="0.5"
        />
      </g>
      <g style={{ mixBlendMode: "lighten" }} filter="url(#filter5_f_574_3050)">
        <ellipse
          cx="467.928"
          cy="23.9689"
          rx="321.5"
          ry="187.5"
          transform="rotate(15 467.928 23.9689)"
          fill="url(#paint5_linear_574_3050)"
          fill-opacity="0.5"
        />
      </g>
      <g style={{ mixBlendMode: "lighten" }} filter="url(#filter6_f_574_3050)">
        <ellipse
          cx="491.74"
          cy="-64.8963"
          rx="160.5"
          ry="95.5"
          transform="rotate(15 491.74 -64.8963)"
          fill="url(#paint6_linear_574_3050)"
          fill-opacity="0.5"
        />
      </g>
      <g style={{ mixBlendMode: "lighten" }} filter="url(#filter7_f_574_3050)">
        <ellipse
          cx="489.863"
          cy="-57.8934"
          rx="135"
          ry="80.25"
          transform="rotate(15 489.863 -57.8934)"
          fill="url(#paint7_linear_574_3050)"
          fill-opacity="0.5"
        />
      </g>
      <defs>
        <filter
          id="filter0_f_574_3050"
          x="97.6377"
          y="-223.485"
          width="477.308"
          height="686.892"
          filterUnits="userSpaceOnUse"
          color-interpolation-filters="sRGB"
        >
          <feFlood flood-opacity="0" result="BackgroundImageFix" />
          <feBlend mode="normal" in="SourceGraphic" in2="BackgroundImageFix" result="shape" />
          <feGaussianBlur stdDeviation="44.5" result="effect1_foregroundBlur_574_3050" />
        </filter>
        <filter
          id="filter1_f_574_3050"
          x="274.818"
          y="-245.321"
          width="338.241"
          height="744.685"
          filterUnits="userSpaceOnUse"
          color-interpolation-filters="sRGB"
        >
          <feFlood flood-opacity="0" result="BackgroundImageFix" />
          <feBlend mode="normal" in="SourceGraphic" in2="BackgroundImageFix" result="shape" />
          <feGaussianBlur stdDeviation="44.5" result="effect1_foregroundBlur_574_3050" />
        </filter>
        <filter
          id="filter2_f_574_3050"
          x="413.916"
          y="-247.613"
          width="222.759"
          height="940.567"
          filterUnits="userSpaceOnUse"
          color-interpolation-filters="sRGB"
        >
          <feFlood flood-opacity="0" result="BackgroundImageFix" />
          <feBlend mode="normal" in="SourceGraphic" in2="BackgroundImageFix" result="shape" />
          <feGaussianBlur stdDeviation="44.5" result="effect1_foregroundBlur_574_3050" />
        </filter>
        <filter
          id="filter3_f_574_3050"
          x="413.916"
          y="-247.613"
          width="222.759"
          height="539.335"
          filterUnits="userSpaceOnUse"
          color-interpolation-filters="sRGB"
        >
          <feFlood flood-opacity="0" result="BackgroundImageFix" />
          <feBlend mode="normal" in="SourceGraphic" in2="BackgroundImageFix" result="shape" />
          <feGaussianBlur stdDeviation="44.5" result="effect1_foregroundBlur_574_3050" />
        </filter>
        <filter
          id="filter4_f_574_3050"
          x="219.992"
          y="-216.663"
          width="380.146"
          height="915.093"
          filterUnits="userSpaceOnUse"
          color-interpolation-filters="sRGB"
        >
          <feFlood flood-opacity="0" result="BackgroundImageFix" />
          <feBlend mode="normal" in="SourceGraphic" in2="BackgroundImageFix" result="shape" />
          <feGaussianBlur stdDeviation="44.5" result="effect1_foregroundBlur_574_3050" />
        </filter>
        <filter
          id="filter5_f_574_3050"
          x="3.56885"
          y="-325.391"
          width="928.719"
          height="698.72"
          filterUnits="userSpaceOnUse"
          color-interpolation-filters="sRGB"
        >
          <feFlood flood-opacity="0" result="BackgroundImageFix" />
          <feBlend mode="normal" in="SourceGraphic" in2="BackgroundImageFix" result="shape" />
          <feGaussianBlur stdDeviation="75" result="effect1_foregroundBlur_574_3050" />
        </filter>
        <filter
          id="filter6_f_574_3050"
          x="184.728"
          y="-316.089"
          width="614.024"
          height="502.385"
          filterUnits="userSpaceOnUse"
          color-interpolation-filters="sRGB"
        >
          <feFlood flood-opacity="0" result="BackgroundImageFix" />
          <feBlend mode="normal" in="SourceGraphic" in2="BackgroundImageFix" result="shape" />
          <feGaussianBlur stdDeviation="75" result="effect1_foregroundBlur_574_3050" />
        </filter>
        <filter
          id="filter7_f_574_3050"
          x="207.8"
          y="-292.941"
          width="564.126"
          height="470.095"
          filterUnits="userSpaceOnUse"
          color-interpolation-filters="sRGB"
        >
          <feFlood flood-opacity="0" result="BackgroundImageFix" />
          <feBlend mode="normal" in="SourceGraphic" in2="BackgroundImageFix" result="shape" />
          <feGaussianBlur stdDeviation="75" result="effect1_foregroundBlur_574_3050" />
        </filter>
        <linearGradient
          id="paint0_linear_574_3050"
          x1="336.291"
          y1="-173.384"
          x2="336.291"
          y2="413.307"
          gradientUnits="userSpaceOnUse"
        >
          <stop stop-color="white" />
          <stop offset="1" stop-color="white" stop-opacity="0" />
        </linearGradient>
        <linearGradient
          id="paint1_linear_574_3050"
          x1="443.939"
          y1="-166.229"
          x2="443.939"
          y2="420.271"
          gradientUnits="userSpaceOnUse"
        >
          <stop stop-color="white" />
          <stop offset="1" stop-color="white" stop-opacity="0" />
        </linearGradient>
        <linearGradient
          id="paint2_linear_574_3050"
          x1="525.295"
          y1="-158.613"
          x2="525.295"
          y2="603.955"
          gradientUnits="userSpaceOnUse"
        >
          <stop stop-color="white" />
          <stop offset="1" stop-color="white" stop-opacity="0" />
        </linearGradient>
        <linearGradient
          id="paint3_linear_574_3050"
          x1="525.295"
          y1="-158.613"
          x2="525.295"
          y2="202.721"
          gradientUnits="userSpaceOnUse"
        >
          <stop stop-color="white" />
          <stop offset="1" stop-color="white" stop-opacity="0" />
        </linearGradient>
        <linearGradient
          id="paint4_linear_574_3050"
          x1="410.065"
          y1="-140.616"
          x2="410.065"
          y2="622.384"
          gradientUnits="userSpaceOnUse"
        >
          <stop stop-color="white" />
          <stop offset="1" stop-color="white" stop-opacity="0" />
        </linearGradient>
        <linearGradient
          id="paint5_linear_574_3050"
          x1="467.928"
          y1="-163.531"
          x2="467.928"
          y2="211.469"
          gradientUnits="userSpaceOnUse"
        >
          <stop stop-color="white" />
          <stop offset="1" stop-color="white" stop-opacity="0" />
        </linearGradient>
        <linearGradient
          id="paint6_linear_574_3050"
          x1="491.74"
          y1="-160.396"
          x2="491.74"
          y2="30.6037"
          gradientUnits="userSpaceOnUse"
        >
          <stop stop-color="white" />
          <stop offset="1" stop-color="white" stop-opacity="0" />
        </linearGradient>
        <linearGradient
          id="paint7_linear_574_3050"
          x1="489.863"
          y1="-138.143"
          x2="489.863"
          y2="22.3566"
          gradientUnits="userSpaceOnUse"
        >
          <stop stop-color="white" />
          <stop offset="1" stop-color="white" stop-opacity="0" />
        </linearGradient>
      </defs>
    </svg>
  );
};

const Hero: React.FC = () => {
  return (
    <div className="flex min-h-[100vh] items-center justify-between">
      <div>
        <div>We're Hiring</div>

        <h1 className="bg-gradient-to-br text-transparent bg-gradient-stop  bg-clip-text from-white via-white via-30% to-white/30 text-hero font-medium">
          Build your API,
          <br />
          not Auth
        </h1>

        <p className="mt-8 bg-gradient-to-br text-transparent bg-gradient-stop bg-clip-text from-white via-white via-40% to-white/30 max-w-lg ">
          Unkey is an open source API authentication and authorization platform for scaling user
          facing APIs. Create, verify and manage low latency API keys in seconds.
        </p>

        <div className="flex items-center gap-6 mt-12">
          <Link
            href="/app"
            className="bg-white h-10 flex items-center border border-white px-4  rounded-lg gap-2 text-black duration-150 hover:text-white hover:bg-black"
          >
            <LogIn className="w-4 h-4" /> Get Started <ChevronRight className="w-4 h-4" />
          </Link>

          <Link
            href="/docs"
            className="h-10 flex items-center px-4 gap-2 text-white/50 hover:text-white duration-500"
          >
            <BookOpen className="w-4 h-4" />
            Documentation
            <ChevronRight className="w-4 h-4" />
          </Link>
        </div>
      </div>

      <div className="rounded-[38px] bg-white/5 border border-gray-800 z-10">
        <div className="m-[10px] rounded-[28px] border border-gray-800">
          <img src="/images/hero.png" alt="Youtube" />
        </div>
      </div>
    </div>
  );
};

const HeroMainboardStuff: React.FC<{ className: string }> = ({ className }) => (
  <svg
    className={cn("pointer-events-none", className)}
    width="1368"
    height="476"
    viewBox="0 0 1368 476"
    fill="none"
    xmlns="http://www.w3.org/2000/svg"
  >
    <mask
      id="mask0_574_2323"
      style={{ maskType: "alpha" }}
      maskUnits="userSpaceOnUse"
      x="0"
      y="-70"
      width="1512"
      height="546"
    >
      <rect
        width="1512"
        height="545.25"
        transform="translate(0 -70)"
        fill="url(#paint0_radial_574_2323)"
      />
    </mask>
    <g mask="url(#mask0_574_2323)">
      <rect x="914" y="12" width="21" height="24" rx="3" fill="white" fill-opacity="0.16" />
      <rect x="917" y="26" width="15" height="6" rx="1.5" fill="white" fill-opacity="0.16" />
      <rect x="550" y="206" width="2" height="8" fill="white" fill-opacity="0.18" />
      <rect x="554" y="206" width="2" height="8" fill="white" fill-opacity="0.18" />
      <rect x="545" y="209" width="2" height="2" fill="white" fill-opacity="0.18" />
      <rect x="545" y="209" width="2" height="1" fill="white" fill-opacity="0.14" />
      <rect x="550" y="206" width="2" height="1" fill="white" fill-opacity="0.14" />
      <rect x="554" y="206" width="2" height="1" fill="white" fill-opacity="0.14" />
      <rect x="569" y="206" width="2" height="8" fill="white" fill-opacity="0.18" />
      <rect x="573" y="206" width="2" height="8" fill="white" fill-opacity="0.18" />
      <rect x="564" y="209" width="2" height="2" fill="white" fill-opacity="0.18" />
      <rect x="564" y="209" width="2" height="1" fill="white" fill-opacity="0.14" />
      <rect x="569" y="206" width="2" height="1" fill="white" fill-opacity="0.14" />
      <rect x="573" y="206" width="2" height="1" fill="white" fill-opacity="0.14" />
      <rect x="588" y="206" width="2" height="8" fill="white" fill-opacity="0.18" />
      <rect x="592" y="206" width="2" height="8" fill="white" fill-opacity="0.18" />
      <rect x="583" y="209" width="2" height="2" fill="white" fill-opacity="0.18" />
      <rect x="583" y="209" width="2" height="1" fill="white" fill-opacity="0.14" />
      <rect x="588" y="206" width="2" height="1" fill="white" fill-opacity="0.14" />
      <rect x="592" y="206" width="2" height="1" fill="white" fill-opacity="0.14" />
      <rect x="588" y="190" width="2" height="8" fill="white" fill-opacity="0.18" />
      <rect x="592" y="190" width="2" height="8" fill="white" fill-opacity="0.18" />
      <rect x="583" y="193" width="2" height="2" fill="white" fill-opacity="0.18" />
      <rect x="583" y="193" width="2" height="1" fill="white" fill-opacity="0.14" />
      <rect x="588" y="190" width="2" height="1" fill="white" fill-opacity="0.14" />
      <rect x="592" y="190" width="2" height="1" fill="white" fill-opacity="0.14" />
      <rect x="615" y="6" width="2" height="8" fill="white" fill-opacity="0.18" />
      <rect x="619" y="6" width="2" height="8" fill="white" fill-opacity="0.18" />
      <rect x="610" y="9" width="2" height="2" fill="white" fill-opacity="0.18" />
      <rect x="610" y="9" width="2" height="1" fill="white" fill-opacity="0.14" />
      <rect x="615" y="6" width="2" height="1" fill="white" fill-opacity="0.14" />
      <rect x="619" y="6" width="2" height="1" fill="white" fill-opacity="0.14" />
      <rect x="1339" y="32" width="2" height="8" fill="white" fill-opacity="0.18" />
      <rect x="1343" y="32" width="2" height="8" fill="white" fill-opacity="0.18" />
      <rect x="1334" y="35" width="2" height="2" fill="white" fill-opacity="0.18" />
      <rect x="1334" y="35" width="2" height="1" fill="white" fill-opacity="0.14" />
      <rect x="1339" y="32" width="2" height="1" fill="white" fill-opacity="0.14" />
      <rect x="1343" y="32" width="2" height="1" fill="white" fill-opacity="0.14" />
      <rect x="634" y="6" width="2" height="8" fill="white" fill-opacity="0.18" />
      <rect x="638" y="6" width="2" height="8" fill="white" fill-opacity="0.18" />
      <rect x="629" y="9" width="2" height="2" fill="white" fill-opacity="0.18" />
      <rect x="629" y="9" width="2" height="1" fill="white" fill-opacity="0.14" />
      <rect x="634" y="6" width="2" height="1" fill="white" fill-opacity="0.14" />
      <rect x="638" y="6" width="2" height="1" fill="white" fill-opacity="0.14" />
      <rect x="1358" y="32" width="2" height="8" fill="white" fill-opacity="0.18" />
      <rect x="1362" y="32" width="2" height="8" fill="white" fill-opacity="0.18" />
      <rect x="1353" y="35" width="2" height="2" fill="white" fill-opacity="0.18" />
      <rect x="1353" y="35" width="2" height="1" fill="white" fill-opacity="0.14" />
      <rect x="1358" y="32" width="2" height="1" fill="white" fill-opacity="0.14" />
      <rect x="1362" y="32" width="2" height="1" fill="white" fill-opacity="0.14" />
      <rect x="653" y="6" width="2" height="8" fill="white" fill-opacity="0.18" />
      <rect x="657" y="6" width="2" height="8" fill="white" fill-opacity="0.18" />
      <rect x="648" y="9" width="2" height="2" fill="white" fill-opacity="0.18" />
      <rect x="648" y="9" width="2" height="1" fill="white" fill-opacity="0.14" />
      <rect x="653" y="6" width="2" height="1" fill="white" fill-opacity="0.14" />
      <rect x="657" y="6" width="2" height="1" fill="white" fill-opacity="0.14" />
      <rect x="810" y="290" width="8" height="2" fill="white" fill-opacity="0.18" />
      <rect x="810" y="290" width="8" height="1" fill="white" fill-opacity="0.14" />
      <rect x="810" y="300" width="8" height="2" fill="white" fill-opacity="0.18" />
      <rect x="810" y="300" width="8" height="1" fill="white" fill-opacity="0.14" />
      <rect x="811" y="294" width="2" height="4" fill="white" fill-opacity="0.18" />
      <rect x="811" y="294" width="2" height="1" fill="white" fill-opacity="0.14" />
      <rect x="815" y="294" width="2" height="4" fill="white" fill-opacity="0.18" />
      <rect x="815" y="294" width="2" height="1" fill="white" fill-opacity="0.14" />
      <rect x="327" y="205" width="8" height="2" fill="white" fill-opacity="0.18" />
      <rect x="327" y="205" width="8" height="1" fill="white" fill-opacity="0.14" />
      <rect x="327" y="215" width="8" height="2" fill="white" fill-opacity="0.18" />
      <rect x="327" y="215" width="8" height="1" fill="white" fill-opacity="0.14" />
      <rect x="328" y="209" width="2" height="4" fill="white" fill-opacity="0.18" />
      <rect x="328" y="209" width="2" height="1" fill="white" fill-opacity="0.14" />
      <rect x="332" y="209" width="2" height="4" fill="white" fill-opacity="0.18" />
      <rect x="332" y="209" width="2" height="1" fill="white" fill-opacity="0.14" />
      <rect x="1348" y="344" width="8" height="2" fill="white" fill-opacity="0.18" />
      <rect x="1348" y="344" width="8" height="1" fill="white" fill-opacity="0.14" />
      <rect x="1348" y="354" width="8" height="2" fill="white" fill-opacity="0.18" />
      <rect x="1348" y="354" width="8" height="1" fill="white" fill-opacity="0.14" />
      <rect x="1349" y="348" width="2" height="4" fill="white" fill-opacity="0.18" />
      <rect x="1349" y="348" width="2" height="1" fill="white" fill-opacity="0.14" />
      <rect x="1353" y="348" width="2" height="4" fill="white" fill-opacity="0.18" />
      <rect x="1353" y="348" width="2" height="1" fill="white" fill-opacity="0.14" />
      <rect x="794" y="290" width="8" height="2" fill="white" fill-opacity="0.18" />
      <rect x="794" y="290" width="8" height="1" fill="white" fill-opacity="0.14" />
      <rect x="794" y="300" width="8" height="2" fill="white" fill-opacity="0.18" />
      <rect x="794" y="300" width="8" height="1" fill="white" fill-opacity="0.14" />
      <rect x="795" y="294" width="2" height="4" fill="white" fill-opacity="0.18" />
      <rect x="795" y="294" width="2" height="1" fill="white" fill-opacity="0.14" />
      <rect x="799" y="294" width="2" height="4" fill="white" fill-opacity="0.18" />
      <rect x="799" y="294" width="2" height="1" fill="white" fill-opacity="0.14" />
      <rect x="311" y="205" width="8" height="2" fill="white" fill-opacity="0.18" />
      <rect x="311" y="205" width="8" height="1" fill="white" fill-opacity="0.14" />
      <rect x="311" y="215" width="8" height="2" fill="white" fill-opacity="0.18" />
      <rect x="311" y="215" width="8" height="1" fill="white" fill-opacity="0.14" />
      <rect x="312" y="209" width="2" height="4" fill="white" fill-opacity="0.18" />
      <rect x="312" y="209" width="2" height="1" fill="white" fill-opacity="0.14" />
      <rect x="316" y="209" width="2" height="4" fill="white" fill-opacity="0.18" />
      <rect x="316" y="209" width="2" height="1" fill="white" fill-opacity="0.14" />
      <rect x="1332" y="344" width="8" height="2" fill="white" fill-opacity="0.18" />
      <rect x="1332" y="344" width="8" height="1" fill="white" fill-opacity="0.14" />
      <rect x="1332" y="354" width="8" height="2" fill="white" fill-opacity="0.18" />
      <rect x="1332" y="354" width="8" height="1" fill="white" fill-opacity="0.14" />
      <rect x="1333" y="348" width="2" height="4" fill="white" fill-opacity="0.18" />
      <rect x="1333" y="348" width="2" height="1" fill="white" fill-opacity="0.14" />
      <rect x="1337" y="348" width="2" height="4" fill="white" fill-opacity="0.18" />
      <rect x="1337" y="348" width="2" height="1" fill="white" fill-opacity="0.14" />
      <rect x="778" y="290" width="8" height="2" fill="white" fill-opacity="0.18" />
      <rect x="778" y="290" width="8" height="1" fill="white" fill-opacity="0.14" />
      <rect x="778" y="300" width="8" height="2" fill="white" fill-opacity="0.18" />
      <rect x="778" y="300" width="8" height="1" fill="white" fill-opacity="0.14" />
      <rect x="779" y="294" width="2" height="4" fill="white" fill-opacity="0.18" />
      <rect x="779" y="294" width="2" height="1" fill="white" fill-opacity="0.14" />
      <rect x="783" y="294" width="2" height="4" fill="white" fill-opacity="0.18" />
      <rect x="783" y="294" width="2" height="1" fill="white" fill-opacity="0.14" />
      <rect x="295" y="205" width="8" height="2" fill="white" fill-opacity="0.18" />
      <rect x="295" y="205" width="8" height="1" fill="white" fill-opacity="0.14" />
      <rect x="295" y="215" width="8" height="2" fill="white" fill-opacity="0.18" />
      <rect x="295" y="215" width="8" height="1" fill="white" fill-opacity="0.14" />
      <rect x="296" y="209" width="2" height="4" fill="white" fill-opacity="0.18" />
      <rect x="296" y="209" width="2" height="1" fill="white" fill-opacity="0.14" />
      <rect x="300" y="209" width="2" height="4" fill="white" fill-opacity="0.18" />
      <rect x="300" y="209" width="2" height="1" fill="white" fill-opacity="0.14" />
      <rect x="1316" y="344" width="8" height="2" fill="white" fill-opacity="0.18" />
      <rect x="1316" y="344" width="8" height="1" fill="white" fill-opacity="0.14" />
      <rect x="1316" y="354" width="8" height="2" fill="white" fill-opacity="0.18" />
      <rect x="1316" y="354" width="8" height="1" fill="white" fill-opacity="0.14" />
      <rect x="1317" y="348" width="2" height="4" fill="white" fill-opacity="0.18" />
      <rect x="1317" y="348" width="2" height="1" fill="white" fill-opacity="0.14" />
      <rect x="1321" y="348" width="2" height="4" fill="white" fill-opacity="0.18" />
      <rect x="1321" y="348" width="2" height="1" fill="white" fill-opacity="0.14" />
      <rect x="716" y="41" width="8" height="2" fill="white" fill-opacity="0.18" />
      <rect x="716" y="41" width="8" height="1" fill="white" fill-opacity="0.14" />
      <rect x="716" y="51" width="8" height="2" fill="white" fill-opacity="0.18" />
      <rect x="716" y="51" width="8" height="1" fill="white" fill-opacity="0.14" />
      <rect x="717" y="45" width="2" height="4" fill="white" fill-opacity="0.18" />
      <rect x="717" y="45" width="2" height="1" fill="white" fill-opacity="0.14" />
      <rect x="721" y="45" width="2" height="4" fill="white" fill-opacity="0.18" />
      <rect x="721" y="45" width="2" height="1" fill="white" fill-opacity="0.14" />
      <rect x="496" y="251" width="8" height="2" fill="white" fill-opacity="0.18" />
      <rect x="496" y="251" width="8" height="1" fill="white" fill-opacity="0.14" />
      <rect x="496" y="261" width="8" height="2" fill="white" fill-opacity="0.18" />
      <rect x="496" y="261" width="8" height="1" fill="white" fill-opacity="0.14" />
      <rect x="497" y="255" width="2" height="4" fill="white" fill-opacity="0.18" />
      <rect x="497" y="255" width="2" height="1" fill="white" fill-opacity="0.14" />
      <rect x="501" y="255" width="2" height="4" fill="white" fill-opacity="0.18" />
      <rect x="501" y="255" width="2" height="1" fill="white" fill-opacity="0.14" />
      <rect x="1216" y="131" width="8" height="2" fill="white" fill-opacity="0.18" />
      <rect x="1216" y="131" width="8" height="1" fill="white" fill-opacity="0.14" />
      <rect x="1216" y="141" width="8" height="2" fill="white" fill-opacity="0.18" />
      <rect x="1216" y="141" width="8" height="1" fill="white" fill-opacity="0.14" />
      <rect x="1217" y="135" width="2" height="4" fill="white" fill-opacity="0.18" />
      <rect x="1217" y="135" width="2" height="1" fill="white" fill-opacity="0.14" />
      <rect x="1221" y="135" width="2" height="4" fill="white" fill-opacity="0.18" />
      <rect x="1221" y="135" width="2" height="1" fill="white" fill-opacity="0.14" />
      <rect x="1216" y="151" width="8" height="2" fill="white" fill-opacity="0.18" />
      <rect x="1216" y="151" width="8" height="1" fill="white" fill-opacity="0.14" />
      <rect x="1216" y="161" width="8" height="2" fill="white" fill-opacity="0.18" />
      <rect x="1216" y="161" width="8" height="1" fill="white" fill-opacity="0.14" />
      <rect x="1217" y="155" width="2" height="4" fill="white" fill-opacity="0.18" />
      <rect x="1217" y="155" width="2" height="1" fill="white" fill-opacity="0.14" />
      <rect x="1221" y="155" width="2" height="4" fill="white" fill-opacity="0.18" />
      <rect x="1221" y="155" width="2" height="1" fill="white" fill-opacity="0.14" />
      <rect x="1232" y="131" width="8" height="2" fill="white" fill-opacity="0.18" />
      <rect x="1232" y="131" width="8" height="1" fill="white" fill-opacity="0.14" />
      <rect x="1232" y="141" width="8" height="2" fill="white" fill-opacity="0.18" />
      <rect x="1232" y="141" width="8" height="1" fill="white" fill-opacity="0.14" />
      <rect x="1233" y="135" width="2" height="4" fill="white" fill-opacity="0.18" />
      <rect x="1233" y="135" width="2" height="1" fill="white" fill-opacity="0.14" />
      <rect x="1237" y="135" width="2" height="4" fill="white" fill-opacity="0.18" />
      <rect x="1237" y="135" width="2" height="1" fill="white" fill-opacity="0.14" />
      <rect x="512" y="251" width="8" height="2" fill="white" fill-opacity="0.18" />
      <rect x="512" y="251" width="8" height="1" fill="white" fill-opacity="0.14" />
      <rect x="512" y="261" width="8" height="2" fill="white" fill-opacity="0.18" />
      <rect x="512" y="261" width="8" height="1" fill="white" fill-opacity="0.14" />
      <rect x="513" y="255" width="2" height="4" fill="white" fill-opacity="0.18" />
      <rect x="513" y="255" width="2" height="1" fill="white" fill-opacity="0.14" />
      <rect x="517" y="255" width="2" height="4" fill="white" fill-opacity="0.18" />
      <rect x="517" y="255" width="2" height="1" fill="white" fill-opacity="0.14" />
      <rect x="496" y="271" width="8" height="2" fill="white" fill-opacity="0.18" />
      <rect x="496" y="271" width="8" height="1" fill="white" fill-opacity="0.14" />
      <rect x="496" y="281" width="8" height="2" fill="white" fill-opacity="0.18" />
      <rect x="496" y="281" width="8" height="1" fill="white" fill-opacity="0.14" />
      <rect x="497" y="275" width="2" height="4" fill="white" fill-opacity="0.18" />
      <rect x="497" y="275" width="2" height="1" fill="white" fill-opacity="0.14" />
      <rect x="501" y="275" width="2" height="4" fill="white" fill-opacity="0.18" />
      <rect x="501" y="275" width="2" height="1" fill="white" fill-opacity="0.14" />
      <rect x="664" y="289" width="8" height="8" fill="white" fill-opacity="0.14" />
      <rect
        x="664.25"
        y="289.25"
        width="7.5"
        height="7.5"
        stroke="white"
        stroke-opacity="0.08"
        stroke-width="0.5"
      />
      <rect x="668" y="293" width="2" height="2" fill="white" fill-opacity="0.18" />
      <rect
        x="660.25"
        y="285.25"
        width="15.5"
        height="15.5"
        stroke="white"
        stroke-opacity="0.08"
        stroke-width="0.5"
      />
      <rect x="751" y="56" width="2" height="2" fill="white" fill-opacity="0.18" />
      <rect x="757" y="56" width="2" height="2" fill="white" fill-opacity="0.18" />
      <rect x="751" y="62" width="2" height="2" fill="white" fill-opacity="0.18" />
      <rect x="757" y="62" width="2" height="2" fill="white" fill-opacity="0.18" />
      <rect x="751" y="68" width="2" height="2" fill="white" fill-opacity="0.18" />
      <rect x="757" y="68" width="2" height="2" fill="white" fill-opacity="0.18" />
      <rect x="751" y="74" width="2" height="2" fill="white" fill-opacity="0.18" />
      <rect x="757" y="74" width="2" height="2" fill="white" fill-opacity="0.18" />
      <rect x="751" y="80" width="2" height="2" fill="white" fill-opacity="0.18" />
      <rect x="757" y="80" width="2" height="2" fill="white" fill-opacity="0.18" />
      <rect x="668" y="251" width="2" height="2" fill="white" fill-opacity="0.18" />
      <rect
        x="660.25"
        y="243.25"
        width="15.5"
        height="15.5"
        stroke="white"
        stroke-opacity="0.08"
        stroke-width="0.5"
      />
      <rect x="664" y="247" width="8" height="8" fill="white" fill-opacity="0.14" />
      <rect
        x="664.25"
        y="247.25"
        width="7.5"
        height="7.5"
        stroke="white"
        stroke-opacity="0.08"
        stroke-width="0.5"
      />
      <rect x="1353" y="130" width="2" height="2" fill="white" fill-opacity="0.18" />
      <rect
        x="1345.25"
        y="122.25"
        width="15.5"
        height="15.5"
        stroke="white"
        stroke-opacity="0.08"
        stroke-width="0.5"
      />
      <rect x="1349" y="126" width="8" height="8" fill="white" fill-opacity="0.14" />
      <rect
        x="1349.25"
        y="126.25"
        width="7.5"
        height="7.5"
        stroke="white"
        stroke-opacity="0.08"
        stroke-width="0.5"
      />
      <rect x="671" y="143" width="2" height="6" fill="white" fill-opacity="0.18" />
      <rect x="676" y="143" width="2" height="6" fill="white" fill-opacity="0.18" />
      <rect x="681" y="143" width="2" height="6" fill="white" fill-opacity="0.18" />
      <rect x="686" y="143" width="2" height="6" fill="white" fill-opacity="0.18" />
      <rect x="691" y="143" width="2" height="6" fill="white" fill-opacity="0.18" />
      <rect x="696" y="143" width="2" height="6" fill="white" fill-opacity="0.18" />
      <rect x="914" y="78" width="2" height="6" fill="white" fill-opacity="0.18" />
      <rect x="919" y="78" width="2" height="6" fill="white" fill-opacity="0.18" />
      <rect x="924" y="78" width="2" height="6" fill="white" fill-opacity="0.18" />
      <rect x="929" y="78" width="2" height="6" fill="white" fill-opacity="0.18" />
      <rect x="934" y="78" width="2" height="6" fill="white" fill-opacity="0.18" />
      <rect x="939" y="78" width="2" height="6" fill="white" fill-opacity="0.18" />
      <rect x="910" y="357" width="2" height="6" fill="white" fill-opacity="0.18" />
      <rect x="915" y="357" width="2" height="6" fill="white" fill-opacity="0.18" />
      <rect x="920" y="357" width="2" height="6" fill="white" fill-opacity="0.18" />
      <rect x="925" y="357" width="2" height="6" fill="white" fill-opacity="0.18" />
      <rect x="930" y="357" width="2" height="6" fill="white" fill-opacity="0.18" />
      <rect x="935" y="357" width="2" height="6" fill="white" fill-opacity="0.18" />
      <rect x="1216" y="339" width="2" height="6" fill="white" fill-opacity="0.18" />
      <rect x="1221" y="339" width="2" height="6" fill="white" fill-opacity="0.18" />
      <rect x="1226" y="339" width="2" height="6" fill="white" fill-opacity="0.18" />
      <rect x="1231" y="339" width="2" height="6" fill="white" fill-opacity="0.18" />
      <rect x="1236" y="339" width="2" height="6" fill="white" fill-opacity="0.18" />
      <rect x="1241" y="339" width="2" height="6" fill="white" fill-opacity="0.18" />
      <rect x="1024" y="9" width="2" height="6" fill="white" fill-opacity="0.18" />
      <rect x="1029" y="9" width="2" height="6" fill="white" fill-opacity="0.18" />
      <rect x="1034" y="9" width="2" height="6" fill="white" fill-opacity="0.18" />
      <rect x="1039" y="9" width="2" height="6" fill="white" fill-opacity="0.18" />
      <rect x="1044" y="9" width="2" height="6" fill="white" fill-opacity="0.18" />
      <rect x="1049" y="9" width="2" height="6" fill="white" fill-opacity="0.18" />
      <path d="M736.25 28.25H591.25V-50" stroke="white" stroke-opacity="0.06" stroke-width="0.5" />
      <g clip-path="url(#clip0_574_2323)">
        <path
          d="M518 316C523.333 310.667 626.889 207.111 678 156"
          stroke="white"
          stroke-opacity="0.3"
          stroke-width="0.3"
        />
        <path
          d="M526 316C531.333 310.667 634.889 207.111 686 156"
          stroke="white"
          stroke-opacity="0.3"
          stroke-width="0.3"
        />
        <path
          d="M534 316C539.333 310.667 642.889 207.111 694 156"
          stroke="white"
          stroke-opacity="0.3"
          stroke-width="0.3"
        />
        <path
          d="M542 316C547.333 310.667 650.889 207.111 702 156"
          stroke="white"
          stroke-opacity="0.3"
          stroke-width="0.3"
        />
        <path
          d="M550 316C555.333 310.667 658.889 207.111 710 156"
          stroke="white"
          stroke-opacity="0.3"
          stroke-width="0.3"
        />
        <path
          d="M558 316C563.333 310.667 666.889 207.111 718 156"
          stroke="white"
          stroke-opacity="0.3"
          stroke-width="0.3"
        />
        <path
          d="M566 316C571.333 310.667 674.889 207.111 726 156"
          stroke="white"
          stroke-opacity="0.3"
          stroke-width="0.3"
        />
        <path
          d="M574 316C579.333 310.667 682.889 207.111 734 156"
          stroke="white"
          stroke-opacity="0.3"
          stroke-width="0.3"
        />
        <path
          d="M582 316C587.333 310.667 690.889 207.111 742 156"
          stroke="white"
          stroke-opacity="0.3"
          stroke-width="0.3"
        />
        <path
          d="M590 316C595.333 310.667 698.889 207.111 750 156"
          stroke="white"
          stroke-opacity="0.3"
          stroke-width="0.3"
        />
        <path
          d="M598 316C603.333 310.667 706.889 207.111 758 156"
          stroke="white"
          stroke-opacity="0.3"
          stroke-width="0.3"
        />
        <path
          d="M606 316C611.333 310.667 714.889 207.111 766 156"
          stroke="white"
          stroke-opacity="0.3"
          stroke-width="0.3"
        />
        <path
          d="M614 316C619.333 310.667 722.889 207.111 774 156"
          stroke="white"
          stroke-opacity="0.3"
          stroke-width="0.3"
        />
        <path
          d="M622 316C627.333 310.667 730.889 207.111 782 156"
          stroke="white"
          stroke-opacity="0.3"
          stroke-width="0.3"
        />
      </g>
      <g clip-path="url(#clip1_574_2323)">
        <path
          d="M769 376C774.333 370.667 877.889 267.111 929 216"
          stroke="white"
          stroke-opacity="0.3"
          stroke-width="0.3"
        />
        <path
          d="M777 376C782.333 370.667 885.889 267.111 937 216"
          stroke="white"
          stroke-opacity="0.3"
          stroke-width="0.3"
        />
        <path
          d="M785 376C790.333 370.667 893.889 267.111 945 216"
          stroke="white"
          stroke-opacity="0.3"
          stroke-width="0.3"
        />
        <path
          d="M793 376C798.333 370.667 901.889 267.111 953 216"
          stroke="white"
          stroke-opacity="0.3"
          stroke-width="0.3"
        />
        <path
          d="M801 376C806.333 370.667 909.889 267.111 961 216"
          stroke="white"
          stroke-opacity="0.3"
          stroke-width="0.3"
        />
        <path
          d="M809 376C814.333 370.667 917.889 267.111 969 216"
          stroke="white"
          stroke-opacity="0.3"
          stroke-width="0.3"
        />
        <path
          d="M817 376C822.333 370.667 925.889 267.111 977 216"
          stroke="white"
          stroke-opacity="0.3"
          stroke-width="0.3"
        />
        <path
          d="M825 376C830.333 370.667 933.889 267.111 985 216"
          stroke="white"
          stroke-opacity="0.3"
          stroke-width="0.3"
        />
        <path
          d="M833 376C838.333 370.667 941.889 267.111 993 216"
          stroke="white"
          stroke-opacity="0.3"
          stroke-width="0.3"
        />
        <path
          d="M841 376C846.333 370.667 949.889 267.111 1001 216"
          stroke="white"
          stroke-opacity="0.3"
          stroke-width="0.3"
        />
        <path
          d="M849 376C854.333 370.667 957.889 267.111 1009 216"
          stroke="white"
          stroke-opacity="0.3"
          stroke-width="0.3"
        />
        <path
          d="M857 376C862.333 370.667 965.889 267.111 1017 216"
          stroke="white"
          stroke-opacity="0.3"
          stroke-width="0.3"
        />
        <path
          d="M865 376C870.333 370.667 973.889 267.111 1025 216"
          stroke="white"
          stroke-opacity="0.3"
          stroke-width="0.3"
        />
        <path
          d="M873 376C878.333 370.667 981.889 267.111 1033 216"
          stroke="white"
          stroke-opacity="0.3"
          stroke-width="0.3"
        />
      </g>
      <path
        d="M802 229.25H263.604C259.69 229.25 257.734 229.25 255.892 228.808C254.26 228.416 252.699 227.77 251.267 226.892C249.653 225.903 248.269 224.519 245.502 221.752L0 -23.75"
        stroke="white"
        stroke-opacity="0.08"
        stroke-width="0.5"
      />
      <path
        d="M711 129.25H602.604C598.69 129.25 596.734 129.25 594.892 129.692C593.26 130.084 591.699 130.73 590.267 131.608C588.653 132.597 587.269 133.981 584.502 136.748L492 229.25"
        stroke="white"
        stroke-opacity="0.08"
        stroke-width="0.5"
      />
      <path
        d="M830 314.25H493.604C489.69 314.25 487.734 314.25 485.892 313.808C484.26 313.416 482.699 312.77 481.267 311.892C479.653 310.903 478.269 309.519 475.502 306.752L398 229.25"
        stroke="white"
        stroke-opacity="0.08"
        stroke-width="0.5"
      />
      <path d="M802 95.25H711.25V229" stroke="white" stroke-opacity="0.08" stroke-width="0.5" />
      <path
        d="M281.25 229V175.25H441.25V229"
        stroke="white"
        stroke-opacity="0.08"
        stroke-width="0.5"
      />
      <rect x="419" y="190" width="2" height="2" fill="white" fill-opacity="0.18" />
      <rect x="425" y="190" width="2" height="2" fill="white" fill-opacity="0.18" />
      <rect x="419" y="196" width="2" height="2" fill="white" fill-opacity="0.18" />
      <rect x="425" y="196" width="2" height="2" fill="white" fill-opacity="0.18" />
      <rect x="419" y="202" width="2" height="2" fill="white" fill-opacity="0.18" />
      <rect x="425" y="202" width="2" height="2" fill="white" fill-opacity="0.18" />
      <rect x="419" y="208" width="2" height="2" fill="white" fill-opacity="0.18" />
      <rect x="425" y="208" width="2" height="2" fill="white" fill-opacity="0.18" />
      <rect x="419" y="214" width="2" height="2" fill="white" fill-opacity="0.18" />
      <rect x="425" y="214" width="2" height="2" fill="white" fill-opacity="0.18" />
      <path d="M1380 325.25H1202.25V459" stroke="white" stroke-opacity="0.08" stroke-width="0.5" />
      <path d="M1512 422.25H1334.25V475" stroke="white" stroke-opacity="0.08" stroke-width="0.5" />
      <path d="M1262.25 475.25H1440" stroke="white" stroke-opacity="0.08" stroke-width="0.5" />
      <path d="M711.5 144.25H765" stroke="white" stroke-opacity="0.08" stroke-width="0.5" />
      <rect opacity="0.02" x="714" y="147" width="49" height="79" rx="0.5" fill="white" />
      <rect opacity="0.05" x="716" y="149" width="3" height="3" rx="0.5" fill="white" />
      <rect opacity="0.05" x="716" y="155" width="3" height="3" rx="0.5" fill="white" />
      <rect opacity="0.05" x="716" y="161" width="3" height="3" rx="0.5" fill="white" />
      <rect opacity="0.05" x="716" y="167" width="3" height="3" rx="0.5" fill="white" />
      <rect opacity="0.05" x="716" y="173" width="3" height="3" rx="0.5" fill="white" />
      <rect opacity="0.1" x="716" y="179" width="3" height="3" rx="0.5" fill="white" />
      <rect opacity="0.05" x="716" y="185" width="3" height="3" rx="0.5" fill="white" />
      <rect opacity="0.05" x="716" y="191" width="3" height="3" rx="0.5" fill="white" />
      <rect opacity="0.05" x="716" y="197" width="3" height="3" rx="0.5" fill="white" />
      <rect opacity="0.05" x="716" y="203" width="3" height="3" rx="0.5" fill="white" />
      <rect opacity="0.05" x="716" y="209" width="3" height="3" rx="0.5" fill="white" />
      <rect opacity="0.05" x="716" y="215" width="3" height="3" rx="0.5" fill="white" />
      <rect opacity="0.05" x="716" y="221" width="3" height="3" rx="0.5" fill="white" />
      <rect opacity="0.05" x="723" y="149" width="3" height="3" rx="0.5" fill="white" />
      <rect opacity="0.15" x="723" y="155" width="3" height="3" rx="0.5" fill="white" />
      <rect opacity="0.05" x="723" y="161" width="3" height="3" rx="0.5" fill="white" />
      <rect opacity="0.05" x="723" y="167" width="3" height="3" rx="0.5" fill="white" />
      <rect opacity="0.05" x="723" y="173" width="3" height="3" rx="0.5" fill="white" />
      <rect opacity="0.05" x="723" y="179" width="3" height="3" rx="0.5" fill="white" />
      <rect opacity="0.05" x="723" y="185" width="3" height="3" rx="0.5" fill="white" />
      <rect opacity="0.05" x="723" y="191" width="3" height="3" rx="0.5" fill="white" />
      <rect opacity="0.05" x="723" y="197" width="3" height="3" rx="0.5" fill="white" />
      <rect opacity="0.15" x="723" y="203" width="3" height="3" rx="0.5" fill="white" />
      <rect opacity="0.05" x="723" y="209" width="3" height="3" rx="0.5" fill="white" />
      <rect opacity="0.05" x="723" y="215" width="3" height="3" rx="0.5" fill="white" />
      <rect opacity="0.05" x="723" y="221" width="3" height="3" rx="0.5" fill="white" />
      <rect opacity="0.05" x="730" y="149" width="3" height="3" rx="0.5" fill="white" />
      <rect opacity="0.05" x="730" y="155" width="3" height="3" rx="0.5" fill="white" />
      <rect opacity="0.05" x="730" y="161" width="3" height="3" rx="0.5" fill="white" />
      <rect opacity="0.05" x="730" y="167" width="3" height="3" rx="0.5" fill="white" />
      <rect opacity="0.1" x="730" y="173" width="3" height="3" rx="0.5" fill="white" />
      <rect opacity="0.05" x="730" y="179" width="3" height="3" rx="0.5" fill="white" />
      <rect opacity="0.05" x="730" y="185" width="3" height="3" rx="0.5" fill="white" />
      <rect opacity="0.05" x="730" y="191" width="3" height="3" rx="0.5" fill="white" />
      <rect opacity="0.05" x="730" y="197" width="3" height="3" rx="0.5" fill="white" />
      <rect opacity="0.05" x="730" y="203" width="3" height="3" rx="0.5" fill="white" />
      <rect opacity="0.1" x="730" y="209" width="3" height="3" rx="0.5" fill="white" />
      <rect opacity="0.05" x="730" y="215" width="3" height="3" rx="0.5" fill="white" />
      <rect opacity="0.05" x="730" y="221" width="3" height="3" rx="0.5" fill="white" />
      <rect opacity="0.05" x="737" y="149" width="3" height="3" rx="0.5" fill="white" />
      <rect opacity="0.05" x="737" y="155" width="3" height="3" rx="0.5" fill="white" />
      <rect opacity="0.05" x="737" y="161" width="3" height="3" rx="0.5" fill="white" />
      <rect opacity="0.05" x="737" y="167" width="3" height="3" rx="0.5" fill="white" />
      <rect opacity="0.05" x="737" y="173" width="3" height="3" rx="0.5" fill="white" />
      <rect opacity="0.05" x="737" y="179" width="3" height="3" rx="0.5" fill="white" />
      <rect opacity="0.05" x="737" y="185" width="3" height="3" rx="0.5" fill="white" />
      <rect opacity="0.05" x="737" y="191" width="3" height="3" rx="0.5" fill="white" />
      <rect opacity="0.05" x="737" y="197" width="3" height="3" rx="0.5" fill="white" />
      <rect opacity="0.05" x="737" y="203" width="3" height="3" rx="0.5" fill="white" />
      <rect opacity="0.05" x="737" y="209" width="3" height="3" rx="0.5" fill="white" />
      <rect opacity="0.05" x="737" y="215" width="3" height="3" rx="0.5" fill="white" />
      <rect opacity="0.05" x="737" y="221" width="3" height="3" rx="0.5" fill="white" />
      <rect opacity="0.05" x="744" y="149" width="3" height="3" rx="0.5" fill="white" />
      <rect opacity="0.05" x="744" y="155" width="3" height="3" rx="0.5" fill="white" />
      <rect opacity="0.05" x="744" y="161" width="3" height="3" rx="0.5" fill="white" />
      <rect opacity="0.1" x="744" y="167" width="3" height="3" rx="0.5" fill="white" />
      <rect opacity="0.05" x="744" y="173" width="3" height="3" rx="0.5" fill="white" />
      <rect opacity="0.05" x="744" y="179" width="3" height="3" rx="0.5" fill="white" />
      <rect opacity="0.1" x="744" y="185" width="3" height="3" rx="0.5" fill="white" />
      <rect opacity="0.05" x="744" y="191" width="3" height="3" rx="0.5" fill="white" />
      <rect opacity="0.05" x="744" y="197" width="3" height="3" rx="0.5" fill="white" />
      <rect opacity="0.05" x="744" y="203" width="3" height="3" rx="0.5" fill="white" />
      <rect opacity="0.05" x="744" y="209" width="3" height="3" rx="0.5" fill="white" />
      <rect opacity="0.05" x="744" y="215" width="3" height="3" rx="0.5" fill="white" />
      <rect opacity="0.05" x="744" y="221" width="3" height="3" rx="0.5" fill="white" />
      <rect opacity="0.05" x="751" y="149" width="3" height="3" rx="0.5" fill="white" />
      <rect opacity="0.1" x="751" y="155" width="3" height="3" rx="0.5" fill="white" />
      <rect opacity="0.05" x="751" y="161" width="3" height="3" rx="0.5" fill="white" />
      <rect opacity="0.05" x="751" y="167" width="3" height="3" rx="0.5" fill="white" />
      <rect opacity="0.05" x="751" y="173" width="3" height="3" rx="0.5" fill="white" />
      <rect opacity="0.05" x="751" y="179" width="3" height="3" rx="0.5" fill="white" />
      <rect opacity="0.05" x="751" y="185" width="3" height="3" rx="0.5" fill="white" />
      <rect opacity="0.05" x="751" y="191" width="3" height="3" rx="0.5" fill="white" />
      <rect opacity="0.1" x="751" y="197" width="3" height="3" rx="0.5" fill="white" />
      <rect opacity="0.05" x="751" y="203" width="3" height="3" rx="0.5" fill="white" />
      <rect opacity="0.05" x="751" y="209" width="3" height="3" rx="0.5" fill="white" />
      <rect opacity="0.05" x="751" y="215" width="3" height="3" rx="0.5" fill="white" />
      <rect opacity="0.05" x="751" y="221" width="3" height="3" rx="0.5" fill="white" />
      <rect opacity="0.05" x="758" y="149" width="3" height="3" rx="0.5" fill="white" />
      <rect opacity="0.05" x="758" y="155" width="3" height="3" rx="0.5" fill="white" />
      <rect opacity="0.05" x="758" y="161" width="3" height="3" rx="0.5" fill="white" />
      <rect opacity="0.05" x="758" y="167" width="3" height="3" rx="0.5" fill="white" />
      <rect opacity="0.05" x="758" y="173" width="3" height="3" rx="0.5" fill="white" />
      <rect opacity="0.05" x="758" y="179" width="3" height="3" rx="0.5" fill="white" />
      <rect opacity="0.05" x="758" y="185" width="3" height="3" rx="0.5" fill="white" />
      <rect opacity="0.05" x="758" y="191" width="3" height="3" rx="0.5" fill="white" />
      <rect opacity="0.05" x="758" y="197" width="3" height="3" rx="0.5" fill="white" />
      <rect opacity="0.05" x="758" y="203" width="3" height="3" rx="0.5" fill="white" />
      <rect opacity="0.05" x="758" y="209" width="3" height="3" rx="0.5" fill="white" />
      <rect opacity="0.05" x="758" y="215" width="3" height="3" rx="0.5" fill="white" />
      <rect opacity="0.15" x="758" y="221" width="3" height="3" rx="0.5" fill="white" />
      <path d="M765.25 95.5V229" stroke="white" stroke-opacity="0.08" stroke-width="0.5" />
      <path
        d="M1014.25 192.25H917.25V143.5"
        stroke="white"
        stroke-opacity="0.08"
        stroke-width="0.5"
      />
      <path
        d="M1374.25 149.25H1277.25V20.5"
        stroke="white"
        stroke-opacity="0.08"
        stroke-width="0.5"
      />
      <path
        d="M830.25 268V346.25H947.25V424"
        stroke="white"
        stroke-opacity="0.08"
        stroke-width="0.5"
      />
      <path d="M901 0V95" stroke="white" stroke-opacity="0.04" stroke-width="2" />
      <path d="M737 0V95" stroke="white" stroke-opacity="0.04" stroke-width="2" />
      <path d="M647 229.5V314" stroke="white" stroke-opacity="0.04" stroke-width="2" />
      <path d="M689 229.5V314" stroke="white" stroke-opacity="0.04" stroke-width="2" />
      <path d="M1268 325.5V410" stroke="white" stroke-opacity="0.04" stroke-width="2" />
      <path d="M759 314.5V428" stroke="white" stroke-opacity="0.04" stroke-width="2" />
      <path
        d="M858 95.25H982.378C984.348 95.25 985.333 95.25 986.28 95.0658C987.119 94.9023 987.935 94.6316 988.706 94.2605C989.575 93.8423 990.364 93.2533 991.944 92.0753L1009.1 79.2766C1010.99 77.8691 1011.93 77.1654 1012.61 76.2719C1013.22 75.4805 1013.67 74.5836 1013.94 73.6273C1014.25 72.5475 1014.25 71.3705 1014.25 69.0164V0"
        stroke="white"
        stroke-opacity="0.08"
        stroke-width="0.5"
      />
      <path d="M1014 25.25H1090.25V-70" stroke="white" stroke-opacity="0.08" stroke-width="0.5" />
      <path
        d="M963.25 95.25V143.25H886.25V95.25"
        stroke="white"
        stroke-opacity="0.08"
        stroke-width="0.5"
      />
      <rect opacity="0.02" x="890" y="98" width="70" height="42" rx="0.5" fill="white" />
      <rect opacity="0.05" x="891" y="100" width="3" height="3" rx="0.5" fill="white" />
      <rect opacity="0.05" x="891" y="107" width="3" height="3" rx="0.5" fill="white" />
      <rect opacity="0.05" x="891" y="114" width="3" height="3" rx="0.5" fill="white" />
      <rect opacity="0.05" x="891" y="121" width="3" height="3" rx="0.5" fill="white" />
      <rect opacity="0.05" x="891" y="128" width="3" height="3" rx="0.5" fill="white" />
      <rect opacity="0.05" x="891" y="135" width="3" height="3" rx="0.5" fill="white" />
      <rect opacity="0.05" x="899" y="100" width="3" height="3" rx="0.5" fill="white" />
      <rect opacity="0.05" x="899" y="107" width="3" height="3" rx="0.5" fill="white" />
      <rect opacity="0.1" x="899" y="114" width="3" height="3" rx="0.5" fill="white" />
      <rect opacity="0.05" x="899" y="121" width="3" height="3" rx="0.5" fill="white" />
      <rect opacity="0.05" x="899" y="128" width="3" height="3" rx="0.5" fill="white" />
      <rect opacity="0.05" x="899" y="135" width="3" height="3" rx="0.5" fill="white" />
      <rect opacity="0.05" x="907" y="100" width="3" height="3" rx="0.5" fill="white" />
      <rect opacity="0.05" x="907" y="107" width="3" height="3" rx="0.5" fill="white" />
      <rect opacity="0.05" x="907" y="114" width="3" height="3" rx="0.5" fill="white" />
      <rect opacity="0.05" x="907" y="121" width="3" height="3" rx="0.5" fill="white" />
      <rect opacity="0.05" x="907" y="128" width="3" height="3" rx="0.5" fill="white" />
      <rect opacity="0.15" x="907" y="135" width="3" height="3" rx="0.5" fill="white" />
      <rect opacity="0.1" x="915" y="100" width="3" height="3" rx="0.5" fill="white" />
      <rect opacity="0.05" x="915" y="107" width="3" height="3" rx="0.5" fill="white" />
      <rect opacity="0.05" x="915" y="114" width="3" height="3" rx="0.5" fill="white" />
      <rect opacity="0.05" x="915" y="121" width="3" height="3" rx="0.5" fill="white" />
      <rect opacity="0.05" x="915" y="128" width="3" height="3" rx="0.5" fill="white" />
      <rect opacity="0.05" x="915" y="135" width="3" height="3" rx="0.5" fill="white" />
      <rect opacity="0.05" x="923" y="100" width="3" height="3" rx="0.5" fill="white" />
      <rect opacity="0.05" x="923" y="107" width="3" height="3" rx="0.5" fill="white" />
      <rect opacity="0.05" x="923" y="114" width="3" height="3" rx="0.5" fill="white" />
      <rect opacity="0.15" x="923" y="121" width="3" height="3" rx="0.5" fill="white" />
      <rect opacity="0.05" x="923" y="128" width="3" height="3" rx="0.5" fill="white" />
      <rect opacity="0.05" x="923" y="135" width="3" height="3" rx="0.5" fill="white" />
      <rect opacity="0.05" x="931" y="100" width="3" height="3" rx="0.5" fill="white" />
      <rect opacity="0.05" x="931" y="107" width="3" height="3" rx="0.5" fill="white" />
      <rect opacity="0.05" x="931" y="114" width="3" height="3" rx="0.5" fill="white" />
      <rect opacity="0.05" x="931" y="121" width="3" height="3" rx="0.5" fill="white" />
      <rect opacity="0.05" x="931" y="128" width="3" height="3" rx="0.5" fill="white" />
      <rect opacity="0.05" x="931" y="135" width="3" height="3" rx="0.5" fill="white" />
      <rect opacity="0.05" x="939" y="100" width="3" height="3" rx="0.5" fill="white" />
      <rect opacity="0.05" x="939" y="107" width="3" height="3" rx="0.5" fill="white" />
      <rect opacity="0.15" x="939" y="114" width="3" height="3" rx="0.5" fill="white" />
      <rect opacity="0.05" x="939" y="121" width="3" height="3" rx="0.5" fill="white" />
      <rect opacity="0.05" x="939" y="128" width="3" height="3" rx="0.5" fill="white" />
      <rect opacity="0.05" x="939" y="135" width="3" height="3" rx="0.5" fill="white" />
      <rect opacity="0.1" x="947" y="100" width="3" height="3" rx="0.5" fill="white" />
      <rect opacity="0.05" x="947" y="107" width="3" height="3" rx="0.5" fill="white" />
      <rect opacity="0.05" x="947" y="114" width="3" height="3" rx="0.5" fill="white" />
      <rect opacity="0.05" x="947" y="121" width="3" height="3" rx="0.5" fill="white" />
      <rect opacity="0.05" x="947" y="128" width="3" height="3" rx="0.5" fill="white" />
      <rect opacity="0.1" x="947" y="135" width="3" height="3" rx="0.5" fill="white" />
      <rect opacity="0.05" x="955" y="100" width="3" height="3" rx="0.5" fill="white" />
      <rect opacity="0.05" x="955" y="107" width="3" height="3" rx="0.5" fill="white" />
      <rect opacity="0.05" x="955" y="114" width="3" height="3" rx="0.5" fill="white" />
      <rect opacity="0.05" x="955" y="121" width="3" height="3" rx="0.5" fill="white" />
      <rect opacity="0.05" x="955" y="128" width="3" height="3" rx="0.5" fill="white" />
      <rect opacity="0.05" x="955" y="135" width="3" height="3" rx="0.5" fill="white" />
      <rect opacity="0.02" x="1340" y="428" width="70" height="42" rx="0.5" fill="white" />
      <rect opacity="0.05" x="1341" y="430" width="3" height="3" rx="0.5" fill="white" />
      <rect opacity="0.05" x="1341" y="437" width="3" height="3" rx="0.5" fill="white" />
      <rect opacity="0.05" x="1341" y="444" width="3" height="3" rx="0.5" fill="white" />
      <rect opacity="0.05" x="1341" y="451" width="3" height="3" rx="0.5" fill="white" />
      <rect opacity="0.05" x="1341" y="458" width="3" height="3" rx="0.5" fill="white" />
      <rect opacity="0.05" x="1341" y="465" width="3" height="3" rx="0.5" fill="white" />
      <rect opacity="0.05" x="1349" y="430" width="3" height="3" rx="0.5" fill="white" />
      <rect opacity="0.05" x="1349" y="437" width="3" height="3" rx="0.5" fill="white" />
      <rect opacity="0.1" x="1349" y="444" width="3" height="3" rx="0.5" fill="white" />
      <rect opacity="0.05" x="1349" y="451" width="3" height="3" rx="0.5" fill="white" />
      <rect opacity="0.05" x="1349" y="458" width="3" height="3" rx="0.5" fill="white" />
      <rect opacity="0.05" x="1349" y="465" width="3" height="3" rx="0.5" fill="white" />
      <rect opacity="0.05" x="1357" y="430" width="3" height="3" rx="0.5" fill="white" />
      <rect opacity="0.05" x="1357" y="437" width="3" height="3" rx="0.5" fill="white" />
      <rect opacity="0.05" x="1357" y="444" width="3" height="3" rx="0.5" fill="white" />
      <rect opacity="0.05" x="1357" y="451" width="3" height="3" rx="0.5" fill="white" />
      <rect opacity="0.05" x="1357" y="458" width="3" height="3" rx="0.5" fill="white" />
      <rect opacity="0.15" x="1357" y="465" width="3" height="3" rx="0.5" fill="white" />
      <rect opacity="0.1" x="1365" y="430" width="3" height="3" rx="0.5" fill="white" />
      <rect opacity="0.05" x="1365" y="437" width="3" height="3" rx="0.5" fill="white" />
      <rect opacity="0.05" x="1365" y="444" width="3" height="3" rx="0.5" fill="white" />
      <rect opacity="0.05" x="1365" y="451" width="3" height="3" rx="0.5" fill="white" />
      <rect opacity="0.05" x="1365" y="458" width="3" height="3" rx="0.5" fill="white" />
      <rect opacity="0.05" x="1365" y="465" width="3" height="3" rx="0.5" fill="white" />
      <path
        d="M1370 20H1196.59C1192.68 20 1190.73 20 1188.89 20.4407C1187.26 20.8314 1185.7 21.4758 1184.27 22.3505C1182.65 23.3369 1181.27 24.7164 1178.51 27.4755L1093.27 112.498C1090.5 115.267 1089.11 116.651 1088.12 118.267C1087.24 119.7 1086.59 121.263 1086.19 122.898C1085.75 124.742 1085.75 126.702 1085.75 130.623V163.75"
        stroke="white"
        stroke-opacity="0.3"
        stroke-width="0.5"
      />
      <g filter="url(#filter0_b_574_2323)">
        <path
          d="M1084.5 160.8C1084.5 160.52 1084.5 160.38 1084.55 160.273C1084.6 160.179 1084.68 160.102 1084.77 160.054C1084.88 160 1085.02 160 1085.3 160H1086.2C1086.48 160 1086.62 160 1086.73 160.054C1086.82 160.102 1086.9 160.179 1086.95 160.273C1087 160.38 1087 160.52 1087 160.8V164H1084.5V160.8Z"
          fill="black"
        />
        <path
          d="M1084.5 160.8C1084.5 160.52 1084.5 160.38 1084.55 160.273C1084.6 160.179 1084.68 160.102 1084.77 160.054C1084.88 160 1085.02 160 1085.3 160H1086.2C1086.48 160 1086.62 160 1086.73 160.054C1086.82 160.102 1086.9 160.179 1086.95 160.273C1087 160.38 1087 160.52 1087 160.8V164H1084.5V160.8Z"
          fill="url(#paint1_linear_574_2323)"
          fill-opacity="0.6"
        />
      </g>
      <path d="M822.25 200V119" stroke="white" stroke-opacity="0.3" stroke-width="0.5" />
      <path d="M822.25 200V119" stroke="url(#paint2_angular_574_2323)" stroke-width="0.5" />
      <path d="M837.75 200V119" stroke="white" stroke-opacity="0.3" stroke-width="0.5" />
      <g filter="url(#filter1_b_574_2323)">
        <path
          d="M821 200.8C821 200.52 821 200.38 821.054 200.273C821.102 200.179 821.179 200.102 821.273 200.054C821.38 200 821.52 200 821.8 200H822.7C822.98 200 823.12 200 823.227 200.054C823.321 200.102 823.398 200.179 823.446 200.273C823.5 200.38 823.5 200.52 823.5 200.8V204H821V200.8Z"
          fill="black"
        />
        <path
          d="M821 200.8C821 200.52 821 200.38 821.054 200.273C821.102 200.179 821.179 200.102 821.273 200.054C821.38 200 821.52 200 821.8 200H822.7C822.98 200 823.12 200 823.227 200.054C823.321 200.102 823.398 200.179 823.446 200.273C823.5 200.38 823.5 200.52 823.5 200.8V204H821V200.8Z"
          fill="url(#paint3_linear_574_2323)"
          fill-opacity="0.6"
        />
      </g>
      <g filter="url(#filter2_b_574_2323)">
        <path
          d="M836.5 200.8C836.5 200.52 836.5 200.38 836.554 200.273C836.602 200.179 836.679 200.102 836.773 200.054C836.88 200 837.02 200 837.3 200H838.2C838.48 200 838.62 200 838.727 200.054C838.821 200.102 838.898 200.179 838.946 200.273C839 200.38 839 200.52 839 200.8V204H836.5V200.8Z"
          fill="black"
        />
        <path
          d="M836.5 200.8C836.5 200.52 836.5 200.38 836.554 200.273C836.602 200.179 836.679 200.102 836.773 200.054C836.88 200 837.02 200 837.3 200H838.2C838.48 200 838.62 200 838.727 200.054C838.821 200.102 838.898 200.179 838.946 200.273C839 200.38 839 200.52 839 200.8V204H836.5V200.8Z"
          fill="url(#paint4_linear_574_2323)"
          fill-opacity="0.6"
        />
      </g>
      <g filter="url(#filter3_b_574_2323)">
        <path
          d="M821 115H823.5V118.2C823.5 118.48 823.5 118.62 823.446 118.727C823.398 118.821 823.321 118.898 823.227 118.946C823.12 119 822.98 119 822.7 119H821.8C821.52 119 821.38 119 821.273 118.946C821.179 118.898 821.102 118.821 821.054 118.727C821 118.62 821 118.48 821 118.2V115Z"
          fill="black"
        />
        <path
          d="M821 115H823.5V118.2C823.5 118.48 823.5 118.62 823.446 118.727C823.398 118.821 823.321 118.898 823.227 118.946C823.12 119 822.98 119 822.7 119H821.8C821.52 119 821.38 119 821.273 118.946C821.179 118.898 821.102 118.821 821.054 118.727C821 118.62 821 118.48 821 118.2V115Z"
          fill="url(#paint5_linear_574_2323)"
          fill-opacity="0.6"
        />
      </g>
      <g filter="url(#filter4_b_574_2323)">
        <path
          d="M836.5 115H839V118.2C839 118.48 839 118.62 838.946 118.727C838.898 118.821 838.821 118.898 838.727 118.946C838.62 119 838.48 119 838.2 119H837.3C837.02 119 836.88 119 836.773 118.946C836.679 118.898 836.602 118.821 836.554 118.727C836.5 118.62 836.5 118.48 836.5 118.2V115Z"
          fill="black"
        />
        <path
          d="M836.5 115H839V118.2C839 118.48 839 118.62 838.946 118.727C838.898 118.821 838.821 118.898 838.727 118.946C838.62 119 838.48 119 838.2 119H837.3C837.02 119 836.88 119 836.773 118.946C836.679 118.898 836.602 118.821 836.554 118.727C836.5 118.62 836.5 118.48 836.5 118.2V115Z"
          fill="url(#paint6_linear_574_2323)"
          fill-opacity="0.6"
        />
      </g>
      <path d="M1101.25 428V312" stroke="white" stroke-opacity="0.15" stroke-width="0.5" />
      <path d="M1091.25 428V312" stroke="white" stroke-opacity="0.15" stroke-width="0.5" />
      <path d="M1081.25 428V312" stroke="white" stroke-opacity="0.15" stroke-width="0.5" />
      <path
        d="M1081.25 428V312"
        stroke="url(#paint7_angular_574_2323)"
        stroke-opacity="0.3"
        stroke-width="0.5"
      />
      <path d="M1071.25 428V312" stroke="white" stroke-opacity="0.15" stroke-width="0.5" />
      <path d="M1061.25 428V312" stroke="white" stroke-opacity="0.15" stroke-width="0.5" />
      <path d="M1061.25 428V312" stroke="url(#paint8_angular_574_2323)" stroke-width="0.5" />
      <path d="M1110.75 428V312" stroke="white" stroke-opacity="0.15" stroke-width="0.5" />
      <path d="M1110.75 428V312" stroke="url(#paint9_angular_574_2323)" stroke-width="0.5" />
      <g filter="url(#filter5_b_574_2323)">
        <path
          d="M1100 308H1102.5V311.2C1102.5 311.48 1102.5 311.62 1102.45 311.727C1102.4 311.821 1102.32 311.898 1102.23 311.946C1102.12 312 1101.98 312 1101.7 312H1100.8C1100.52 312 1100.38 312 1100.27 311.946C1100.18 311.898 1100.1 311.821 1100.05 311.727C1100 311.62 1100 311.48 1100 311.2V308Z"
          fill="black"
        />
        <path
          d="M1100 308H1102.5V311.2C1102.5 311.48 1102.5 311.62 1102.45 311.727C1102.4 311.821 1102.32 311.898 1102.23 311.946C1102.12 312 1101.98 312 1101.7 312H1100.8C1100.52 312 1100.38 312 1100.27 311.946C1100.18 311.898 1100.1 311.821 1100.05 311.727C1100 311.62 1100 311.48 1100 311.2V308Z"
          fill="url(#paint10_linear_574_2323)"
          fill-opacity="0.6"
        />
      </g>
      <g filter="url(#filter6_b_574_2323)">
        <path
          d="M1090 308H1092.5V311.2C1092.5 311.48 1092.5 311.62 1092.45 311.727C1092.4 311.821 1092.32 311.898 1092.23 311.946C1092.12 312 1091.98 312 1091.7 312H1090.8C1090.52 312 1090.38 312 1090.27 311.946C1090.18 311.898 1090.1 311.821 1090.05 311.727C1090 311.62 1090 311.48 1090 311.2V308Z"
          fill="black"
        />
        <path
          d="M1090 308H1092.5V311.2C1092.5 311.48 1092.5 311.62 1092.45 311.727C1092.4 311.821 1092.32 311.898 1092.23 311.946C1092.12 312 1091.98 312 1091.7 312H1090.8C1090.52 312 1090.38 312 1090.27 311.946C1090.18 311.898 1090.1 311.821 1090.05 311.727C1090 311.62 1090 311.48 1090 311.2V308Z"
          fill="url(#paint11_linear_574_2323)"
          fill-opacity="0.6"
        />
      </g>
      <g filter="url(#filter7_b_574_2323)">
        <path
          d="M1080 308H1082.5V311.2C1082.5 311.48 1082.5 311.62 1082.45 311.727C1082.4 311.821 1082.32 311.898 1082.23 311.946C1082.12 312 1081.98 312 1081.7 312H1080.8C1080.52 312 1080.38 312 1080.27 311.946C1080.18 311.898 1080.1 311.821 1080.05 311.727C1080 311.62 1080 311.48 1080 311.2V308Z"
          fill="black"
        />
        <path
          d="M1080 308H1082.5V311.2C1082.5 311.48 1082.5 311.62 1082.45 311.727C1082.4 311.821 1082.32 311.898 1082.23 311.946C1082.12 312 1081.98 312 1081.7 312H1080.8C1080.52 312 1080.38 312 1080.27 311.946C1080.18 311.898 1080.1 311.821 1080.05 311.727C1080 311.62 1080 311.48 1080 311.2V308Z"
          fill="url(#paint12_linear_574_2323)"
          fill-opacity="0.6"
        />
      </g>
      <g filter="url(#filter8_b_574_2323)">
        <path
          d="M1070 308H1072.5V311.2C1072.5 311.48 1072.5 311.62 1072.45 311.727C1072.4 311.821 1072.32 311.898 1072.23 311.946C1072.12 312 1071.98 312 1071.7 312H1070.8C1070.52 312 1070.38 312 1070.27 311.946C1070.18 311.898 1070.1 311.821 1070.05 311.727C1070 311.62 1070 311.48 1070 311.2V308Z"
          fill="black"
        />
        <path
          d="M1070 308H1072.5V311.2C1072.5 311.48 1072.5 311.62 1072.45 311.727C1072.4 311.821 1072.32 311.898 1072.23 311.946C1072.12 312 1071.98 312 1071.7 312H1070.8C1070.52 312 1070.38 312 1070.27 311.946C1070.18 311.898 1070.1 311.821 1070.05 311.727C1070 311.62 1070 311.48 1070 311.2V308Z"
          fill="url(#paint13_linear_574_2323)"
          fill-opacity="0.6"
        />
      </g>
      <g filter="url(#filter9_b_574_2323)">
        <path
          d="M1060 308H1062.5V311.2C1062.5 311.48 1062.5 311.62 1062.45 311.727C1062.4 311.821 1062.32 311.898 1062.23 311.946C1062.12 312 1061.98 312 1061.7 312H1060.8C1060.52 312 1060.38 312 1060.27 311.946C1060.18 311.898 1060.1 311.821 1060.05 311.727C1060 311.62 1060 311.48 1060 311.2V308Z"
          fill="black"
        />
        <path
          d="M1060 308H1062.5V311.2C1062.5 311.48 1062.5 311.62 1062.45 311.727C1062.4 311.821 1062.32 311.898 1062.23 311.946C1062.12 312 1061.98 312 1061.7 312H1060.8C1060.52 312 1060.38 312 1060.27 311.946C1060.18 311.898 1060.1 311.821 1060.05 311.727C1060 311.62 1060 311.48 1060 311.2V308Z"
          fill="url(#paint14_linear_574_2323)"
          fill-opacity="0.6"
        />
      </g>
      <g filter="url(#filter10_b_574_2323)">
        <path
          d="M1109.5 308H1112V311.2C1112 311.48 1112 311.62 1111.95 311.727C1111.9 311.821 1111.82 311.898 1111.73 311.946C1111.62 312 1111.48 312 1111.2 312H1110.3C1110.02 312 1109.88 312 1109.77 311.946C1109.68 311.898 1109.6 311.821 1109.55 311.727C1109.5 311.62 1109.5 311.48 1109.5 311.2V308Z"
          fill="black"
        />
        <path
          d="M1109.5 308H1112V311.2C1112 311.48 1112 311.62 1111.95 311.727C1111.9 311.821 1111.82 311.898 1111.73 311.946C1111.62 312 1111.48 312 1111.2 312H1110.3C1110.02 312 1109.88 312 1109.77 311.946C1109.68 311.898 1109.6 311.821 1109.55 311.727C1109.5 311.62 1109.5 311.48 1109.5 311.2V308Z"
          fill="url(#paint15_linear_574_2323)"
          fill-opacity="0.6"
        />
      </g>
      <path
        d="M1014 226.25H858"
        stroke="url(#paint16_linear_574_2323)"
        stroke-opacity="0.3"
        stroke-width="0.5"
      />
      <path d="M1014 226.25H858" stroke="url(#paint17_angular_574_2323)" stroke-width="0.5" />
      <path
        d="M1014 235.25H858"
        stroke="url(#paint18_linear_574_2323)"
        stroke-opacity="0.3"
        stroke-width="0.5"
      />
      <path d="M1014 235.25H858" stroke="url(#paint19_angular_574_2323)" stroke-width="0.5" />
      <path
        d="M1014 244.25H858"
        stroke="url(#paint20_linear_574_2323)"
        stroke-opacity="0.3"
        stroke-width="0.5"
      />
      <path d="M1014 244.25H858" stroke="url(#paint21_angular_574_2323)" stroke-width="0.5" />
      <g filter="url(#filter11_b_574_2323)">
        <path
          d="M1010 225.8C1010 225.52 1010 225.38 1010.05 225.273C1010.1 225.179 1010.18 225.102 1010.27 225.054C1010.38 225 1010.52 225 1010.8 225H1014V227.5H1010.8C1010.52 227.5 1010.38 227.5 1010.27 227.446C1010.18 227.398 1010.1 227.321 1010.05 227.227C1010 227.12 1010 226.98 1010 226.7V225.8Z"
          fill="black"
        />
        <path
          d="M1010 225.8C1010 225.52 1010 225.38 1010.05 225.273C1010.1 225.179 1010.18 225.102 1010.27 225.054C1010.38 225 1010.52 225 1010.8 225H1014V227.5H1010.8C1010.52 227.5 1010.38 227.5 1010.27 227.446C1010.18 227.398 1010.1 227.321 1010.05 227.227C1010 227.12 1010 226.98 1010 226.7V225.8Z"
          fill="url(#paint22_linear_574_2323)"
          fill-opacity="0.6"
        />
      </g>
      <g filter="url(#filter12_b_574_2323)">
        <path
          d="M1010 234.8C1010 234.52 1010 234.38 1010.05 234.273C1010.1 234.179 1010.18 234.102 1010.27 234.054C1010.38 234 1010.52 234 1010.8 234H1014V236.5H1010.8C1010.52 236.5 1010.38 236.5 1010.27 236.446C1010.18 236.398 1010.1 236.321 1010.05 236.227C1010 236.12 1010 235.98 1010 235.7V234.8Z"
          fill="black"
        />
        <path
          d="M1010 234.8C1010 234.52 1010 234.38 1010.05 234.273C1010.1 234.179 1010.18 234.102 1010.27 234.054C1010.38 234 1010.52 234 1010.8 234H1014V236.5H1010.8C1010.52 236.5 1010.38 236.5 1010.27 236.446C1010.18 236.398 1010.1 236.321 1010.05 236.227C1010 236.12 1010 235.98 1010 235.7V234.8Z"
          fill="url(#paint23_linear_574_2323)"
          fill-opacity="0.6"
        />
      </g>
      <g filter="url(#filter13_b_574_2323)">
        <path
          d="M1010 244.8C1010 244.52 1010 244.38 1010.05 244.273C1010.1 244.179 1010.18 244.102 1010.27 244.054C1010.38 244 1010.52 244 1010.8 244H1014V246.5H1010.8C1010.52 246.5 1010.38 246.5 1010.27 246.446C1010.18 246.398 1010.1 246.321 1010.05 246.227C1010 246.12 1010 245.98 1010 245.7V244.8Z"
          fill="black"
        />
        <path
          d="M1010 244.8C1010 244.52 1010 244.38 1010.05 244.273C1010.1 244.179 1010.18 244.102 1010.27 244.054C1010.38 244 1010.52 244 1010.8 244H1014V246.5H1010.8C1010.52 246.5 1010.38 246.5 1010.27 246.446C1010.18 246.398 1010.1 246.321 1010.05 246.227C1010 246.12 1010 245.98 1010 245.7V244.8Z"
          fill="url(#paint24_linear_574_2323)"
          fill-opacity="0.6"
        />
      </g>
      <g filter="url(#filter14_b_574_2323)">
        <path
          d="M858 225H861.2C861.48 225 861.62 225 861.727 225.054C861.821 225.102 861.898 225.179 861.946 225.273C862 225.38 862 225.52 862 225.8V226.7C862 226.98 862 227.12 861.946 227.227C861.898 227.321 861.821 227.398 861.727 227.446C861.62 227.5 861.48 227.5 861.2 227.5H858V225Z"
          fill="black"
        />
        <path
          d="M858 225H861.2C861.48 225 861.62 225 861.727 225.054C861.821 225.102 861.898 225.179 861.946 225.273C862 225.38 862 225.52 862 225.8V226.7C862 226.98 862 227.12 861.946 227.227C861.898 227.321 861.821 227.398 861.727 227.446C861.62 227.5 861.48 227.5 861.2 227.5H858V225Z"
          fill="url(#paint25_linear_574_2323)"
          fill-opacity="0.6"
        />
      </g>
      <g filter="url(#filter15_b_574_2323)">
        <path
          d="M858 234H861.2C861.48 234 861.62 234 861.727 234.054C861.821 234.102 861.898 234.179 861.946 234.273C862 234.38 862 234.52 862 234.8V235.7C862 235.98 862 236.12 861.946 236.227C861.898 236.321 861.821 236.398 861.727 236.446C861.62 236.5 861.48 236.5 861.2 236.5H858V234Z"
          fill="black"
        />
        <path
          d="M858 234H861.2C861.48 234 861.62 234 861.727 234.054C861.821 234.102 861.898 234.179 861.946 234.273C862 234.38 862 234.52 862 234.8V235.7C862 235.98 862 236.12 861.946 236.227C861.898 236.321 861.821 236.398 861.727 236.446C861.62 236.5 861.48 236.5 861.2 236.5H858V234Z"
          fill="url(#paint26_linear_574_2323)"
          fill-opacity="0.6"
        />
      </g>
      <g filter="url(#filter16_b_574_2323)">
        <path
          d="M858 243H861.2C861.48 243 861.62 243 861.727 243.054C861.821 243.102 861.898 243.179 861.946 243.273C862 243.38 862 243.52 862 243.8V244.7C862 244.98 862 245.12 861.946 245.227C861.898 245.321 861.821 245.398 861.727 245.446C861.62 245.5 861.48 245.5 861.2 245.5H858V243Z"
          fill="black"
        />
        <path
          d="M858 243H861.2C861.48 243 861.62 243 861.727 243.054C861.821 243.102 861.898 243.179 861.946 243.273C862 243.38 862 243.52 862 243.8V244.7C862 244.98 862 245.12 861.946 245.227C861.898 245.321 861.821 245.398 861.727 245.446C861.62 245.5 861.48 245.5 861.2 245.5H858V243Z"
          fill="url(#paint27_linear_574_2323)"
          fill-opacity="0.6"
        />
      </g>
      <g filter="url(#filter17_d_574_2323)">
        <g clip-path="url(#clip2_574_2323)">
          <rect
            x="802"
            y="75"
            width="56"
            height="40"
            rx="3"
            fill="url(#paint28_radial_574_2323)"
            fill-opacity="0.6"
            shape-rendering="crispEdges"
          />
          <rect
            x="802"
            y="75"
            width="56"
            height="40"
            rx="3"
            fill="white"
            fill-opacity="0.15"
            shape-rendering="crispEdges"
          />
          <path
            fill-rule="evenodd"
            clip-rule="evenodd"
            d="M822.081 87H822.1H825V88H822.1C821.812 88 821.626 88.0004 821.484 88.012C821.348 88.023 821.298 88.0419 821.273 88.0545C821.179 88.1024 821.102 88.1789 821.054 88.273C821.042 88.2977 821.023 88.3481 821.012 88.4839C821 88.6256 821 88.8117 821 89.1V92H820V89.1V89.0807V89.0807C820 88.8171 820 88.5898 820.015 88.4025C820.031 88.2048 820.067 88.0082 820.163 87.819C820.307 87.5368 820.537 87.3073 820.819 87.1635C821.008 87.0671 821.205 87.0314 821.402 87.0153C821.59 87 821.817 87 822.081 87H822.081ZM838.516 88.012C838.374 88.0004 838.188 88 837.9 88H835V87H837.9H837.919H837.919C838.183 87 838.41 87 838.598 87.0153C838.795 87.0314 838.992 87.0671 839.181 87.1635C839.463 87.3073 839.693 87.5368 839.837 87.819C839.933 88.0082 839.969 88.2048 839.985 88.4025C840 88.5898 840 88.8171 840 89.0807V89.1V92H839V89.1C839 88.8117 839 88.6256 838.988 88.4839C838.977 88.3481 838.958 88.2977 838.946 88.273C838.898 88.1789 838.821 88.1024 838.727 88.0545C838.702 88.0419 838.652 88.023 838.516 88.012ZM821 99V101.9C821 102.188 821 102.374 821.012 102.516C821.023 102.652 821.042 102.702 821.054 102.727C821.102 102.821 821.179 102.898 821.273 102.945C821.298 102.958 821.348 102.977 821.484 102.988C821.626 103 821.812 103 822.1 103H825V104H822.1H822.081C821.817 104 821.59 104 821.402 103.985C821.205 103.969 821.008 103.933 820.819 103.836C820.537 103.693 820.307 103.463 820.163 103.181C820.067 102.992 820.031 102.795 820.015 102.598C820 102.41 820 102.183 820 101.919V101.919V101.9V99H821ZM839 101.9V99H840V101.9V101.919C840 102.183 840 102.41 839.985 102.598C839.969 102.795 839.933 102.992 839.837 103.181C839.693 103.463 839.463 103.693 839.181 103.836C838.992 103.933 838.795 103.969 838.598 103.985C838.41 104 838.183 104 837.919 104H837.9H835V103H837.9C838.188 103 838.374 103 838.516 102.988C838.652 102.977 838.702 102.958 838.727 102.945C838.821 102.898 838.898 102.821 838.946 102.727C838.958 102.702 838.977 102.652 838.988 102.516C839 102.374 839 102.188 839 101.9ZM826.5 91C826.776 91 827 91.2239 827 91.5V92.5C827 92.7761 826.776 93 826.5 93C826.224 93 826 92.7761 826 92.5V91.5C826 91.2239 826.224 91 826.5 91ZM831 93.5C831 93.2239 830.776 93 830.5 93C830.224 93 830 93.2239 830 93.5V94.75C830 94.8881 829.888 95 829.75 95H829.5C829.224 95 829 95.2239 829 95.5C829 95.7761 829.224 96 829.5 96H829.75C830.44 96 831 95.4404 831 94.75V93.5ZM826.85 98.1427C826.654 97.9512 826.34 97.9524 826.146 98.1464C825.951 98.3417 825.951 98.6583 826.146 98.8536L826.5 98.5C826.146 98.8536 826.147 98.8538 826.147 98.854L826.147 98.8545L826.148 98.8555L826.151 98.8577L826.156 98.8633L826.173 98.8786C826.186 98.8906 826.203 98.9059 826.224 98.9242C826.267 98.9608 826.328 99.009 826.407 99.0647C826.565 99.1763 826.797 99.3179 827.109 99.4569C827.737 99.7358 828.681 100 830 100C831.319 100 832.263 99.7358 832.891 99.4569C833.203 99.3179 833.435 99.1763 833.593 99.0647C833.672 99.009 833.733 98.9608 833.776 98.9242C833.797 98.9059 833.814 98.8906 833.827 98.8786L833.844 98.8633L833.849 98.8577L833.852 98.8555L833.853 98.8545L833.853 98.854C833.853 98.8538 833.854 98.8536 833.5 98.5L833.854 98.8536C834.049 98.6583 834.049 98.3417 833.854 98.1464C833.66 97.9524 833.346 97.9512 833.15 98.1427L833.149 98.1438C833.146 98.1465 833.139 98.1526 833.129 98.1617C833.107 98.1798 833.07 98.2098 833.016 98.2478C832.909 98.3237 832.734 98.4321 832.484 98.5431C831.987 98.7642 831.181 99 830 99C828.819 99 828.013 98.7642 827.516 98.5431C827.266 98.4321 827.091 98.3237 826.984 98.2478C826.93 98.2098 826.893 98.1798 826.871 98.1617C826.861 98.1526 826.854 98.1465 826.851 98.1438L826.85 98.1427L826.85 98.1427ZM833.149 98.1438L833.148 98.1449L833.147 98.1456L833.149 98.1438ZM834 91.5C834 91.2239 833.776 91 833.5 91C833.224 91 833 91.2239 833 91.5V92.5C833 92.7761 833.224 93 833.5 93C833.776 93 834 92.7761 834 92.5V91.5Z"
            fill="url(#paint29_linear_574_2323)"
            fill-opacity="0.2"
          />
          <g filter="url(#filter18_dd_574_2323)">
            <rect
              x="849"
              y="81"
              width="3"
              height="3"
              rx="1.5"
              fill="url(#paint30_radial_574_2323)"
              shape-rendering="crispEdges"
            />
            <rect
              x="848.75"
              y="80.75"
              width="3.5"
              height="3.5"
              rx="1.75"
              stroke="black"
              stroke-opacity="0.05"
              stroke-width="0.5"
              shape-rendering="crispEdges"
            />
          </g>
        </g>
        <rect
          x="802.375"
          y="75.375"
          width="55.25"
          height="39.25"
          rx="2.625"
          stroke="url(#paint31_radial_574_2323)"
          stroke-opacity="0.13"
          stroke-width="0.75"
          shape-rendering="crispEdges"
        />
      </g>
      <path d="M822.25 71V0" stroke="white" stroke-opacity="0.3" stroke-width="0.5" />
      <path d="M837.75 71V0" stroke="white" stroke-opacity="0.3" stroke-width="0.5" />
      <path d="M837.75 71V0" stroke="url(#paint32_angular_574_2323)" stroke-width="0.5" />
      <g filter="url(#filter19_b_574_2323)">
        <path
          d="M821 71.8C821 71.52 821 71.38 821.054 71.273C821.102 71.1789 821.179 71.1024 821.273 71.0545C821.38 71 821.52 71 821.8 71H822.7C822.98 71 823.12 71 823.227 71.0545C823.321 71.1024 823.398 71.1789 823.446 71.273C823.5 71.38 823.5 71.52 823.5 71.8V75H821V71.8Z"
          fill="black"
        />
        <path
          d="M821 71.8C821 71.52 821 71.38 821.054 71.273C821.102 71.1789 821.179 71.1024 821.273 71.0545C821.38 71 821.52 71 821.8 71H822.7C822.98 71 823.12 71 823.227 71.0545C823.321 71.1024 823.398 71.1789 823.446 71.273C823.5 71.38 823.5 71.52 823.5 71.8V75H821V71.8Z"
          fill="url(#paint33_linear_574_2323)"
          fill-opacity="0.6"
        />
      </g>
      <g filter="url(#filter20_b_574_2323)">
        <path
          d="M836.5 71.8C836.5 71.52 836.5 71.38 836.554 71.273C836.602 71.1789 836.679 71.1024 836.773 71.0545C836.88 71 837.02 71 837.3 71H838.2C838.48 71 838.62 71 838.727 71.0545C838.821 71.1024 838.898 71.1789 838.946 71.273C839 71.38 839 71.52 839 71.8V75H836.5V71.8Z"
          fill="black"
        />
        <path
          d="M836.5 71.8C836.5 71.52 836.5 71.38 836.554 71.273C836.602 71.1789 836.679 71.1024 836.773 71.0545C836.88 71 837.02 71 837.3 71H838.2C838.48 71 838.62 71 838.727 71.0545C838.821 71.1024 838.898 71.1789 838.946 71.273C839 71.38 839 71.52 839 71.8V75H836.5V71.8Z"
          fill="url(#paint34_linear_574_2323)"
          fill-opacity="0.6"
        />
      </g>
      <path
        d="M1378 245.25H1162"
        stroke="url(#paint35_linear_574_2323)"
        stroke-opacity="0.3"
        stroke-width="0.5"
      />
      <path d="M1378 245.25H1162" stroke="url(#paint36_angular_574_2323)" stroke-width="0.5" />
      <path
        d="M1378 236.25H1162"
        stroke="url(#paint37_linear_574_2323)"
        stroke-opacity="0.3"
        stroke-width="0.5"
      />
      <path
        d="M1378 227.25H1162"
        stroke="url(#paint38_linear_574_2323)"
        stroke-opacity="0.3"
        stroke-width="0.5"
      />
      <path d="M1378 227.25H1162" stroke="url(#paint39_angular_574_2323)" stroke-width="0.5" />
      <path
        d="M1378 218.25H1162"
        stroke="url(#paint40_linear_574_2323)"
        stroke-opacity="0.3"
        stroke-width="0.5"
      />
      <path d="M1378 218.25H1162" stroke="url(#paint41_angular_574_2323)" stroke-width="0.5" />
      <path
        d="M1378 209.25H1162"
        stroke="url(#paint42_linear_574_2323)"
        stroke-opacity="0.3"
        stroke-width="0.5"
      />
      <path d="M1378 209.25H1162" stroke="url(#paint43_angular_574_2323)" stroke-width="0.5" />
      <path
        d="M1378 254.25H1162"
        stroke="url(#paint44_linear_574_2323)"
        stroke-opacity="0.3"
        stroke-width="0.5"
      />
      <path
        d="M1378 263.25H1162"
        stroke="url(#paint45_linear_574_2323)"
        stroke-opacity="0.3"
        stroke-width="0.5"
      />
      <path d="M1378 263.25H1162" stroke="url(#paint46_angular_574_2323)" stroke-width="0.5" />
      <g filter="url(#filter21_b_574_2323)">
        <path
          d="M1158 245H1161.2C1161.48 245 1161.62 245 1161.73 245.054C1161.82 245.102 1161.9 245.179 1161.95 245.273C1162 245.38 1162 245.52 1162 245.8V246.7C1162 246.98 1162 247.12 1161.95 247.227C1161.9 247.321 1161.82 247.398 1161.73 247.446C1161.62 247.5 1161.48 247.5 1161.2 247.5H1158V245Z"
          fill="black"
        />
        <path
          d="M1158 245H1161.2C1161.48 245 1161.62 245 1161.73 245.054C1161.82 245.102 1161.9 245.179 1161.95 245.273C1162 245.38 1162 245.52 1162 245.8V246.7C1162 246.98 1162 247.12 1161.95 247.227C1161.9 247.321 1161.82 247.398 1161.73 247.446C1161.62 247.5 1161.48 247.5 1161.2 247.5H1158V245Z"
          fill="url(#paint47_linear_574_2323)"
          fill-opacity="0.6"
        />
      </g>
      <g filter="url(#filter22_b_574_2323)">
        <path
          d="M1158 235H1161.2C1161.48 235 1161.62 235 1161.73 235.054C1161.82 235.102 1161.9 235.179 1161.95 235.273C1162 235.38 1162 235.52 1162 235.8V236.7C1162 236.98 1162 237.12 1161.95 237.227C1161.9 237.321 1161.82 237.398 1161.73 237.446C1161.62 237.5 1161.48 237.5 1161.2 237.5H1158V235Z"
          fill="black"
        />
        <path
          d="M1158 235H1161.2C1161.48 235 1161.62 235 1161.73 235.054C1161.82 235.102 1161.9 235.179 1161.95 235.273C1162 235.38 1162 235.52 1162 235.8V236.7C1162 236.98 1162 237.12 1161.95 237.227C1161.9 237.321 1161.82 237.398 1161.73 237.446C1161.62 237.5 1161.48 237.5 1161.2 237.5H1158V235Z"
          fill="url(#paint48_linear_574_2323)"
          fill-opacity="0.6"
        />
      </g>
      <g filter="url(#filter23_b_574_2323)">
        <path
          d="M1158 226H1161.2C1161.48 226 1161.62 226 1161.73 226.054C1161.82 226.102 1161.9 226.179 1161.95 226.273C1162 226.38 1162 226.52 1162 226.8V227.7C1162 227.98 1162 228.12 1161.95 228.227C1161.9 228.321 1161.82 228.398 1161.73 228.446C1161.62 228.5 1161.48 228.5 1161.2 228.5H1158V226Z"
          fill="black"
        />
        <path
          d="M1158 226H1161.2C1161.48 226 1161.62 226 1161.73 226.054C1161.82 226.102 1161.9 226.179 1161.95 226.273C1162 226.38 1162 226.52 1162 226.8V227.7C1162 227.98 1162 228.12 1161.95 228.227C1161.9 228.321 1161.82 228.398 1161.73 228.446C1161.62 228.5 1161.48 228.5 1161.2 228.5H1158V226Z"
          fill="url(#paint49_linear_574_2323)"
          fill-opacity="0.6"
        />
      </g>
      <g filter="url(#filter24_b_574_2323)">
        <path
          d="M1158 217H1161.2C1161.48 217 1161.62 217 1161.73 217.054C1161.82 217.102 1161.9 217.179 1161.95 217.273C1162 217.38 1162 217.52 1162 217.8V218.7C1162 218.98 1162 219.12 1161.95 219.227C1161.9 219.321 1161.82 219.398 1161.73 219.446C1161.62 219.5 1161.48 219.5 1161.2 219.5H1158V217Z"
          fill="black"
        />
        <path
          d="M1158 217H1161.2C1161.48 217 1161.62 217 1161.73 217.054C1161.82 217.102 1161.9 217.179 1161.95 217.273C1162 217.38 1162 217.52 1162 217.8V218.7C1162 218.98 1162 219.12 1161.95 219.227C1161.9 219.321 1161.82 219.398 1161.73 219.446C1161.62 219.5 1161.48 219.5 1161.2 219.5H1158V217Z"
          fill="url(#paint50_linear_574_2323)"
          fill-opacity="0.6"
        />
      </g>
      <g filter="url(#filter25_b_574_2323)">
        <path
          d="M1158 208H1161.2C1161.48 208 1161.62 208 1161.73 208.054C1161.82 208.102 1161.9 208.179 1161.95 208.273C1162 208.38 1162 208.52 1162 208.8V209.7C1162 209.98 1162 210.12 1161.95 210.227C1161.9 210.321 1161.82 210.398 1161.73 210.446C1161.62 210.5 1161.48 210.5 1161.2 210.5H1158V208Z"
          fill="black"
        />
        <path
          d="M1158 208H1161.2C1161.48 208 1161.62 208 1161.73 208.054C1161.82 208.102 1161.9 208.179 1161.95 208.273C1162 208.38 1162 208.52 1162 208.8V209.7C1162 209.98 1162 210.12 1161.95 210.227C1161.9 210.321 1161.82 210.398 1161.73 210.446C1161.62 210.5 1161.48 210.5 1161.2 210.5H1158V208Z"
          fill="url(#paint51_linear_574_2323)"
          fill-opacity="0.6"
        />
      </g>
      <g filter="url(#filter26_b_574_2323)">
        <path
          d="M1158 253H1161.2C1161.48 253 1161.62 253 1161.73 253.054C1161.82 253.102 1161.9 253.179 1161.95 253.273C1162 253.38 1162 253.52 1162 253.8V254.7C1162 254.98 1162 255.12 1161.95 255.227C1161.9 255.321 1161.82 255.398 1161.73 255.446C1161.62 255.5 1161.48 255.5 1161.2 255.5H1158V253Z"
          fill="black"
        />
        <path
          d="M1158 253H1161.2C1161.48 253 1161.62 253 1161.73 253.054C1161.82 253.102 1161.9 253.179 1161.95 253.273C1162 253.38 1162 253.52 1162 253.8V254.7C1162 254.98 1162 255.12 1161.95 255.227C1161.9 255.321 1161.82 255.398 1161.73 255.446C1161.62 255.5 1161.48 255.5 1161.2 255.5H1158V253Z"
          fill="url(#paint52_linear_574_2323)"
          fill-opacity="0.6"
        />
      </g>
      <g filter="url(#filter27_b_574_2323)">
        <path
          d="M1158 262H1161.2C1161.48 262 1161.62 262 1161.73 262.054C1161.82 262.102 1161.9 262.179 1161.95 262.273C1162 262.38 1162 262.52 1162 262.8V263.7C1162 263.98 1162 264.12 1161.95 264.227C1161.9 264.321 1161.82 264.398 1161.73 264.446C1161.62 264.5 1161.48 264.5 1161.2 264.5H1158V262Z"
          fill="black"
        />
        <path
          d="M1158 262H1161.2C1161.48 262 1161.62 262 1161.73 262.054C1161.82 262.102 1161.9 262.179 1161.95 262.273C1162 262.38 1162 262.52 1162 262.8V263.7C1162 263.98 1162 264.12 1161.95 264.227C1161.9 264.321 1161.82 264.398 1161.73 264.446C1161.62 264.5 1161.48 264.5 1161.2 264.5H1158V262Z"
          fill="url(#paint53_linear_574_2323)"
          fill-opacity="0.6"
        />
      </g>
      <g filter="url(#filter28_d_574_2323)">
        <g clip-path="url(#clip3_574_2323)">
          <rect
            x="1014"
            y="164"
            width="144"
            height="144"
            rx="3"
            fill="white"
            fill-opacity="0.15"
            shape-rendering="crispEdges"
          />
          <rect
            x="1014"
            y="164"
            width="144"
            height="144"
            rx="3"
            fill="url(#paint54_radial_574_2323)"
            fill-opacity="0.6"
            shape-rendering="crispEdges"
          />
          <g filter="url(#filter29_di_574_2323)">
            <path
              fill-rule="evenodd"
              clip-rule="evenodd"
              d="M1066 221H1078L1066 253H1054L1066 221ZM1086 221H1098L1086 253H1074L1086 221ZM1118 221H1106L1094 253H1106L1118 221Z"
              fill="url(#paint55_linear_574_2323)"
              shape-rendering="crispEdges"
            />
          </g>
          <g filter="url(#filter30_dd_574_2323)">
            <rect
              x="1143"
              y="176"
              width="3"
              height="3"
              rx="1.5"
              fill="url(#paint56_radial_574_2323)"
            />
            <rect
              x="1143.25"
              y="176.25"
              width="2.5"
              height="2.5"
              rx="1.25"
              stroke="black"
              stroke-opacity="0.05"
              stroke-width="0.5"
            />
          </g>
        </g>
        <rect
          x="1014.38"
          y="164.375"
          width="143.25"
          height="143.25"
          rx="2.625"
          stroke="url(#paint57_radial_574_2323)"
          stroke-opacity="0.13"
          stroke-width="0.75"
          shape-rendering="crispEdges"
        />
      </g>
      <g filter="url(#filter31_d_574_2323)">
        <g clip-path="url(#clip4_574_2323)">
          <rect
            x="802"
            y="204"
            width="56"
            height="64"
            rx="3"
            fill="url(#paint58_radial_574_2323)"
            fill-opacity="0.6"
            shape-rendering="crispEdges"
          />
          <rect
            x="802"
            y="204"
            width="56"
            height="64"
            rx="3"
            fill="white"
            fill-opacity="0.15"
            shape-rendering="crispEdges"
          />
          <path
            fill-rule="evenodd"
            clip-rule="evenodd"
            d="M830 227H829.965H829.965C829.534 227 829.279 227 829.059 227.022C826.922 227.232 825.232 228.922 825.022 231.059C825 231.279 825 231.534 825 231.965L825 232V235H824.1H824.081C823.817 235 823.59 235 823.402 235.015C823.205 235.031 823.008 235.067 822.819 235.163C822.537 235.307 822.307 235.537 822.163 235.819C822.067 236.008 822.031 236.205 822.015 236.402C822 236.59 822 236.817 822 237.081V237.081V237.1V243.9V243.919V243.919C822 244.183 822 244.41 822.015 244.598C822.031 244.795 822.067 244.992 822.163 245.181C822.307 245.463 822.537 245.693 822.819 245.837C823.008 245.933 823.205 245.969 823.402 245.985C823.59 246 823.817 246 824.081 246H824.1H835.9H835.919C836.183 246 836.41 246 836.598 245.985C836.795 245.969 836.992 245.933 837.181 245.837C837.463 245.693 837.693 245.463 837.837 245.181C837.933 244.992 837.969 244.795 837.985 244.598C838 244.41 838 244.183 838 243.919V243.9V237.1V237.081C838 236.817 838 236.59 837.985 236.402C837.969 236.205 837.933 236.008 837.837 235.819C837.693 235.537 837.463 235.307 837.181 235.163C836.992 235.067 836.795 235.031 836.598 235.015C836.41 235 836.183 235 835.919 235H835.9H835V232V231.965C835 231.534 835 231.279 834.978 231.059C834.768 228.922 833.078 227.232 830.941 227.022C830.721 227 830.466 227 830.035 227H830.035H830ZM829.157 228.017C829.322 228.001 829.524 228 830 228C830.476 228 830.678 228.001 830.843 228.017C832.505 228.181 833.819 229.495 833.983 231.157C833.999 231.322 834 231.524 834 232V235H826V232C826 231.524 826.001 231.322 826.017 231.157C826.181 229.495 827.495 228.181 829.157 228.017ZM823.273 236.055C823.298 236.042 823.348 236.023 823.484 236.012C823.626 236 823.812 236 824.1 236H835.9C836.188 236 836.374 236 836.516 236.012C836.652 236.023 836.702 236.042 836.727 236.055C836.821 236.102 836.898 236.179 836.946 236.273C836.958 236.298 836.977 236.348 836.988 236.484C837 236.626 837 236.812 837 237.1V243.9C837 244.188 837 244.374 836.988 244.516C836.977 244.652 836.958 244.702 836.946 244.727C836.898 244.821 836.821 244.898 836.727 244.946C836.702 244.958 836.652 244.977 836.516 244.988C836.374 245 836.188 245 835.9 245H824.1C823.812 245 823.626 245 823.484 244.988C823.348 244.977 823.298 244.958 823.273 244.946C823.179 244.898 823.102 244.821 823.054 244.727C823.042 244.702 823.023 244.652 823.012 244.516C823 244.374 823 244.188 823 243.9V237.1C823 236.812 823 236.626 823.012 236.484C823.023 236.348 823.042 236.298 823.054 236.273C823.102 236.179 823.179 236.102 823.273 236.055Z"
            fill="url(#paint59_linear_574_2323)"
            fill-opacity="0.2"
          />
          <g filter="url(#filter32_dd_574_2323)">
            <rect
              x="849"
              y="210"
              width="3"
              height="3"
              rx="1.5"
              fill="url(#paint60_radial_574_2323)"
            />
            <rect
              x="849.25"
              y="210.25"
              width="2.5"
              height="2.5"
              rx="1.25"
              stroke="black"
              stroke-opacity="0.05"
              stroke-width="0.5"
            />
          </g>
        </g>
        <rect
          x="802.375"
          y="204.375"
          width="55.25"
          height="63.25"
          rx="2.625"
          stroke="url(#paint61_radial_574_2323)"
          stroke-opacity="0.13"
          stroke-width="0.75"
          shape-rendering="crispEdges"
        />
      </g>
    </g>
    <defs>
      <filter
        id="filter0_b_574_2323"
        x="1083.5"
        y="159"
        width="4.5"
        height="6"
        filterUnits="userSpaceOnUse"
        color-interpolation-filters="sRGB"
      >
        <feFlood flood-opacity="0" result="BackgroundImageFix" />
        <feGaussianBlur in="BackgroundImageFix" stdDeviation="0.5" />
        <feComposite in2="SourceAlpha" operator="in" result="effect1_backgroundBlur_574_2323" />
        <feBlend
          mode="normal"
          in="SourceGraphic"
          in2="effect1_backgroundBlur_574_2323"
          result="shape"
        />
      </filter>
      <filter
        id="filter1_b_574_2323"
        x="820"
        y="199"
        width="4.5"
        height="6"
        filterUnits="userSpaceOnUse"
        color-interpolation-filters="sRGB"
      >
        <feFlood flood-opacity="0" result="BackgroundImageFix" />
        <feGaussianBlur in="BackgroundImageFix" stdDeviation="0.5" />
        <feComposite in2="SourceAlpha" operator="in" result="effect1_backgroundBlur_574_2323" />
        <feBlend
          mode="normal"
          in="SourceGraphic"
          in2="effect1_backgroundBlur_574_2323"
          result="shape"
        />
      </filter>
      <filter
        id="filter2_b_574_2323"
        x="835.5"
        y="199"
        width="4.5"
        height="6"
        filterUnits="userSpaceOnUse"
        color-interpolation-filters="sRGB"
      >
        <feFlood flood-opacity="0" result="BackgroundImageFix" />
        <feGaussianBlur in="BackgroundImageFix" stdDeviation="0.5" />
        <feComposite in2="SourceAlpha" operator="in" result="effect1_backgroundBlur_574_2323" />
        <feBlend
          mode="normal"
          in="SourceGraphic"
          in2="effect1_backgroundBlur_574_2323"
          result="shape"
        />
      </filter>
      <filter
        id="filter3_b_574_2323"
        x="820"
        y="114"
        width="4.5"
        height="6"
        filterUnits="userSpaceOnUse"
        color-interpolation-filters="sRGB"
      >
        <feFlood flood-opacity="0" result="BackgroundImageFix" />
        <feGaussianBlur in="BackgroundImageFix" stdDeviation="0.5" />
        <feComposite in2="SourceAlpha" operator="in" result="effect1_backgroundBlur_574_2323" />
        <feBlend
          mode="normal"
          in="SourceGraphic"
          in2="effect1_backgroundBlur_574_2323"
          result="shape"
        />
      </filter>
      <filter
        id="filter4_b_574_2323"
        x="835.5"
        y="114"
        width="4.5"
        height="6"
        filterUnits="userSpaceOnUse"
        color-interpolation-filters="sRGB"
      >
        <feFlood flood-opacity="0" result="BackgroundImageFix" />
        <feGaussianBlur in="BackgroundImageFix" stdDeviation="0.5" />
        <feComposite in2="SourceAlpha" operator="in" result="effect1_backgroundBlur_574_2323" />
        <feBlend
          mode="normal"
          in="SourceGraphic"
          in2="effect1_backgroundBlur_574_2323"
          result="shape"
        />
      </filter>
      <filter
        id="filter5_b_574_2323"
        x="1099"
        y="307"
        width="4.5"
        height="6"
        filterUnits="userSpaceOnUse"
        color-interpolation-filters="sRGB"
      >
        <feFlood flood-opacity="0" result="BackgroundImageFix" />
        <feGaussianBlur in="BackgroundImageFix" stdDeviation="0.5" />
        <feComposite in2="SourceAlpha" operator="in" result="effect1_backgroundBlur_574_2323" />
        <feBlend
          mode="normal"
          in="SourceGraphic"
          in2="effect1_backgroundBlur_574_2323"
          result="shape"
        />
      </filter>
      <filter
        id="filter6_b_574_2323"
        x="1089"
        y="307"
        width="4.5"
        height="6"
        filterUnits="userSpaceOnUse"
        color-interpolation-filters="sRGB"
      >
        <feFlood flood-opacity="0" result="BackgroundImageFix" />
        <feGaussianBlur in="BackgroundImageFix" stdDeviation="0.5" />
        <feComposite in2="SourceAlpha" operator="in" result="effect1_backgroundBlur_574_2323" />
        <feBlend
          mode="normal"
          in="SourceGraphic"
          in2="effect1_backgroundBlur_574_2323"
          result="shape"
        />
      </filter>
      <filter
        id="filter7_b_574_2323"
        x="1079"
        y="307"
        width="4.5"
        height="6"
        filterUnits="userSpaceOnUse"
        color-interpolation-filters="sRGB"
      >
        <feFlood flood-opacity="0" result="BackgroundImageFix" />
        <feGaussianBlur in="BackgroundImageFix" stdDeviation="0.5" />
        <feComposite in2="SourceAlpha" operator="in" result="effect1_backgroundBlur_574_2323" />
        <feBlend
          mode="normal"
          in="SourceGraphic"
          in2="effect1_backgroundBlur_574_2323"
          result="shape"
        />
      </filter>
      <filter
        id="filter8_b_574_2323"
        x="1069"
        y="307"
        width="4.5"
        height="6"
        filterUnits="userSpaceOnUse"
        color-interpolation-filters="sRGB"
      >
        <feFlood flood-opacity="0" result="BackgroundImageFix" />
        <feGaussianBlur in="BackgroundImageFix" stdDeviation="0.5" />
        <feComposite in2="SourceAlpha" operator="in" result="effect1_backgroundBlur_574_2323" />
        <feBlend
          mode="normal"
          in="SourceGraphic"
          in2="effect1_backgroundBlur_574_2323"
          result="shape"
        />
      </filter>
      <filter
        id="filter9_b_574_2323"
        x="1059"
        y="307"
        width="4.5"
        height="6"
        filterUnits="userSpaceOnUse"
        color-interpolation-filters="sRGB"
      >
        <feFlood flood-opacity="0" result="BackgroundImageFix" />
        <feGaussianBlur in="BackgroundImageFix" stdDeviation="0.5" />
        <feComposite in2="SourceAlpha" operator="in" result="effect1_backgroundBlur_574_2323" />
        <feBlend
          mode="normal"
          in="SourceGraphic"
          in2="effect1_backgroundBlur_574_2323"
          result="shape"
        />
      </filter>
      <filter
        id="filter10_b_574_2323"
        x="1108.5"
        y="307"
        width="4.5"
        height="6"
        filterUnits="userSpaceOnUse"
        color-interpolation-filters="sRGB"
      >
        <feFlood flood-opacity="0" result="BackgroundImageFix" />
        <feGaussianBlur in="BackgroundImageFix" stdDeviation="0.5" />
        <feComposite in2="SourceAlpha" operator="in" result="effect1_backgroundBlur_574_2323" />
        <feBlend
          mode="normal"
          in="SourceGraphic"
          in2="effect1_backgroundBlur_574_2323"
          result="shape"
        />
      </filter>
      <filter
        id="filter11_b_574_2323"
        x="1009"
        y="224"
        width="6"
        height="4.5"
        filterUnits="userSpaceOnUse"
        color-interpolation-filters="sRGB"
      >
        <feFlood flood-opacity="0" result="BackgroundImageFix" />
        <feGaussianBlur in="BackgroundImageFix" stdDeviation="0.5" />
        <feComposite in2="SourceAlpha" operator="in" result="effect1_backgroundBlur_574_2323" />
        <feBlend
          mode="normal"
          in="SourceGraphic"
          in2="effect1_backgroundBlur_574_2323"
          result="shape"
        />
      </filter>
      <filter
        id="filter12_b_574_2323"
        x="1009"
        y="233"
        width="6"
        height="4.5"
        filterUnits="userSpaceOnUse"
        color-interpolation-filters="sRGB"
      >
        <feFlood flood-opacity="0" result="BackgroundImageFix" />
        <feGaussianBlur in="BackgroundImageFix" stdDeviation="0.5" />
        <feComposite in2="SourceAlpha" operator="in" result="effect1_backgroundBlur_574_2323" />
        <feBlend
          mode="normal"
          in="SourceGraphic"
          in2="effect1_backgroundBlur_574_2323"
          result="shape"
        />
      </filter>
      <filter
        id="filter13_b_574_2323"
        x="1009"
        y="243"
        width="6"
        height="4.5"
        filterUnits="userSpaceOnUse"
        color-interpolation-filters="sRGB"
      >
        <feFlood flood-opacity="0" result="BackgroundImageFix" />
        <feGaussianBlur in="BackgroundImageFix" stdDeviation="0.5" />
        <feComposite in2="SourceAlpha" operator="in" result="effect1_backgroundBlur_574_2323" />
        <feBlend
          mode="normal"
          in="SourceGraphic"
          in2="effect1_backgroundBlur_574_2323"
          result="shape"
        />
      </filter>
      <filter
        id="filter14_b_574_2323"
        x="857"
        y="224"
        width="6"
        height="4.5"
        filterUnits="userSpaceOnUse"
        color-interpolation-filters="sRGB"
      >
        <feFlood flood-opacity="0" result="BackgroundImageFix" />
        <feGaussianBlur in="BackgroundImageFix" stdDeviation="0.5" />
        <feComposite in2="SourceAlpha" operator="in" result="effect1_backgroundBlur_574_2323" />
        <feBlend
          mode="normal"
          in="SourceGraphic"
          in2="effect1_backgroundBlur_574_2323"
          result="shape"
        />
      </filter>
      <filter
        id="filter15_b_574_2323"
        x="857"
        y="233"
        width="6"
        height="4.5"
        filterUnits="userSpaceOnUse"
        color-interpolation-filters="sRGB"
      >
        <feFlood flood-opacity="0" result="BackgroundImageFix" />
        <feGaussianBlur in="BackgroundImageFix" stdDeviation="0.5" />
        <feComposite in2="SourceAlpha" operator="in" result="effect1_backgroundBlur_574_2323" />
        <feBlend
          mode="normal"
          in="SourceGraphic"
          in2="effect1_backgroundBlur_574_2323"
          result="shape"
        />
      </filter>
      <filter
        id="filter16_b_574_2323"
        x="857"
        y="242"
        width="6"
        height="4.5"
        filterUnits="userSpaceOnUse"
        color-interpolation-filters="sRGB"
      >
        <feFlood flood-opacity="0" result="BackgroundImageFix" />
        <feGaussianBlur in="BackgroundImageFix" stdDeviation="0.5" />
        <feComposite in2="SourceAlpha" operator="in" result="effect1_backgroundBlur_574_2323" />
        <feBlend
          mode="normal"
          in="SourceGraphic"
          in2="effect1_backgroundBlur_574_2323"
          result="shape"
        />
      </filter>
      <filter
        id="filter17_d_574_2323"
        x="786"
        y="59"
        width="88"
        height="72"
        filterUnits="userSpaceOnUse"
        color-interpolation-filters="sRGB"
      >
        <feFlood flood-opacity="0" result="BackgroundImageFix" />
        <feColorMatrix
          in="SourceAlpha"
          type="matrix"
          values="0 0 0 0 0 0 0 0 0 0 0 0 0 0 0 0 0 0 127 0"
          result="hardAlpha"
        />
        <feMorphology
          radius="4"
          operator="dilate"
          in="SourceAlpha"
          result="effect1_dropShadow_574_2323"
        />
        <feOffset />
        <feGaussianBlur stdDeviation="6" />
        <feComposite in2="hardAlpha" operator="out" />
        <feColorMatrix type="matrix" values="0 0 0 0 0 0 0 0 0 0 0 0 0 0 0 0 0 0 0.8 0" />
        <feBlend mode="normal" in2="BackgroundImageFix" result="effect1_dropShadow_574_2323" />
        <feBlend
          mode="normal"
          in="SourceGraphic"
          in2="effect1_dropShadow_574_2323"
          result="shape"
        />
      </filter>
      <filter
        id="filter18_dd_574_2323"
        x="828.5"
        y="60.5"
        width="44"
        height="44"
        filterUnits="userSpaceOnUse"
        color-interpolation-filters="sRGB"
      >
        <feFlood flood-opacity="0" result="BackgroundImageFix" />
        <feColorMatrix
          in="SourceAlpha"
          type="matrix"
          values="0 0 0 0 0 0 0 0 0 0 0 0 0 0 0 0 0 0 127 0"
          result="hardAlpha"
        />
        <feOffset />
        <feGaussianBlur stdDeviation="10" />
        <feComposite in2="hardAlpha" operator="out" />
        <feColorMatrix
          type="matrix"
          values="0 0 0 0 0.466667 0 0 0 0 0.278431 0 0 0 0 1 0 0 0 1 0"
        />
        <feBlend mode="normal" in2="BackgroundImageFix" result="effect1_dropShadow_574_2323" />
        <feColorMatrix
          in="SourceAlpha"
          type="matrix"
          values="0 0 0 0 0 0 0 0 0 0 0 0 0 0 0 0 0 0 127 0"
          result="hardAlpha"
        />
        <feOffset />
        <feGaussianBlur stdDeviation="3" />
        <feComposite in2="hardAlpha" operator="out" />
        <feColorMatrix
          type="matrix"
          values="0 0 0 0 0.466667 0 0 0 0 0.278431 0 0 0 0 1 0 0 0 1 0"
        />
        <feBlend
          mode="normal"
          in2="effect1_dropShadow_574_2323"
          result="effect2_dropShadow_574_2323"
        />
        <feBlend
          mode="normal"
          in="SourceGraphic"
          in2="effect2_dropShadow_574_2323"
          result="shape"
        />
      </filter>
      <filter
        id="filter19_b_574_2323"
        x="820"
        y="70"
        width="4.5"
        height="6"
        filterUnits="userSpaceOnUse"
        color-interpolation-filters="sRGB"
      >
        <feFlood flood-opacity="0" result="BackgroundImageFix" />
        <feGaussianBlur in="BackgroundImageFix" stdDeviation="0.5" />
        <feComposite in2="SourceAlpha" operator="in" result="effect1_backgroundBlur_574_2323" />
        <feBlend
          mode="normal"
          in="SourceGraphic"
          in2="effect1_backgroundBlur_574_2323"
          result="shape"
        />
      </filter>
      <filter
        id="filter20_b_574_2323"
        x="835.5"
        y="70"
        width="4.5"
        height="6"
        filterUnits="userSpaceOnUse"
        color-interpolation-filters="sRGB"
      >
        <feFlood flood-opacity="0" result="BackgroundImageFix" />
        <feGaussianBlur in="BackgroundImageFix" stdDeviation="0.5" />
        <feComposite in2="SourceAlpha" operator="in" result="effect1_backgroundBlur_574_2323" />
        <feBlend
          mode="normal"
          in="SourceGraphic"
          in2="effect1_backgroundBlur_574_2323"
          result="shape"
        />
      </filter>
      <filter
        id="filter21_b_574_2323"
        x="1157"
        y="244"
        width="6"
        height="4.5"
        filterUnits="userSpaceOnUse"
        color-interpolation-filters="sRGB"
      >
        <feFlood flood-opacity="0" result="BackgroundImageFix" />
        <feGaussianBlur in="BackgroundImageFix" stdDeviation="0.5" />
        <feComposite in2="SourceAlpha" operator="in" result="effect1_backgroundBlur_574_2323" />
        <feBlend
          mode="normal"
          in="SourceGraphic"
          in2="effect1_backgroundBlur_574_2323"
          result="shape"
        />
      </filter>
      <filter
        id="filter22_b_574_2323"
        x="1157"
        y="234"
        width="6"
        height="4.5"
        filterUnits="userSpaceOnUse"
        color-interpolation-filters="sRGB"
      >
        <feFlood flood-opacity="0" result="BackgroundImageFix" />
        <feGaussianBlur in="BackgroundImageFix" stdDeviation="0.5" />
        <feComposite in2="SourceAlpha" operator="in" result="effect1_backgroundBlur_574_2323" />
        <feBlend
          mode="normal"
          in="SourceGraphic"
          in2="effect1_backgroundBlur_574_2323"
          result="shape"
        />
      </filter>
      <filter
        id="filter23_b_574_2323"
        x="1157"
        y="225"
        width="6"
        height="4.5"
        filterUnits="userSpaceOnUse"
        color-interpolation-filters="sRGB"
      >
        <feFlood flood-opacity="0" result="BackgroundImageFix" />
        <feGaussianBlur in="BackgroundImageFix" stdDeviation="0.5" />
        <feComposite in2="SourceAlpha" operator="in" result="effect1_backgroundBlur_574_2323" />
        <feBlend
          mode="normal"
          in="SourceGraphic"
          in2="effect1_backgroundBlur_574_2323"
          result="shape"
        />
      </filter>
      <filter
        id="filter24_b_574_2323"
        x="1157"
        y="216"
        width="6"
        height="4.5"
        filterUnits="userSpaceOnUse"
        color-interpolation-filters="sRGB"
      >
        <feFlood flood-opacity="0" result="BackgroundImageFix" />
        <feGaussianBlur in="BackgroundImageFix" stdDeviation="0.5" />
        <feComposite in2="SourceAlpha" operator="in" result="effect1_backgroundBlur_574_2323" />
        <feBlend
          mode="normal"
          in="SourceGraphic"
          in2="effect1_backgroundBlur_574_2323"
          result="shape"
        />
      </filter>
      <filter
        id="filter25_b_574_2323"
        x="1157"
        y="207"
        width="6"
        height="4.5"
        filterUnits="userSpaceOnUse"
        color-interpolation-filters="sRGB"
      >
        <feFlood flood-opacity="0" result="BackgroundImageFix" />
        <feGaussianBlur in="BackgroundImageFix" stdDeviation="0.5" />
        <feComposite in2="SourceAlpha" operator="in" result="effect1_backgroundBlur_574_2323" />
        <feBlend
          mode="normal"
          in="SourceGraphic"
          in2="effect1_backgroundBlur_574_2323"
          result="shape"
        />
      </filter>
      <filter
        id="filter26_b_574_2323"
        x="1157"
        y="252"
        width="6"
        height="4.5"
        filterUnits="userSpaceOnUse"
        color-interpolation-filters="sRGB"
      >
        <feFlood flood-opacity="0" result="BackgroundImageFix" />
        <feGaussianBlur in="BackgroundImageFix" stdDeviation="0.5" />
        <feComposite in2="SourceAlpha" operator="in" result="effect1_backgroundBlur_574_2323" />
        <feBlend
          mode="normal"
          in="SourceGraphic"
          in2="effect1_backgroundBlur_574_2323"
          result="shape"
        />
      </filter>
      <filter
        id="filter27_b_574_2323"
        x="1157"
        y="261"
        width="6"
        height="4.5"
        filterUnits="userSpaceOnUse"
        color-interpolation-filters="sRGB"
      >
        <feFlood flood-opacity="0" result="BackgroundImageFix" />
        <feGaussianBlur in="BackgroundImageFix" stdDeviation="0.5" />
        <feComposite in2="SourceAlpha" operator="in" result="effect1_backgroundBlur_574_2323" />
        <feBlend
          mode="normal"
          in="SourceGraphic"
          in2="effect1_backgroundBlur_574_2323"
          result="shape"
        />
      </filter>
      <filter
        id="filter28_d_574_2323"
        x="998"
        y="148"
        width="176"
        height="176"
        filterUnits="userSpaceOnUse"
        color-interpolation-filters="sRGB"
      >
        <feFlood flood-opacity="0" result="BackgroundImageFix" />
        <feColorMatrix
          in="SourceAlpha"
          type="matrix"
          values="0 0 0 0 0 0 0 0 0 0 0 0 0 0 0 0 0 0 127 0"
          result="hardAlpha"
        />
        <feMorphology
          radius="4"
          operator="dilate"
          in="SourceAlpha"
          result="effect1_dropShadow_574_2323"
        />
        <feOffset />
        <feGaussianBlur stdDeviation="6" />
        <feComposite in2="hardAlpha" operator="out" />
        <feColorMatrix type="matrix" values="0 0 0 0 0 0 0 0 0 0 0 0 0 0 0 0 0 0 0.8 0" />
        <feBlend mode="normal" in2="BackgroundImageFix" result="effect1_dropShadow_574_2323" />
        <feBlend
          mode="normal"
          in="SourceGraphic"
          in2="effect1_dropShadow_574_2323"
          result="shape"
        />
      </filter>
      <filter
        id="filter29_di_574_2323"
        x="1054"
        y="221"
        width="64.25"
        height="32.25"
        filterUnits="userSpaceOnUse"
        color-interpolation-filters="sRGB"
      >
        <feFlood flood-opacity="0" result="BackgroundImageFix" />
        <feColorMatrix
          in="SourceAlpha"
          type="matrix"
          values="0 0 0 0 0 0 0 0 0 0 0 0 0 0 0 0 0 0 127 0"
          result="hardAlpha"
        />
        <feOffset dx="0.25" dy="0.25" />
        <feComposite in2="hardAlpha" operator="out" />
        <feColorMatrix type="matrix" values="0 0 0 0 1 0 0 0 0 1 0 0 0 0 1 0 0 0 0.15 0" />
        <feBlend mode="normal" in2="BackgroundImageFix" result="effect1_dropShadow_574_2323" />
        <feBlend
          mode="normal"
          in="SourceGraphic"
          in2="effect1_dropShadow_574_2323"
          result="shape"
        />
        <feColorMatrix
          in="SourceAlpha"
          type="matrix"
          values="0 0 0 0 0 0 0 0 0 0 0 0 0 0 0 0 0 0 127 0"
          result="hardAlpha"
        />
        <feOffset dx="0.25" dy="0.25" />
        <feComposite in2="hardAlpha" operator="arithmetic" k2="-1" k3="1" />
        <feColorMatrix type="matrix" values="0 0 0 0 0 0 0 0 0 0 0 0 0 0 0 0 0 0 0.64 0" />
        <feBlend mode="normal" in2="shape" result="effect2_innerShadow_574_2323" />
      </filter>
      <filter
        id="filter30_dd_574_2323"
        x="1123"
        y="156"
        width="43"
        height="43"
        filterUnits="userSpaceOnUse"
        color-interpolation-filters="sRGB"
      >
        <feFlood flood-opacity="0" result="BackgroundImageFix" />
        <feColorMatrix
          in="SourceAlpha"
          type="matrix"
          values="0 0 0 0 0 0 0 0 0 0 0 0 0 0 0 0 0 0 127 0"
          result="hardAlpha"
        />
        <feOffset />
        <feGaussianBlur stdDeviation="10" />
        <feComposite in2="hardAlpha" operator="out" />
        <feColorMatrix
          type="matrix"
          values="0 0 0 0 0.00784314 0 0 0 0 0.988235 0 0 0 0 0.945098 0 0 0 1 0"
        />
        <feBlend mode="normal" in2="BackgroundImageFix" result="effect1_dropShadow_574_2323" />
        <feColorMatrix
          in="SourceAlpha"
          type="matrix"
          values="0 0 0 0 0 0 0 0 0 0 0 0 0 0 0 0 0 0 127 0"
          result="hardAlpha"
        />
        <feOffset />
        <feGaussianBlur stdDeviation="3" />
        <feComposite in2="hardAlpha" operator="out" />
        <feColorMatrix
          type="matrix"
          values="0 0 0 0 0.00784314 0 0 0 0 0.988235 0 0 0 0 0.945098 0 0 0 0.75 0"
        />
        <feBlend
          mode="normal"
          in2="effect1_dropShadow_574_2323"
          result="effect2_dropShadow_574_2323"
        />
        <feBlend
          mode="normal"
          in="SourceGraphic"
          in2="effect2_dropShadow_574_2323"
          result="shape"
        />
      </filter>
      <filter
        id="filter31_d_574_2323"
        x="786"
        y="188"
        width="88"
        height="96"
        filterUnits="userSpaceOnUse"
        color-interpolation-filters="sRGB"
      >
        <feFlood flood-opacity="0" result="BackgroundImageFix" />
        <feColorMatrix
          in="SourceAlpha"
          type="matrix"
          values="0 0 0 0 0 0 0 0 0 0 0 0 0 0 0 0 0 0 127 0"
          result="hardAlpha"
        />
        <feMorphology
          radius="4"
          operator="dilate"
          in="SourceAlpha"
          result="effect1_dropShadow_574_2323"
        />
        <feOffset />
        <feGaussianBlur stdDeviation="6" />
        <feComposite in2="hardAlpha" operator="out" />
        <feColorMatrix type="matrix" values="0 0 0 0 0 0 0 0 0 0 0 0 0 0 0 0 0 0 0.8 0" />
        <feBlend mode="normal" in2="BackgroundImageFix" result="effect1_dropShadow_574_2323" />
        <feBlend
          mode="normal"
          in="SourceGraphic"
          in2="effect1_dropShadow_574_2323"
          result="shape"
        />
      </filter>
      <filter
        id="filter32_dd_574_2323"
        x="829"
        y="190"
        width="43"
        height="43"
        filterUnits="userSpaceOnUse"
        color-interpolation-filters="sRGB"
      >
        <feFlood flood-opacity="0" result="BackgroundImageFix" />
        <feColorMatrix
          in="SourceAlpha"
          type="matrix"
          values="0 0 0 0 0 0 0 0 0 0 0 0 0 0 0 0 0 0 127 0"
          result="hardAlpha"
        />
        <feOffset />
        <feGaussianBlur stdDeviation="10" />
        <feComposite in2="hardAlpha" operator="out" />
        <feColorMatrix
          type="matrix"
          values="0 0 0 0 0.00784314 0 0 0 0 0.988235 0 0 0 0 0.945098 0 0 0 1 0"
        />
        <feBlend mode="normal" in2="BackgroundImageFix" result="effect1_dropShadow_574_2323" />
        <feColorMatrix
          in="SourceAlpha"
          type="matrix"
          values="0 0 0 0 0 0 0 0 0 0 0 0 0 0 0 0 0 0 127 0"
          result="hardAlpha"
        />
        <feOffset />
        <feGaussianBlur stdDeviation="3" />
        <feComposite in2="hardAlpha" operator="out" />
        <feColorMatrix
          type="matrix"
          values="0 0 0 0 0.00784314 0 0 0 0 0.988235 0 0 0 0 0.945098 0 0 0 0.75 0"
        />
        <feBlend
          mode="normal"
          in2="effect1_dropShadow_574_2323"
          result="effect2_dropShadow_574_2323"
        />
        <feBlend
          mode="normal"
          in="SourceGraphic"
          in2="effect2_dropShadow_574_2323"
          result="shape"
        />
      </filter>
      <radialGradient
        id="paint0_radial_574_2323"
        cx="0"
        cy="0"
        r="1"
        gradientUnits="userSpaceOnUse"
        gradientTransform="translate(871 290) rotate(173.161) scale(571.063 240.167)"
      >
        <stop stop-color="white" />
        <stop offset="0.669795" stop-color="white" />
        <stop offset="0.950551" stop-color="white" stop-opacity="0" />
      </radialGradient>
      <linearGradient
        id="paint1_linear_574_2323"
        x1="1085.75"
        y1="160"
        x2="1085.75"
        y2="164"
        gradientUnits="userSpaceOnUse"
      >
        <stop stop-color="white" stop-opacity="0.6" />
        <stop offset="1" stop-color="white" stop-opacity="0.3" />
      </linearGradient>
      <radialGradient
        id="paint2_angular_574_2323"
        cx="0"
        cy="0"
        r="1"
        gradientUnits="userSpaceOnUse"
        gradientTransform="translate(780 169.625) scale(51.5)"
      >
        <stop stop-color="#9D72FF" />
        <stop offset="0.0001" stop-color="#9D72FF" stop-opacity="0" />
        <stop offset="0.199397" stop-color="#9D72FF" stop-opacity="0" />
        <stop offset="0.899479" stop-color="#9D72FF" stop-opacity="0" />
      </radialGradient>
      <linearGradient
        id="paint3_linear_574_2323"
        x1="822.25"
        y1="200"
        x2="822.25"
        y2="204"
        gradientUnits="userSpaceOnUse"
      >
        <stop stop-color="white" stop-opacity="0.6" />
        <stop offset="1" stop-color="white" stop-opacity="0.3" />
      </linearGradient>
      <linearGradient
        id="paint4_linear_574_2323"
        x1="837.75"
        y1="200"
        x2="837.75"
        y2="204"
        gradientUnits="userSpaceOnUse"
      >
        <stop stop-color="white" stop-opacity="0.6" />
        <stop offset="1" stop-color="white" stop-opacity="0.3" />
      </linearGradient>
      <linearGradient
        id="paint5_linear_574_2323"
        x1="822.25"
        y1="115"
        x2="822.25"
        y2="119"
        gradientUnits="userSpaceOnUse"
      >
        <stop stop-color="white" stop-opacity="0.6" />
        <stop offset="1" stop-color="white" stop-opacity="0.3" />
      </linearGradient>
      <linearGradient
        id="paint6_linear_574_2323"
        x1="837.75"
        y1="115"
        x2="837.75"
        y2="119"
        gradientUnits="userSpaceOnUse"
      >
        <stop stop-color="white" stop-opacity="0.6" />
        <stop offset="1" stop-color="white" stop-opacity="0.3" />
      </linearGradient>
      <radialGradient
        id="paint7_angular_574_2323"
        cx="0"
        cy="0"
        r="1"
        gradientUnits="userSpaceOnUse"
        gradientTransform="translate(1039 413.5) scale(50 90.625)"
      >
        <stop stop-color="white" />
        <stop offset="0.0001" stop-color="white" stop-opacity="0" />
        <stop offset="0.199397" stop-color="white" stop-opacity="0" />
        <stop offset="0.889429" stop-color="white" stop-opacity="0" />
      </radialGradient>
      <radialGradient
        id="paint8_angular_574_2323"
        cx="0"
        cy="0"
        r="1"
        gradientUnits="userSpaceOnUse"
        gradientTransform="translate(1015 370) scale(52 52)"
      >
        <stop stop-color="#3DC5FA" />
        <stop offset="0.0001" stop-color="#3DC5FA" stop-opacity="0" />
        <stop offset="0.199397" stop-color="#3DC5FA" stop-opacity="0" />
        <stop offset="0.885417" stop-color="#3DC5FA" stop-opacity="0" />
      </radialGradient>
      <radialGradient
        id="paint9_angular_574_2323"
        cx="0"
        cy="0"
        r="1"
        gradientUnits="userSpaceOnUse"
        gradientTransform="translate(1074 355) scale(44 44)"
      >
        <stop stop-color="#3DC5FA" />
        <stop offset="0.0001" stop-color="#3DC5FA" stop-opacity="0" />
        <stop offset="0.199397" stop-color="#3DC5FA" stop-opacity="0" />
        <stop offset="0.885417" stop-color="#3DC5FA" stop-opacity="0" />
      </radialGradient>
      <linearGradient
        id="paint10_linear_574_2323"
        x1="1101.25"
        y1="308"
        x2="1101.25"
        y2="312"
        gradientUnits="userSpaceOnUse"
      >
        <stop stop-color="white" stop-opacity="0.6" />
        <stop offset="1" stop-color="white" stop-opacity="0.3" />
      </linearGradient>
      <linearGradient
        id="paint11_linear_574_2323"
        x1="1091.25"
        y1="308"
        x2="1091.25"
        y2="312"
        gradientUnits="userSpaceOnUse"
      >
        <stop stop-color="white" stop-opacity="0.6" />
        <stop offset="1" stop-color="white" stop-opacity="0.3" />
      </linearGradient>
      <linearGradient
        id="paint12_linear_574_2323"
        x1="1081.25"
        y1="308"
        x2="1081.25"
        y2="312"
        gradientUnits="userSpaceOnUse"
      >
        <stop stop-color="white" stop-opacity="0.6" />
        <stop offset="1" stop-color="white" stop-opacity="0.3" />
      </linearGradient>
      <linearGradient
        id="paint13_linear_574_2323"
        x1="1071.25"
        y1="308"
        x2="1071.25"
        y2="312"
        gradientUnits="userSpaceOnUse"
      >
        <stop stop-color="white" stop-opacity="0.6" />
        <stop offset="1" stop-color="white" stop-opacity="0.3" />
      </linearGradient>
      <linearGradient
        id="paint14_linear_574_2323"
        x1="1061.25"
        y1="308"
        x2="1061.25"
        y2="312"
        gradientUnits="userSpaceOnUse"
      >
        <stop stop-color="white" stop-opacity="0.6" />
        <stop offset="1" stop-color="white" stop-opacity="0.3" />
      </linearGradient>
      <linearGradient
        id="paint15_linear_574_2323"
        x1="1110.75"
        y1="308"
        x2="1110.75"
        y2="312"
        gradientUnits="userSpaceOnUse"
      >
        <stop stop-color="white" stop-opacity="0.6" />
        <stop offset="1" stop-color="white" stop-opacity="0.3" />
      </linearGradient>
      <linearGradient
        id="paint16_linear_574_2323"
        x1="895.328"
        y1="11"
        x2="895.328"
        y2="226.25"
        gradientUnits="userSpaceOnUse"
      >
        <stop offset="0.204413" stop-color="white" stop-opacity="0" />
        <stop offset="1" stop-color="white" />
      </linearGradient>
      <radialGradient
        id="paint17_angular_574_2323"
        cx="0"
        cy="0"
        r="1"
        gradientUnits="userSpaceOnUse"
        gradientTransform="translate(936 246) rotate(-90) scale(74 74)"
      >
        <stop offset="0.829622" stop-color="#3CEEAE" stop-opacity="0" />
        <stop offset="0.9999" stop-color="#3CEEAE" />
        <stop offset="1" stop-color="#3CEEAE" stop-opacity="0" />
      </radialGradient>
      <linearGradient
        id="paint18_linear_574_2323"
        x1="895.328"
        y1="20"
        x2="895.328"
        y2="235.25"
        gradientUnits="userSpaceOnUse"
      >
        <stop offset="0.204413" stop-color="white" stop-opacity="0" />
        <stop offset="1" stop-color="white" />
      </linearGradient>
      <radialGradient
        id="paint19_angular_574_2323"
        cx="0"
        cy="0"
        r="1"
        gradientUnits="userSpaceOnUse"
        gradientTransform="translate(990 250) rotate(-90) scale(57 57)"
      >
        <stop offset="0.789488" stop-color="#3CEEAE" stop-opacity="0" />
        <stop offset="0.9999" stop-color="#3CEEAE" />
        <stop offset="1" stop-color="#3CEEAE" stop-opacity="0" />
      </radialGradient>
      <linearGradient
        id="paint20_linear_574_2323"
        x1="895.328"
        y1="29"
        x2="895.328"
        y2="244.25"
        gradientUnits="userSpaceOnUse"
      >
        <stop offset="0.204413" stop-color="white" stop-opacity="0" />
        <stop offset="1" stop-color="white" />
      </linearGradient>
      <radialGradient
        id="paint21_angular_574_2323"
        cx="0"
        cy="0"
        r="1"
        gradientUnits="userSpaceOnUse"
        gradientTransform="translate(966 265) rotate(-90) scale(46 46)"
      >
        <stop offset="0.821417" stop-color="#3CEEAE" stop-opacity="0" />
        <stop offset="0.9999" stop-color="#3CEEAE" />
        <stop offset="1" stop-color="#3CEEAE" stop-opacity="0" />
      </radialGradient>
      <linearGradient
        id="paint22_linear_574_2323"
        x1="1012"
        y1="225"
        x2="1012"
        y2="227.5"
        gradientUnits="userSpaceOnUse"
      >
        <stop stop-color="white" stop-opacity="0.6" />
        <stop offset="1" stop-color="white" stop-opacity="0.3" />
      </linearGradient>
      <linearGradient
        id="paint23_linear_574_2323"
        x1="1012"
        y1="234"
        x2="1012"
        y2="236.5"
        gradientUnits="userSpaceOnUse"
      >
        <stop stop-color="white" stop-opacity="0.6" />
        <stop offset="1" stop-color="white" stop-opacity="0.3" />
      </linearGradient>
      <linearGradient
        id="paint24_linear_574_2323"
        x1="1012"
        y1="244"
        x2="1012"
        y2="246.5"
        gradientUnits="userSpaceOnUse"
      >
        <stop stop-color="white" stop-opacity="0.6" />
        <stop offset="1" stop-color="white" stop-opacity="0.3" />
      </linearGradient>
      <linearGradient
        id="paint25_linear_574_2323"
        x1="860"
        y1="225"
        x2="860"
        y2="227.5"
        gradientUnits="userSpaceOnUse"
      >
        <stop stop-color="white" stop-opacity="0.6" />
        <stop offset="1" stop-color="white" stop-opacity="0.3" />
      </linearGradient>
      <linearGradient
        id="paint26_linear_574_2323"
        x1="860"
        y1="234"
        x2="860"
        y2="236.5"
        gradientUnits="userSpaceOnUse"
      >
        <stop stop-color="white" stop-opacity="0.6" />
        <stop offset="1" stop-color="white" stop-opacity="0.3" />
      </linearGradient>
      <linearGradient
        id="paint27_linear_574_2323"
        x1="860"
        y1="243"
        x2="860"
        y2="245.5"
        gradientUnits="userSpaceOnUse"
      >
        <stop stop-color="white" stop-opacity="0.6" />
        <stop offset="1" stop-color="white" stop-opacity="0.3" />
      </linearGradient>
      <radialGradient
        id="paint28_radial_574_2323"
        cx="0"
        cy="0"
        r="1"
        gradientUnits="userSpaceOnUse"
        gradientTransform="translate(830 75) rotate(90) scale(40 50.96)"
      >
        <stop stop-color="white" stop-opacity="0.2" />
        <stop offset="1" stop-color="white" stop-opacity="0" />
      </radialGradient>
      <linearGradient
        id="paint29_linear_574_2323"
        x1="830"
        y1="94.4375"
        x2="830"
        y2="104"
        gradientUnits="userSpaceOnUse"
      >
        <stop stop-color="white" />
        <stop offset="1" stop-color="white" stop-opacity="0.4" />
      </linearGradient>
      <radialGradient
        id="paint30_radial_574_2323"
        cx="0"
        cy="0"
        r="1"
        gradientUnits="userSpaceOnUse"
        gradientTransform="translate(850.506 82.5) scale(1.49383 1.5)"
      >
        <stop offset="0.0416667" stop-color="#D4C5FF" />
        <stop offset="1" stop-color="#6015FF" />
      </radialGradient>
      <radialGradient
        id="paint31_radial_574_2323"
        cx="0"
        cy="0"
        r="1"
        gradientUnits="userSpaceOnUse"
        gradientTransform="translate(858 75) rotate(90) scale(40 56)"
      >
        <stop stop-color="white" />
        <stop offset="1" stop-color="white" stop-opacity="0" />
      </radialGradient>
      <radialGradient
        id="paint32_angular_574_2323"
        cx="0"
        cy="0"
        r="1"
        gradientUnits="userSpaceOnUse"
        gradientTransform="translate(808 51) scale(62 62)"
      >
        <stop stop-color="#9D72FF" />
        <stop offset="0.0001" stop-color="#9D72FF" stop-opacity="0" />
        <stop offset="0.778822" stop-color="#9D72FF" stop-opacity="0" />
      </radialGradient>
      <linearGradient
        id="paint33_linear_574_2323"
        x1="822.25"
        y1="71"
        x2="822.25"
        y2="75"
        gradientUnits="userSpaceOnUse"
      >
        <stop stop-color="white" stop-opacity="0.6" />
        <stop offset="1" stop-color="white" stop-opacity="0.3" />
      </linearGradient>
      <linearGradient
        id="paint34_linear_574_2323"
        x1="837.75"
        y1="71"
        x2="837.75"
        y2="75"
        gradientUnits="userSpaceOnUse"
      >
        <stop stop-color="white" stop-opacity="0.6" />
        <stop offset="1" stop-color="white" stop-opacity="0.3" />
      </linearGradient>
      <linearGradient
        id="paint35_linear_574_2323"
        x1="1213.68"
        y1="30"
        x2="1213.68"
        y2="245.25"
        gradientUnits="userSpaceOnUse"
      >
        <stop offset="0.204413" stop-color="white" stop-opacity="0" />
        <stop offset="1" stop-color="white" />
      </linearGradient>
      <radialGradient
        id="paint36_angular_574_2323"
        cx="0"
        cy="0"
        r="1"
        gradientUnits="userSpaceOnUse"
        gradientTransform="translate(1292 262) rotate(-90) scale(66 66)"
      >
        <stop offset="0.787112" stop-color="#3DC5FA" stop-opacity="0" />
        <stop offset="0.9999" stop-color="#3DC5FA" />
        <stop offset="1" stop-color="#3DC5FA" stop-opacity="0" />
      </radialGradient>
      <linearGradient
        id="paint37_linear_574_2323"
        x1="1213.68"
        y1="21"
        x2="1213.68"
        y2="236.25"
        gradientUnits="userSpaceOnUse"
      >
        <stop offset="0.204413" stop-color="white" stop-opacity="0" />
        <stop offset="1" stop-color="white" />
      </linearGradient>
      <linearGradient
        id="paint38_linear_574_2323"
        x1="1213.68"
        y1="12"
        x2="1213.68"
        y2="227.25"
        gradientUnits="userSpaceOnUse"
      >
        <stop offset="0.204413" stop-color="white" stop-opacity="0" />
        <stop offset="1" stop-color="white" />
      </linearGradient>
      <radialGradient
        id="paint39_angular_574_2323"
        cx="0"
        cy="0"
        r="1"
        gradientUnits="userSpaceOnUse"
        gradientTransform="translate(1231 251) rotate(-90) scale(79)"
      >
        <stop offset="0.829008" stop-color="#3DC5FA" stop-opacity="0" />
        <stop offset="0.9999" stop-color="#3DC5FA" />
        <stop offset="1" stop-color="#3DC5FA" stop-opacity="0" />
      </radialGradient>
      <linearGradient
        id="paint40_linear_574_2323"
        x1="1213.68"
        y1="3"
        x2="1213.68"
        y2="218.25"
        gradientUnits="userSpaceOnUse"
      >
        <stop offset="0.204413" stop-color="white" stop-opacity="0" />
        <stop offset="1" stop-color="white" />
      </linearGradient>
      <radialGradient
        id="paint41_angular_574_2323"
        cx="0"
        cy="0"
        r="1"
        gradientUnits="userSpaceOnUse"
        gradientTransform="translate(1324 235) rotate(-90) scale(58 58)"
      >
        <stop offset="0.777021" stop-color="#3DC5FA" stop-opacity="0" />
        <stop offset="0.9999" stop-color="#3DC5FA" />
        <stop offset="1" stop-color="#3DC5FA" stop-opacity="0" />
      </radialGradient>
      <linearGradient
        id="paint42_linear_574_2323"
        x1="1213.68"
        y1="-6"
        x2="1213.68"
        y2="209.25"
        gradientUnits="userSpaceOnUse"
      >
        <stop offset="0.204413" stop-color="white" stop-opacity="0" />
        <stop offset="1" stop-color="white" />
      </linearGradient>
      <radialGradient
        id="paint43_angular_574_2323"
        cx="0"
        cy="0"
        r="1"
        gradientUnits="userSpaceOnUse"
        gradientTransform="translate(1270 229) rotate(-90) scale(74 74)"
      >
        <stop offset="0.802794" stop-color="#3DC5FA" stop-opacity="0" />
        <stop offset="0.9999" stop-color="#3DC5FA" />
        <stop offset="1" stop-color="#3DC5FA" stop-opacity="0" />
      </radialGradient>
      <linearGradient
        id="paint44_linear_574_2323"
        x1="1213.68"
        y1="39"
        x2="1213.68"
        y2="254.25"
        gradientUnits="userSpaceOnUse"
      >
        <stop offset="0.204413" stop-color="white" stop-opacity="0" />
        <stop offset="1" stop-color="white" />
      </linearGradient>
      <linearGradient
        id="paint45_linear_574_2323"
        x1="1213.68"
        y1="48"
        x2="1213.68"
        y2="263.25"
        gradientUnits="userSpaceOnUse"
      >
        <stop offset="0.204413" stop-color="white" stop-opacity="0" />
        <stop offset="1" stop-color="white" />
      </linearGradient>
      <radialGradient
        id="paint46_angular_574_2323"
        cx="0"
        cy="0"
        r="1"
        gradientUnits="userSpaceOnUse"
        gradientTransform="translate(1216 287) rotate(-90) scale(55)"
      >
        <stop offset="0.830707" stop-color="#3DC5FA" stop-opacity="0" />
        <stop offset="0.9999" stop-color="#3DC5FA" />
        <stop offset="1" stop-color="#3DC5FA" stop-opacity="0" />
      </radialGradient>
      <linearGradient
        id="paint47_linear_574_2323"
        x1="1160"
        y1="245"
        x2="1160"
        y2="247.5"
        gradientUnits="userSpaceOnUse"
      >
        <stop stop-color="white" stop-opacity="0.6" />
        <stop offset="1" stop-color="white" stop-opacity="0.3" />
      </linearGradient>
      <linearGradient
        id="paint48_linear_574_2323"
        x1="1160"
        y1="235"
        x2="1160"
        y2="237.5"
        gradientUnits="userSpaceOnUse"
      >
        <stop stop-color="white" stop-opacity="0.6" />
        <stop offset="1" stop-color="white" stop-opacity="0.3" />
      </linearGradient>
      <linearGradient
        id="paint49_linear_574_2323"
        x1="1160"
        y1="226"
        x2="1160"
        y2="228.5"
        gradientUnits="userSpaceOnUse"
      >
        <stop stop-color="white" stop-opacity="0.6" />
        <stop offset="1" stop-color="white" stop-opacity="0.3" />
      </linearGradient>
      <linearGradient
        id="paint50_linear_574_2323"
        x1="1160"
        y1="217"
        x2="1160"
        y2="219.5"
        gradientUnits="userSpaceOnUse"
      >
        <stop stop-color="white" stop-opacity="0.6" />
        <stop offset="1" stop-color="white" stop-opacity="0.3" />
      </linearGradient>
      <linearGradient
        id="paint51_linear_574_2323"
        x1="1160"
        y1="208"
        x2="1160"
        y2="210.5"
        gradientUnits="userSpaceOnUse"
      >
        <stop stop-color="white" stop-opacity="0.6" />
        <stop offset="1" stop-color="white" stop-opacity="0.3" />
      </linearGradient>
      <linearGradient
        id="paint52_linear_574_2323"
        x1="1160"
        y1="253"
        x2="1160"
        y2="255.5"
        gradientUnits="userSpaceOnUse"
      >
        <stop stop-color="white" stop-opacity="0.6" />
        <stop offset="1" stop-color="white" stop-opacity="0.3" />
      </linearGradient>
      <linearGradient
        id="paint53_linear_574_2323"
        x1="1160"
        y1="262"
        x2="1160"
        y2="264.5"
        gradientUnits="userSpaceOnUse"
      >
        <stop stop-color="white" stop-opacity="0.6" />
        <stop offset="1" stop-color="white" stop-opacity="0.3" />
      </linearGradient>
      <radialGradient
        id="paint54_radial_574_2323"
        cx="0"
        cy="0"
        r="1"
        gradientUnits="userSpaceOnUse"
        gradientTransform="translate(1086 164) rotate(90) scale(144 131.04)"
      >
        <stop stop-color="white" stop-opacity="0.2" />
        <stop offset="1" stop-color="white" stop-opacity="0" />
      </radialGradient>
      <linearGradient
        id="paint55_linear_574_2323"
        x1="1086"
        y1="221"
        x2="1086"
        y2="253"
        gradientUnits="userSpaceOnUse"
      >
        <stop />
        <stop offset="0.0001" stop-opacity="0.41" />
        <stop offset="1" stop-opacity="0.1" />
      </linearGradient>
      <radialGradient
        id="paint56_radial_574_2323"
        cx="0"
        cy="0"
        r="1"
        gradientUnits="userSpaceOnUse"
        gradientTransform="translate(1144.51 177.5) scale(1.49383 1.5)"
      >
        <stop stop-color="#72FFF9" />
        <stop offset="1" stop-color="#0284FC" />
      </radialGradient>
      <radialGradient
        id="paint57_radial_574_2323"
        cx="0"
        cy="0"
        r="1"
        gradientUnits="userSpaceOnUse"
        gradientTransform="translate(1158 164) rotate(90) scale(144 244)"
      >
        <stop stop-color="white" />
        <stop offset="1" stop-color="white" stop-opacity="0" />
      </radialGradient>
      <radialGradient
        id="paint58_radial_574_2323"
        cx="0"
        cy="0"
        r="1"
        gradientUnits="userSpaceOnUse"
        gradientTransform="translate(830 204) rotate(90) scale(64 50.96)"
      >
        <stop stop-color="white" stop-opacity="0.2" />
        <stop offset="1" stop-color="white" stop-opacity="0" />
      </radialGradient>
      <linearGradient
        id="paint59_linear_574_2323"
        x1="830"
        y1="229"
        x2="830"
        y2="244"
        gradientUnits="userSpaceOnUse"
      >
        <stop stop-color="white" />
        <stop offset="1" stop-color="white" stop-opacity="0.4" />
      </linearGradient>
      <radialGradient
        id="paint60_radial_574_2323"
        cx="0"
        cy="0"
        r="1"
        gradientUnits="userSpaceOnUse"
        gradientTransform="translate(850.506 211.5) scale(1.49383 1.5)"
      >
        <stop stop-color="#72FFAA" />
        <stop offset="1" stop-color="#00DAB3" />
      </radialGradient>
      <radialGradient
        id="paint61_radial_574_2323"
        cx="0"
        cy="0"
        r="1"
        gradientUnits="userSpaceOnUse"
        gradientTransform="translate(858 204) rotate(90) scale(64 56)"
      >
        <stop stop-color="white" />
        <stop offset="1" stop-color="white" stop-opacity="0" />
      </radialGradient>
      <clipPath id="clip0_574_2323">
        <rect width="40" height="77" fill="white" transform="translate(592 233)" />
      </clipPath>
      <clipPath id="clip1_574_2323">
        <rect width="80" height="40" fill="white" transform="translate(843 293)" />
      </clipPath>
      <clipPath id="clip2_574_2323">
        <rect x="802" y="75" width="56" height="40" rx="3" fill="white" />
      </clipPath>
      <clipPath id="clip3_574_2323">
        <rect x="1014" y="164" width="144" height="144" rx="3" fill="white" />
      </clipPath>
      <clipPath id="clip4_574_2323">
        <rect x="802" y="204" width="56" height="64" rx="3" fill="white" />
      </clipPath>
    </defs>
  </svg>
);

function SubHeroMainboardStuff({ className }: { className?: string }) {
  return (
    <svg
      width="908"
      height="357"
      viewBox="0 0 908 357"
      fill="none"
      xmlns="http://www.w3.org/2000/svg"
      className={className}
    >
      <mask
        id="mask0_1_215"
        style={{ maskType: "alpha" }}
        maskUnits="userSpaceOnUse"
        x="0"
        y="0"
        width="1072"
        height="324"
      >
        <rect
          width="1072"
          height="323"
          transform="translate(0 0.25)"
          fill="url(#paint0_radial_1_215)"
        />
      </mask>
      <g mask="url(#mask0_1_215)">
        <path
          d="M1072 194.25H735.604C731.69 194.25 729.734 194.25 727.892 193.808C726.26 193.416 724.699 192.77 723.267 191.892C721.653 190.903 720.269 189.519 717.502 186.752L640 109.25"
          stroke="white"
          stroke-opacity="0.08"
          stroke-width="0.5"
        />
        <rect x="828" y="149" width="21" height="24" rx="3" fill="white" fill-opacity="0.16" />
        <rect x="831" y="163" width="15" height="6" rx="1.5" fill="white" fill-opacity="0.16" />
        <rect x="746" y="151" width="8" height="2" fill="white" fill-opacity="0.18" />
        <rect x="746" y="151" width="8" height="1" fill="white" fill-opacity="0.14" />
        <rect x="746" y="161" width="8" height="2" fill="white" fill-opacity="0.18" />
        <rect x="746" y="161" width="8" height="1" fill="white" fill-opacity="0.14" />
        <rect x="747" y="155" width="2" height="4" fill="white" fill-opacity="0.18" />
        <rect x="747" y="155" width="2" height="1" fill="white" fill-opacity="0.14" />
        <rect x="751" y="155" width="2" height="4" fill="white" fill-opacity="0.18" />
        <rect x="751" y="155" width="2" height="1" fill="white" fill-opacity="0.14" />
        <rect x="746" y="171" width="8" height="2" fill="white" fill-opacity="0.18" />
        <rect x="746" y="171" width="8" height="1" fill="white" fill-opacity="0.14" />
        <rect x="746" y="181" width="8" height="2" fill="white" fill-opacity="0.18" />
        <rect x="746" y="181" width="8" height="1" fill="white" fill-opacity="0.14" />
        <rect x="747" y="175" width="2" height="4" fill="white" fill-opacity="0.18" />
        <rect x="747" y="175" width="2" height="1" fill="white" fill-opacity="0.14" />
        <rect x="751" y="175" width="2" height="4" fill="white" fill-opacity="0.18" />
        <rect x="751" y="175" width="2" height="1" fill="white" fill-opacity="0.14" />
        <rect x="762" y="171" width="8" height="2" fill="white" fill-opacity="0.18" />
        <rect x="762" y="171" width="8" height="1" fill="white" fill-opacity="0.14" />
        <rect x="762" y="181" width="8" height="2" fill="white" fill-opacity="0.18" />
        <rect x="762" y="181" width="8" height="1" fill="white" fill-opacity="0.14" />
        <rect x="763" y="175" width="2" height="4" fill="white" fill-opacity="0.18" />
        <rect x="763" y="175" width="2" height="1" fill="white" fill-opacity="0.14" />
        <rect x="767" y="175" width="2" height="4" fill="white" fill-opacity="0.18" />
        <rect x="767" y="175" width="2" height="1" fill="white" fill-opacity="0.14" />
        <rect x="778" y="171" width="8" height="2" fill="white" fill-opacity="0.18" />
        <rect x="778" y="171" width="8" height="1" fill="white" fill-opacity="0.14" />
        <rect x="778" y="181" width="8" height="2" fill="white" fill-opacity="0.18" />
        <rect x="778" y="181" width="8" height="1" fill="white" fill-opacity="0.14" />
        <rect x="779" y="175" width="2" height="4" fill="white" fill-opacity="0.18" />
        <rect x="779" y="175" width="2" height="1" fill="white" fill-opacity="0.14" />
        <rect x="783" y="175" width="2" height="4" fill="white" fill-opacity="0.18" />
        <rect x="783" y="175" width="2" height="1" fill="white" fill-opacity="0.14" />
        <rect x="762" y="151" width="8" height="2" fill="white" fill-opacity="0.18" />
        <rect x="762" y="151" width="8" height="1" fill="white" fill-opacity="0.14" />
        <rect x="762" y="161" width="8" height="2" fill="white" fill-opacity="0.18" />
        <rect x="762" y="161" width="8" height="1" fill="white" fill-opacity="0.14" />
        <rect x="763" y="155" width="2" height="4" fill="white" fill-opacity="0.18" />
        <rect x="763" y="155" width="2" height="1" fill="white" fill-opacity="0.14" />
        <rect x="767" y="155" width="2" height="4" fill="white" fill-opacity="0.18" />
        <rect x="767" y="155" width="2" height="1" fill="white" fill-opacity="0.14" />
        <path d="M869 194.5V323" stroke="white" stroke-opacity="0.04" stroke-width="2" />
        <path d="M918 0.25H807.25V194" stroke="white" stroke-opacity="0.08" stroke-width="0.5" />
        <path
          d="M924.25 323.25H807.25V194.5"
          stroke="white"
          stroke-opacity="0.08"
          stroke-width="0.5"
        />
        <path
          d="M0 237.25H312.084C314.115 237.25 315.131 237.25 316.105 237.055C316.968 236.881 317.806 236.595 318.594 236.202C319.483 235.76 320.286 235.137 321.891 233.892L351.296 211.081C353.114 209.67 354.023 208.965 354.678 208.081C355.258 207.298 355.69 206.416 355.953 205.478C356.25 204.419 356.25 203.268 356.25 200.967V105"
          stroke="white"
          stroke-opacity="0.08"
          stroke-width="0.5"
        />
        <path d="M356 157.25H177.25V237" stroke="white" stroke-opacity="0.08" stroke-width="0.5" />
        <rect x="321" y="142" width="2" height="6" fill="white" fill-opacity="0.18" />
        <rect x="326" y="142" width="2" height="6" fill="white" fill-opacity="0.18" />
        <rect x="331" y="142" width="2" height="6" fill="white" fill-opacity="0.18" />
        <rect x="336" y="142" width="2" height="6" fill="white" fill-opacity="0.18" />
        <rect x="341" y="142" width="2" height="6" fill="white" fill-opacity="0.18" />
        <rect x="346" y="142" width="2" height="6" fill="white" fill-opacity="0.18" />
        <path d="M177.25 7.5V157" stroke="white" stroke-opacity="0.08" stroke-width="0.5" />
        <rect opacity="0.02" x="183" y="163" width="75" height="68" rx="0.5" fill="white" />
        <rect opacity="0.05" x="187" y="189" width="3" height="3" rx="0.5" fill="white" />
        <rect opacity="0.05" x="187" y="182" width="3" height="3" rx="0.5" fill="white" />
        <rect opacity="0.05" x="187" y="174" width="3" height="3" rx="0.5" fill="white" />
        <rect opacity="0.05" x="187" y="174" width="3" height="3" rx="0.5" fill="white" />
        <rect opacity="0.05" x="187" y="167" width="3" height="3" rx="0.5" fill="white" />
        <rect opacity="0.05" x="187" y="196" width="3" height="3" rx="0.5" fill="white" />
        <rect opacity="0.05" x="187" y="203" width="3" height="3" rx="0.5" fill="white" />
        <rect opacity="0.05" x="187" y="210" width="3" height="3" rx="0.5" fill="white" />
        <rect opacity="0.05" x="187" y="217" width="3" height="3" rx="0.5" fill="white" />
        <rect opacity="0.05" x="187" y="224" width="3" height="3" rx="0.5" fill="white" />
        <rect opacity="0.05" x="195" y="189" width="3" height="3" rx="0.5" fill="white" />
        <rect opacity="0.05" x="195" y="182" width="3" height="3" rx="0.5" fill="white" />
        <rect opacity="0.05" x="195" y="174" width="3" height="3" rx="0.5" fill="white" />
        <rect opacity="0.05" x="195" y="174" width="3" height="3" rx="0.5" fill="white" />
        <rect opacity="0.05" x="195" y="167" width="3" height="3" rx="0.5" fill="white" />
        <rect opacity="0.05" x="195" y="196" width="3" height="3" rx="0.5" fill="white" />
        <rect opacity="0.1" x="195" y="203" width="3" height="3" rx="0.5" fill="white" />
        <rect opacity="0.05" x="195" y="210" width="3" height="3" rx="0.5" fill="white" />
        <rect opacity="0.05" x="195" y="217" width="3" height="3" rx="0.5" fill="white" />
        <rect opacity="0.05" x="195" y="224" width="3" height="3" rx="0.5" fill="white" />
        <rect opacity="0.05" x="203" y="189" width="3" height="3" rx="0.5" fill="white" />
        <rect opacity="0.05" x="203" y="182" width="3" height="3" rx="0.5" fill="white" />
        <rect opacity="0.05" x="203" y="174" width="3" height="3" rx="0.5" fill="white" />
        <rect opacity="0.05" x="203" y="174" width="3" height="3" rx="0.5" fill="white" />
        <rect opacity="0.05" x="203" y="167" width="3" height="3" rx="0.5" fill="white" />
        <rect opacity="0.05" x="203" y="196" width="3" height="3" rx="0.5" fill="white" />
        <rect opacity="0.05" x="203" y="203" width="3" height="3" rx="0.5" fill="white" />
        <rect opacity="0.05" x="203" y="210" width="3" height="3" rx="0.5" fill="white" />
        <rect opacity="0.05" x="203" y="217" width="3" height="3" rx="0.5" fill="white" />
        <rect opacity="0.15" x="203" y="224" width="3" height="3" rx="0.5" fill="white" />
        <rect opacity="0.1" x="211" y="189" width="3" height="3" rx="0.5" fill="white" />
        <rect opacity="0.05" x="211" y="182" width="3" height="3" rx="0.5" fill="white" />
        <rect opacity="0.05" x="211" y="174" width="3" height="3" rx="0.5" fill="white" />
        <rect opacity="0.05" x="211" y="174" width="3" height="3" rx="0.5" fill="white" />
        <rect opacity="0.05" x="211" y="167" width="3" height="3" rx="0.5" fill="white" />
        <rect opacity="0.05" x="211" y="196" width="3" height="3" rx="0.5" fill="white" />
        <rect opacity="0.05" x="211" y="203" width="3" height="3" rx="0.5" fill="white" />
        <rect opacity="0.05" x="211" y="210" width="3" height="3" rx="0.5" fill="white" />
        <rect opacity="0.05" x="211" y="217" width="3" height="3" rx="0.5" fill="white" />
        <rect opacity="0.05" x="211" y="224" width="3" height="3" rx="0.5" fill="white" />
        <rect opacity="0.05" x="219" y="189" width="3" height="3" rx="0.5" fill="white" />
        <rect opacity="0.05" x="219" y="182" width="3" height="3" rx="0.5" fill="white" />
        <rect opacity="0.05" x="219" y="174" width="3" height="3" rx="0.5" fill="white" />
        <rect opacity="0.05" x="219" y="174" width="3" height="3" rx="0.5" fill="white" />
        <rect opacity="0.05" x="219" y="167" width="3" height="3" rx="0.5" fill="white" />
        <rect opacity="0.05" x="219" y="196" width="3" height="3" rx="0.5" fill="white" />
        <rect opacity="0.05" x="219" y="203" width="3" height="3" rx="0.5" fill="white" />
        <rect opacity="0.15" x="219" y="210" width="3" height="3" rx="0.5" fill="white" />
        <rect opacity="0.05" x="219" y="217" width="3" height="3" rx="0.5" fill="white" />
        <rect opacity="0.05" x="219" y="224" width="3" height="3" rx="0.5" fill="white" />
        <rect opacity="0.05" x="227" y="189" width="3" height="3" rx="0.5" fill="white" />
        <rect opacity="0.05" x="227" y="182" width="3" height="3" rx="0.5" fill="white" />
        <rect opacity="0.05" x="227" y="174" width="3" height="3" rx="0.5" fill="white" />
        <rect opacity="0.05" x="227" y="174" width="3" height="3" rx="0.5" fill="white" />
        <rect opacity="0.05" x="227" y="167" width="3" height="3" rx="0.5" fill="white" />
        <rect opacity="0.05" x="227" y="196" width="3" height="3" rx="0.5" fill="white" />
        <rect opacity="0.05" x="227" y="203" width="3" height="3" rx="0.5" fill="white" />
        <rect opacity="0.05" x="227" y="210" width="3" height="3" rx="0.5" fill="white" />
        <rect opacity="0.05" x="227" y="217" width="3" height="3" rx="0.5" fill="white" />
        <rect opacity="0.05" x="227" y="224" width="3" height="3" rx="0.5" fill="white" />
        <rect opacity="0.05" x="235" y="189" width="3" height="3" rx="0.5" fill="white" />
        <rect opacity="0.05" x="235" y="182" width="3" height="3" rx="0.5" fill="white" />
        <rect opacity="0.05" x="235" y="174" width="3" height="3" rx="0.5" fill="white" />
        <rect opacity="0.05" x="235" y="174" width="3" height="3" rx="0.5" fill="white" />
        <rect opacity="0.05" x="235" y="167" width="3" height="3" rx="0.5" fill="white" />
        <rect opacity="0.05" x="235" y="196" width="3" height="3" rx="0.5" fill="white" />
        <rect opacity="0.15" x="235" y="203" width="3" height="3" rx="0.5" fill="white" />
        <rect opacity="0.05" x="235" y="210" width="3" height="3" rx="0.5" fill="white" />
        <rect opacity="0.05" x="235" y="217" width="3" height="3" rx="0.5" fill="white" />
        <rect opacity="0.05" x="235" y="224" width="3" height="3" rx="0.5" fill="white" />
        <rect opacity="0.1" x="243" y="189" width="3" height="3" rx="0.5" fill="white" />
        <rect opacity="0.05" x="243" y="182" width="3" height="3" rx="0.5" fill="white" />
        <rect opacity="0.05" x="243" y="174" width="3" height="3" rx="0.5" fill="white" />
        <rect opacity="0.05" x="243" y="174" width="3" height="3" rx="0.5" fill="white" />
        <rect opacity="0.05" x="243" y="167" width="3" height="3" rx="0.5" fill="white" />
        <rect opacity="0.05" x="243" y="196" width="3" height="3" rx="0.5" fill="white" />
        <rect opacity="0.05" x="243" y="203" width="3" height="3" rx="0.5" fill="white" />
        <rect opacity="0.05" x="243" y="210" width="3" height="3" rx="0.5" fill="white" />
        <rect opacity="0.05" x="243" y="217" width="3" height="3" rx="0.5" fill="white" />
        <rect opacity="0.1" x="243" y="224" width="3" height="3" rx="0.5" fill="white" />
        <rect opacity="0.05" x="251" y="189" width="3" height="3" rx="0.5" fill="white" />
        <rect opacity="0.05" x="251" y="182" width="3" height="3" rx="0.5" fill="white" />
        <rect opacity="0.05" x="251" y="174" width="3" height="3" rx="0.5" fill="white" />
        <rect opacity="0.05" x="251" y="174" width="3" height="3" rx="0.5" fill="white" />
        <rect opacity="0.05" x="251" y="167" width="3" height="3" rx="0.5" fill="white" />
        <rect opacity="0.05" x="251" y="196" width="3" height="3" rx="0.5" fill="white" />
        <rect opacity="0.05" x="251" y="203" width="3" height="3" rx="0.5" fill="white" />
        <rect opacity="0.05" x="251" y="210" width="3" height="3" rx="0.5" fill="white" />
        <rect opacity="0.05" x="251" y="217" width="3" height="3" rx="0.5" fill="white" />
        <rect opacity="0.05" x="251" y="224" width="3" height="3" rx="0.5" fill="white" />
        <rect x="107" y="215" width="2" height="8" fill="white" fill-opacity="0.18" />
        <rect x="111" y="215" width="2" height="8" fill="white" fill-opacity="0.18" />
        <rect x="102" y="218" width="2" height="2" fill="white" fill-opacity="0.18" />
        <rect x="102" y="218" width="2" height="1" fill="white" fill-opacity="0.14" />
        <rect x="107" y="215" width="2" height="1" fill="white" fill-opacity="0.14" />
        <rect x="111" y="215" width="2" height="1" fill="white" fill-opacity="0.14" />
        <rect x="107" y="199" width="2" height="8" fill="white" fill-opacity="0.18" />
        <rect x="111" y="199" width="2" height="8" fill="white" fill-opacity="0.18" />
        <rect x="102" y="202" width="2" height="2" fill="white" fill-opacity="0.18" />
        <rect x="102" y="202" width="2" height="1" fill="white" fill-opacity="0.14" />
        <rect x="107" y="199" width="2" height="1" fill="white" fill-opacity="0.14" />
        <rect x="111" y="199" width="2" height="1" fill="white" fill-opacity="0.14" />
        <rect x="107" y="183" width="2" height="8" fill="white" fill-opacity="0.18" />
        <rect x="111" y="183" width="2" height="8" fill="white" fill-opacity="0.18" />
        <rect x="102" y="186" width="2" height="2" fill="white" fill-opacity="0.18" />
        <rect x="102" y="186" width="2" height="1" fill="white" fill-opacity="0.14" />
        <rect x="107" y="183" width="2" height="1" fill="white" fill-opacity="0.14" />
        <rect x="111" y="183" width="2" height="1" fill="white" fill-opacity="0.14" />
        <rect x="126" y="215" width="2" height="8" fill="white" fill-opacity="0.18" />
        <rect x="130" y="215" width="2" height="8" fill="white" fill-opacity="0.18" />
        <rect x="121" y="218" width="2" height="2" fill="white" fill-opacity="0.18" />
        <rect x="121" y="218" width="2" height="1" fill="white" fill-opacity="0.14" />
        <rect x="126" y="215" width="2" height="1" fill="white" fill-opacity="0.14" />
        <rect x="130" y="215" width="2" height="1" fill="white" fill-opacity="0.14" />
        <path
          d="M286 7.25H158.67C154.111 7.25 151.831 7.25 149.729 7.83406C147.867 8.35146 146.114 9.20191 144.555 10.3442C142.796 11.6337 141.385 13.4244 138.563 17.0056L92.7424 75.1548C90.7062 77.7388 89.6881 79.0309 88.9644 80.4657C88.3222 81.7388 87.8532 83.092 87.5696 84.4893C87.25 86.0643 87.25 87.7092 87.25 90.9992V237"
          stroke="white"
          stroke-opacity="0.08"
          stroke-width="0.5"
        />
        <g clip-path="url(#clip0_1_215)">
          <path
            d="M744 288C749.333 282.667 852.889 179.111 904 128"
            stroke="white"
            stroke-opacity="0.3"
            stroke-width="0.3"
          />
          <path
            d="M752 288C757.333 282.667 860.889 179.111 912 128"
            stroke="white"
            stroke-opacity="0.3"
            stroke-width="0.3"
          />
          <path
            d="M760 288C765.333 282.667 868.889 179.111 920 128"
            stroke="white"
            stroke-opacity="0.3"
            stroke-width="0.3"
          />
          <path
            d="M768 288C773.333 282.667 876.889 179.111 928 128"
            stroke="white"
            stroke-opacity="0.3"
            stroke-width="0.3"
          />
          <path
            d="M776 288C781.333 282.667 884.889 179.111 936 128"
            stroke="white"
            stroke-opacity="0.3"
            stroke-width="0.3"
          />
          <path
            d="M784 288C789.333 282.667 892.889 179.111 944 128"
            stroke="white"
            stroke-opacity="0.3"
            stroke-width="0.3"
          />
          <path
            d="M792 288C797.333 282.667 900.889 179.111 952 128"
            stroke="white"
            stroke-opacity="0.3"
            stroke-width="0.3"
          />
          <path
            d="M800 288C805.333 282.667 908.889 179.111 960 128"
            stroke="white"
            stroke-opacity="0.3"
            stroke-width="0.3"
          />
          <path
            d="M808 288C813.333 282.667 916.889 179.111 968 128"
            stroke="white"
            stroke-opacity="0.3"
            stroke-width="0.3"
          />
          <path
            d="M816 288C821.333 282.667 924.889 179.111 976 128"
            stroke="white"
            stroke-opacity="0.3"
            stroke-width="0.3"
          />
          <path
            d="M824 288C829.333 282.667 932.889 179.111 984 128"
            stroke="white"
            stroke-opacity="0.3"
            stroke-width="0.3"
          />
          <path
            d="M832 288C837.333 282.667 940.889 179.111 992 128"
            stroke="white"
            stroke-opacity="0.3"
            stroke-width="0.3"
          />
          <path
            d="M840 288C845.333 282.667 948.889 179.111 1000 128"
            stroke="white"
            stroke-opacity="0.3"
            stroke-width="0.3"
          />
          <path
            d="M848 288C853.333 282.667 956.889 179.111 1008 128"
            stroke="white"
            stroke-opacity="0.3"
            stroke-width="0.3"
          />
        </g>
        <rect x="818" y="298" width="2" height="6" fill="white" fill-opacity="0.18" />
        <rect x="823" y="298" width="2" height="6" fill="white" fill-opacity="0.18" />
        <rect x="828" y="298" width="2" height="6" fill="white" fill-opacity="0.18" />
        <rect x="833" y="298" width="2" height="6" fill="white" fill-opacity="0.18" />
        <rect x="838" y="298" width="2" height="6" fill="white" fill-opacity="0.18" />
        <rect x="843" y="298" width="2" height="6" fill="white" fill-opacity="0.18" />
      </g>
      <path d="M566.25 357V109" stroke="url(#paint1_linear_1_215)" stroke-width="0.5" />
      <path d="M546.25 357V109" stroke="url(#paint2_linear_1_215)" stroke-width="0.5" />
      <path d="M526.25 357V109" stroke="url(#paint3_linear_1_215)" stroke-width="0.5" />
      <path
        d="M526.25 357V109"
        stroke="url(#paint4_angular_1_215)"
        stroke-opacity="0.5"
        stroke-width="0.5"
      />
      <path d="M506.25 357V109" stroke="url(#paint5_linear_1_215)" stroke-width="0.5" />
      <path d="M486.25 357V109" stroke="url(#paint6_linear_1_215)" stroke-width="0.5" />
      <path
        d="M486.25 357V109"
        stroke="url(#paint7_angular_1_215)"
        stroke-opacity="0.5"
        stroke-width="0.5"
      />
      <path d="M496.25 357V109" stroke="url(#paint8_linear_1_215)" stroke-width="0.5" />
      <path d="M516.25 357V109" stroke="url(#paint9_linear_1_215)" stroke-width="0.5" />
      <path d="M536.25 357V109" stroke="url(#paint10_linear_1_215)" stroke-width="0.5" />
      <path d="M556.25 357V109" stroke="url(#paint11_linear_1_215)" stroke-width="0.5" />
      <path d="M576.25 357V109" stroke="url(#paint12_linear_1_215)" stroke-width="0.5" />
      <path d="M585.25 357V109" stroke="url(#paint13_linear_1_215)" stroke-width="0.5" />
      <path
        d="M585.25 357V109"
        stroke="url(#paint14_angular_1_215)"
        stroke-opacity="0.5"
        stroke-width="0.5"
      />
      <defs>
        <radialGradient
          id="paint0_radial_1_215"
          cx="0"
          cy="0"
          r="1"
          gradientUnits="userSpaceOnUse"
          gradientTransform="translate(536 161.5) rotate(90) scale(161.5 536)"
        >
          <stop stop-color="white" />
          <stop offset="0.496904" stop-color="white" />
          <stop offset="1" stop-color="white" stop-opacity="0" />
        </radialGradient>
        <linearGradient
          id="paint1_linear_1_215"
          x1="566.75"
          y1="109"
          x2="566.75"
          y2="357"
          gradientUnits="userSpaceOnUse"
        >
          <stop stop-color="white" stop-opacity="0.15" />
          <stop offset="1" stop-color="white" stop-opacity="0.05" />
        </linearGradient>
        <linearGradient
          id="paint2_linear_1_215"
          x1="546.75"
          y1="109"
          x2="546.75"
          y2="357"
          gradientUnits="userSpaceOnUse"
        >
          <stop stop-color="white" stop-opacity="0.15" />
          <stop offset="1" stop-color="white" stop-opacity="0.05" />
        </linearGradient>
        <linearGradient
          id="paint3_linear_1_215"
          x1="526.75"
          y1="109"
          x2="526.75"
          y2="357"
          gradientUnits="userSpaceOnUse"
        >
          <stop stop-color="white" stop-opacity="0.15" />
          <stop offset="1" stop-color="white" stop-opacity="0.05" />
        </linearGradient>
        <radialGradient
          id="paint4_angular_1_215"
          cx="0"
          cy="0"
          r="1"
          gradientUnits="userSpaceOnUse"
          gradientTransform="translate(483 306.421) scale(55 213.125)"
        >
          <stop stop-color="white" />
          <stop offset="0.0001" stop-color="white" stop-opacity="0" />
          <stop offset="0.199397" stop-color="white" stop-opacity="0" />
          <stop offset="0.939101" stop-color="white" stop-opacity="0" />
        </radialGradient>
        <linearGradient
          id="paint5_linear_1_215"
          x1="506.75"
          y1="109"
          x2="506.75"
          y2="357"
          gradientUnits="userSpaceOnUse"
        >
          <stop stop-color="white" stop-opacity="0.15" />
          <stop offset="1" stop-color="white" stop-opacity="0.05" />
        </linearGradient>
        <linearGradient
          id="paint6_linear_1_215"
          x1="486.75"
          y1="109"
          x2="486.75"
          y2="357"
          gradientUnits="userSpaceOnUse"
        >
          <stop stop-color="white" stop-opacity="0.15" />
          <stop offset="1" stop-color="white" stop-opacity="0.05" />
        </linearGradient>
        <radialGradient
          id="paint7_angular_1_215"
          cx="0"
          cy="0"
          r="1"
          gradientUnits="userSpaceOnUse"
          gradientTransform="translate(445 257.474) scale(72 117.474)"
        >
          <stop stop-color="white" />
          <stop offset="0.0001" stop-color="white" stop-opacity="0" />
          <stop offset="0.199397" stop-color="white" stop-opacity="0" />
          <stop offset="0.856266" stop-color="white" stop-opacity="0" />
        </radialGradient>
        <linearGradient
          id="paint8_linear_1_215"
          x1="496.75"
          y1="109"
          x2="496.75"
          y2="357"
          gradientUnits="userSpaceOnUse"
        >
          <stop stop-color="white" stop-opacity="0.15" />
          <stop offset="1" stop-color="white" stop-opacity="0.05" />
        </linearGradient>
        <linearGradient
          id="paint9_linear_1_215"
          x1="516.75"
          y1="109"
          x2="516.75"
          y2="357"
          gradientUnits="userSpaceOnUse"
        >
          <stop stop-color="white" stop-opacity="0.15" />
          <stop offset="1" stop-color="white" stop-opacity="0.05" />
        </linearGradient>
        <linearGradient
          id="paint10_linear_1_215"
          x1="536.75"
          y1="109"
          x2="536.75"
          y2="357"
          gradientUnits="userSpaceOnUse"
        >
          <stop stop-color="white" stop-opacity="0.15" />
          <stop offset="1" stop-color="white" stop-opacity="0.05" />
        </linearGradient>
        <linearGradient
          id="paint11_linear_1_215"
          x1="556.75"
          y1="109"
          x2="556.75"
          y2="357"
          gradientUnits="userSpaceOnUse"
        >
          <stop stop-color="white" stop-opacity="0.15" />
          <stop offset="1" stop-color="white" stop-opacity="0.05" />
        </linearGradient>
        <linearGradient
          id="paint12_linear_1_215"
          x1="576.75"
          y1="109"
          x2="576.75"
          y2="357"
          gradientUnits="userSpaceOnUse"
        >
          <stop stop-color="white" stop-opacity="0.15" />
          <stop offset="1" stop-color="white" stop-opacity="0.05" />
        </linearGradient>
        <linearGradient
          id="paint13_linear_1_215"
          x1="585.75"
          y1="109"
          x2="585.75"
          y2="357"
          gradientUnits="userSpaceOnUse"
        >
          <stop stop-color="white" stop-opacity="0.15" />
          <stop offset="1" stop-color="white" stop-opacity="0.05" />
        </linearGradient>
        <radialGradient
          id="paint14_angular_1_215"
          cx="0"
          cy="0"
          r="1"
          gradientUnits="userSpaceOnUse"
          gradientTransform="translate(549.5 213.625) scale(45 174.375)"
        >
          <stop stop-color="white" />
          <stop offset="0.0001" stop-color="white" stop-opacity="0" />
          <stop offset="0.199397" stop-color="white" stop-opacity="0" />
          <stop offset="0.946685" stop-color="white" stop-opacity="0" />
        </radialGradient>
        <clipPath id="clip0_1_215">
          <rect width="40" height="77" fill="white" transform="translate(818 205)" />
        </clipPath>
      </defs>
    </svg>
  );
}<|MERGE_RESOLUTION|>--- conflicted
+++ resolved
@@ -1,10 +1,7 @@
 import { FeatureGrid } from "@/components/feature/feature-grid";
 import { Navigation } from "@/components/navigation";
-<<<<<<< HEAD
 import { SectionTitle } from "@/components/section-title";
-=======
 import { Stats } from "@/components/stats";
->>>>>>> 25d54ec5
 import { cn } from "@/lib/utils";
 import { BookOpen, ChevronRight, LogIn } from "lucide-react";
 import Link from "next/link";
