import { Hero } from "@/app/hero";
import { AnalyticsBento } from "@/components/analytics/analytics-bento";
import { AuditLogsBento } from "@/components/audit-logs-bento";
import { PrimaryButton, SecondaryButton } from "@/components/button";
import { CTA } from "@/components/cta";
import { FeatureGrid } from "@/components/feature/feature-grid";
import { HashedKeysBento } from "@/components/hashed-keys-bento";
import { IpWhitelistingBento } from "@/components/ip-whitelisting-bento";
import { LatencyBento } from "@/components/latency-bento";
import { OpenSource } from "@/components/open-source";
import { RateLimitsBento } from "@/components/rate-limits-bento";
import { Section, SectionTitle } from "@/components/section";
import { Stats } from "@/components/stats";
import { FeatureGridChip } from "@/components/svg/feature-grid-chip";
import { TopLeftShiningLight, TopRightShiningLight } from "@/components/svg/hero";
import { LeveledUpApiAuthChip } from "@/components/svg/leveled-up-api-auth-chip";
import { OssLight } from "@/components/svg/oss-light";
import { UsageBento } from "@/components/usage-bento";
import { ChevronRight, LogIn } from "lucide-react";
import Image from "next/image";
import Link from "next/link";
import { Suspense } from "react";
import mainboardMobile from "../images/mainboard-mobile.svg";
import mainboard from "../images/mainboard.svg";
import { CodeExamples } from "./code-examples";

export const metadata = {
  title: "Unkey",
  description: "Build better APIs faster",
  openGraph: {
    title: "Unkey",
    description: "Build better APIs faster",
    url: "https://unkey.dev/",
    siteName: "unkey.dev",
    images: [
      {
        url: "https://unkey.dev/og.png",
        width: 1200,
        height: 675,
      },
    ],
  },
  twitter: {
    title: "Unkey",
    card: "summary_large_image",
  },
  icons: {
    shortcut: "/unkey.png",
  },
};

export const dynamic = "error";
export const revalidate = 300;

export default async function Landing() {
  return (
    <>
      <TopRightShiningLight />
      <TopLeftShiningLight />
      <div className="relative w-full overflow-hidden">
        <Image
          src={mainboard}
          alt="Animated SVG showing computer circuits lighting up"
          className="hidden md:flex absolute -z-10 lg:-top-20 xl:-top-32 xl:-right-32"
          style={{ transform: "scale(1.2)" }}
          priority
        />
        <Image
          src={mainboardMobile}
          alt="Animated SVG showing computer circuits lighting up"
          className="flex md:hidden w-full absolute h-[300px] right-10 -z-10 "
          style={{ transform: "scale(1)" }}
          priority
        />
<<<<<<< HEAD
        <div className="container relative flex flex-col md:px-0 mx-auto space-y-16 md:space-y-32">
=======
        <div className="container relative flex flex-col px-0 mx-auto space-y-16 md:space-y-32 lg:mt-24">
>>>>>>> 5652f259
          <Section>
            <Hero />
          </Section>
          <Section>
            <Suspense fallback={null}>
              <Stats />
            </Suspense>
          </Section>
          <Section>
            <CodeExamples />
          </Section>
          <Section>
            <OpenSource />
          </Section>

          <Section>
            <SectionTitle
              className="mt-8 md:mt-16 lg:mt-32"
              title="Everything you need for your API"
              text="Our platform simplifies the API-building process, allowing you to monetize, analyze, and protect endpoints."
              align="center"
              label="Platform"
            />
            <AnalyticsBento />
            <div className="mt-6 grid md:grid-cols-[1fr_1fr] lg:grid-cols-[1fr_2fr] gap-6 z-50">
              <LatencyBento />
              <UsageBento />
            </div>
          </Section>
          <div className="relative w-full -z-10 ">
            <OssLight className="absolute scale-[2] left-[-70px] sm:left-[70px] md:left-[150px] lg:left-[200px] xl:left-[420px] top-[-250px]" />
          </div>

          <Section>
            <SectionTitle
              title="Secure and scalable from day one"
              text="We give you crucial security features out of the box, so that you can focus on rapidly iterating on your API."
              align="center"
              label="Security"
            >
              <div className="flex mt-10 mb-10 space-x-6">
                <Link href="/app" className="group">
                  <PrimaryButton IconLeft={LogIn} label="Get Started" className="h-10" />
                </Link>

                <Link href="/docs">
                  <SecondaryButton label="Visit the Docs" IconRight={ChevronRight} />
                </Link>
              </div>
            </SectionTitle>
            <div className="grid xl:grid-cols-[2fr_3fr] gap-6">
              <HashedKeysBento />
              <AuditLogsBento />
            </div>

            <div className="grid md:grid-cols-[1fr_1fr] xl:grid-cols-[3fr_2fr] gap-6 relative z-50">
              <IpWhitelistingBento />
              <RateLimitsBento />
            </div>
          </Section>
          <Section>
            <div className="relative">
              {/* TODO: horizontal scroll */}
              <LeveledUpApiAuthChip className="absolute top-[-450px] right-[-150px] lg:right-[880px]" />
              <SectionTitle
                className="mt-8 md:mt-16 lg:mt-32 xl:mt-48"
                title="Leveled-up API management"
                text="With enhanced security, low latency, and better control, you can seamlessly integrate into your APIs and protect your data like never before."
                label="Features"
              >
                <div className="flex mt-10 mb-10 space-x-6">
                  <Link href="/app" className="group">
                    <PrimaryButton IconLeft={LogIn} label="Get Started" className="h-10" />
                  </Link>

                  <Link href="/docs">
                    <SecondaryButton label="Visit the Docs" IconRight={ChevronRight} />
                  </Link>
                </div>
              </SectionTitle>
            </div>
            <FeatureGrid className="relative z-50 mt-20" />
            <div className="relative -z-10">
              <FeatureGridChip className="absolute top-[50px] left-[400px]" />
            </div>
          </Section>
          <Section>
            <CTA />
          </Section>
        </div>
      </div>
    </>
  );
}<|MERGE_RESOLUTION|>--- conflicted
+++ resolved
@@ -72,11 +72,7 @@
           style={{ transform: "scale(1)" }}
           priority
         />
-<<<<<<< HEAD
         <div className="container relative flex flex-col md:px-0 mx-auto space-y-16 md:space-y-32">
-=======
-        <div className="container relative flex flex-col px-0 mx-auto space-y-16 md:space-y-32 lg:mt-24">
->>>>>>> 5652f259
           <Section>
             <Hero />
           </Section>
