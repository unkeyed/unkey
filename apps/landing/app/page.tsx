<<<<<<< HEAD
import { FeatureGrid } from "@/components/feature/feature-grid";
import { Navigation } from "@/components/navigation";
import { SectionTitle } from "@/components/section-title";
import { Stats } from "@/components/stats";
=======
import { OpenSource } from "@/components/open-source";
>>>>>>> d1c3d49c
import { cn } from "@/lib/utils";
import { BookOpen, ChevronRight, LogIn } from "lucide-react";
import Link from "next/link";
import { CodeExamples } from "./code-examples";
import { SectionHeader } from "./section";

export const metadata = {
  title: "Unkey",
  description: "Accelerate your API Development",
  openGraph: {
    title: "Unkey",
    description: "Accelerate your API Development",
    url: "https://unkey.dev/",
    siteName: "unkey.dev",
    images: [
      {
        url: "https://unkey.dev/og.png",
        width: 1200,
        height: 675,
      },
    ],
  },
  twitter: {
    title: "Unkey",
    card: "summary_large_image",
  },
  icons: {
    shortcut: "/unkey.png",
  },
};

export default async function Landing() {
  return (
    <div className="container mx-auto">
<<<<<<< HEAD
      <div className="pt-20" />
      <SectionTitle
        label="Open-source"
        title="Empowering the community"
        titleWidth={569}
        contentWidth={597}
        align="left"
        text="Unkey allows open-source contributions through GitHub, enabling collaboration and knowledge sharing with all the developers in the world."
      >
        <>
          <Link
            href="/auth/sign-in"
            className="shadow-md mt-[50px] font-medium text-sm bg-white inline-flex items-center border border-white px-4 py-2 rounded-lg gap-2 text-black duration-150 hover:text-white hover:bg-black"
          >
            Get Started <ChevronRight className="w-4 h-4" />
          </Link>
          <Link
            href="/docs"
            className="shadow-md mt-[50px] font-medium text-sm bg-black text-white inline-flex items-center px-4 py-2 rounded-lg gap-2 duration-150"
          >
            Documentation <ChevronRight className="w-4 h-4" />
          </Link>
        </>
      </SectionTitle>
=======
      <OpenSource />
>>>>>>> d1c3d49c
      <TopLeftShiningLight />
      <TopRightShiningLight />

      <Navigation />

      <HeroMainboardStuff className="absolute top-0 right-0" />
      <Hero />
      <SubHeroMainboardStuff className="border border-red-500" />

      <Stats />

      <SectionHeader
        tag="Code"
        title="Any Language, any Framework, always secure!"
        subtitle="Unkey ensures security across any language or framework. Effortlessly manage API Keys with an intuitive console, providing timely data and streamlined settings for a seamless coding experience."
        actions={[
          <Link
            key="get-started"
            href="/app"
            className="h-10 shadow-md font-medium bg-white flex items-center border border-white px-4  rounded-lg gap-2 text-black duration-150 hover:text-white hover:bg-black"
          >
            Get Started <ChevronRight className="w-4 h-4" />
          </Link>,
          <Link
            key="docs"
            href="/docs"
            className="h-10 flex items-center px-4 gap-2 text-white/50 hover:text-white duration-500"
          >
            Visit the docs <ChevronRight className="w-4 h-4" />
          </Link>,
        ]}
        align="center"
      />

      <CodeExamples className="mt-20" />
      <FeatureGrid className="mt-20" />
    </div>
  );
}

<<<<<<< HEAD
=======
const _Navigation: React.FC = () => {
  const NavLink: React.FC<{ href: string; label: string }> = ({ href, label }) => {
    return (
      <Link href={href} className="text-white/50 hover:text-white duration-200 text-sm">
        {label}
      </Link>
    );
  };

  return (
    <nav className="bg-black flex items-center justify-between h-20">
      <div className="flex items-center justify-between gap-32">
        {/* Logo */}
        <div className="flex items-center gap-2">
          <svg
            width="32"
            height="24"
            viewBox="0 0 32 24"
            fill="none"
            xmlns="http://www.w3.org/2000/svg"
          >
            <path
              fill-rule="evenodd"
              clip-rule="evenodd"
              d="M6 4H12L6 20H0L6 4ZM16 4H22L16 20H10L16 4ZM32 4H26L20 20H26L32 4Z"
              fill="url(#paint0_radial_574_3018)"
            />
            <defs>
              <radialGradient
                id="paint0_radial_574_3018"
                cx="0"
                cy="0"
                r="1"
                gradientUnits="userSpaceOnUse"
                gradientTransform="translate(6 4) rotate(38.6598) scale(25.6125)"
              >
                <stop stop-color="white" />
                <stop offset="1" stop-color="white" stop-opacity="0.5" />
              </radialGradient>
            </defs>
          </svg>
          <svg
            width="74"
            height="32"
            viewBox="0 0 74 32"
            fill="none"
            xmlns="http://www.w3.org/2000/svg"
          >
            <path
              d="M8.59392 24.2387C3.81952 24.2387 1.09811 21.7083 1.09811 17.3636V8.00576H3.65242V17.1965C3.65242 20.4192 5.08474 21.756 8.59392 21.756C12.1031 21.756 13.5354 20.4192 13.5354 17.1965V8.00576H16.1136V17.3636C16.1136 21.7083 13.3922 24.2387 8.59392 24.2387ZM20.9764 24H18.3982V12.1356H20.7616V15.8119H20.9287C21.2867 13.8067 22.8623 11.8969 25.8702 11.8969C29.1645 11.8969 30.7878 14.117 30.7878 16.8623V24H28.2096V17.5546C28.2096 15.3345 27.207 14.2125 24.7482 14.2125C22.1461 14.2125 20.9764 15.5493 20.9764 18.1275V24ZM35.6633 24H33.0851V8.00576H35.6633V16.8384H39.0531L42.61 12.1356H45.6179L41.1538 17.841L45.594 24H42.5623L39.0531 19.154H35.6633V24ZM52.8541 24.2387C48.963 24.2387 46.4087 22.0425 46.4087 18.0797C46.4087 14.3796 48.9391 11.8969 52.8064 11.8969C56.4826 11.8969 58.9892 13.926 58.9892 17.5307C58.9892 17.9604 58.9653 18.2946 58.8937 18.6527H48.8197C48.9152 20.9444 50.0372 22.1619 52.7825 22.1619C55.2652 22.1619 56.2917 21.3502 56.2917 19.9418V19.7508H58.8698V19.9656C58.8698 22.4961 56.3872 24.2387 52.8541 24.2387ZM52.7586 13.926C50.1327 13.926 48.9868 15.0957 48.8436 17.2204H56.5543V17.1726C56.5543 14.9764 55.289 13.926 52.7586 13.926ZM62.83 28.0582H61.1351V25.7188H63.4507C64.501 25.7188 64.9307 25.4323 65.2888 24.6207L65.5753 24L59.7266 12.1356H62.6151L65.6469 18.4378L66.8166 21.2786H67.0076L68.1296 18.414L70.9226 12.1356H73.7634L67.5805 25.2891C66.6018 27.4137 65.2649 28.0582 62.83 28.0582Z"
              fill="url(#paint0_radial_574_3023)"
            />
            <defs>
              <radialGradient
                id="paint0_radial_574_3023"
                cx="0"
                cy="0"
                r="1"
                gradientUnits="userSpaceOnUse"
                gradientTransform="rotate(23.3852) scale(80.6226 80.8018)"
              >
                <stop offset="0.26875" stop-color="white" />
                <stop offset="0.904454" stop-color="white" stop-opacity="0.5" />
              </radialGradient>
            </defs>
          </svg>
        </div>
        {/* Nav */}
        <ul className="flex items-center gap-8 justify-between">
          <NavLink href="/about" label="About" />
          <NavLink href="/blog" label="Blog" />
          <NavLink href="/pricing" label="Pricing" />
          <NavLink href="/changelog" label="Changelog" />
          <NavLink href="/docs" label="Docs" />
        </ul>
      </div>

      {/* Auth */}
      <div>
        <Link
          href="/app"
          className="shadow-md font-medium bg-white h-8 flex items-center border border-white px-4  rounded-lg gap-2 text-black duration-150 hover:text-white hover:bg-black"
        >
          Log In <ChevronRight className="w-4 h-4" />
        </Link>
      </div>
    </nav>
  );
};

>>>>>>> d1c3d49c
const _TopLeftShiningLight: React.FC = () => (
  <svg
    className="absolute top-0 left-0 pointer-events-none"
    width="579"
    height="511"
    viewBox="0 0 579 511"
    fill="none"
    xmlns="http://www.w3.org/2000/svg"
  >
    <g style={{ mixBlendMode: "lighten" }} filter="url(#filter0_f_574_3059)">
      <ellipse
        cx="-5.14484"
        cy="-64.8282"
        rx="32.7783"
        ry="293.346"
        transform="rotate(20.0538 -5.14484 -64.8282)"
        fill="url(#paint0_linear_574_3059)"
        fill-opacity="0.5"
      />
    </g>
    <g style={{ mixBlendMode: "lighten" }} filter="url(#filter2_f_574_3059)">
      <ellipse
        cx="198.822"
        cy="3.50066"
        rx="22.3794"
        ry="381.284"
        transform="rotate(-10 198.822 3.50066)"
        fill="url(#paint2_linear_574_3059)"
        fill-opacity="0.5"
      />
    </g>
    <g style={{ mixBlendMode: "lighten" }} filter="url(#filter3_f_574_3059)">
      <ellipse
        cx="163.986"
        cy="-194.068"
        rx="22.3794"
        ry="180.667"
        transform="rotate(-10 163.986 -194.068)"
        fill="url(#paint3_linear_574_3059)"
        fill-opacity="0.5"
      />
    </g>
    <g style={{ mixBlendMode: "lighten" }} filter="url(#filter4_f_574_3059)">
      <ellipse
        cx="88.5057"
        cy="41.4464"
        rx="22.25"
        ry="381.5"
        transform="rotate(5 88.5057 41.4464)"
        fill="url(#paint4_linear_574_3059)"
        fill-opacity="0.5"
      />
    </g>
    <g style={{ mixBlendMode: "lighten" }} filter="url(#filter5_f_574_3059)">
      <ellipse
        cx="107.823"
        cy="-182.221"
        rx="321.5"
        ry="187.5"
        transform="rotate(5 107.823 -182.221)"
        fill="url(#paint5_linear_574_3059)"
        fill-opacity="0.5"
      />
    </g>
    <defs>
      <filter
        id="filter0_f_574_3059"
        x="-199.369"
        y="-429.622"
        width="388.449"
        height="729.588"
        filterUnits="userSpaceOnUse"
        color-interpolation-filters="sRGB"
      >
        <feFlood flood-opacity="0" result="BackgroundImageFix" />
        <feBlend mode="normal" in="SourceGraphic" in2="BackgroundImageFix" result="shape" />
        <feGaussianBlur stdDeviation="44.5" result="effect1_foregroundBlur_574_3059" />
      </filter>
      <filter
        id="filter1_f_574_3059"
        x="-23.6509"
        y="-457.712"
        width="251.489"
        height="762.287"
        filterUnits="userSpaceOnUse"
        color-interpolation-filters="sRGB"
      >
        <feFlood flood-opacity="0" result="BackgroundImageFix" />
        <feBlend mode="normal" in="SourceGraphic" in2="BackgroundImageFix" result="shape" />
        <feGaussianBlur stdDeviation="44.5" result="effect1_foregroundBlur_574_3059" />
      </filter>
      <filter
        id="filter2_f_574_3059"
        x="40.0224"
        y="-461.011"
        width="317.6"
        height="929.023"
        filterUnits="userSpaceOnUse"
        color-interpolation-filters="sRGB"
      >
        <feFlood flood-opacity="0" result="BackgroundImageFix" />
        <feBlend mode="normal" in="SourceGraphic" in2="BackgroundImageFix" result="shape" />
        <feGaussianBlur stdDeviation="44.5" result="effect1_foregroundBlur_574_3059" />
      </filter>
      <filter
        id="filter3_f_574_3059"
        x="36.6421"
        y="-461.034"
        width="254.687"
        height="533.932"
        filterUnits="userSpaceOnUse"
        color-interpolation-filters="sRGB"
      >
        <feFlood flood-opacity="0" result="BackgroundImageFix" />
        <feBlend mode="normal" in="SourceGraphic" in2="BackgroundImageFix" result="shape" />
        <feGaussianBlur stdDeviation="44.5" result="effect1_foregroundBlur_574_3059" />
      </filter>
      <filter
        id="filter4_f_574_3059"
        x="-40.4595"
        y="-427.607"
        width="257.93"
        height="938.107"
        filterUnits="userSpaceOnUse"
        color-interpolation-filters="sRGB"
      >
        <feFlood flood-opacity="0" result="BackgroundImageFix" />
        <feBlend mode="normal" in="SourceGraphic" in2="BackgroundImageFix" result="shape" />
        <feGaussianBlur stdDeviation="44.5" result="effect1_foregroundBlur_574_3059" />
      </filter>
      <filter
        id="filter5_f_574_3059"
        x="-362.878"
        y="-521.123"
        width="941.402"
        height="677.805"
        filterUnits="userSpaceOnUse"
        color-interpolation-filters="sRGB"
      >
        <feFlood flood-opacity="0" result="BackgroundImageFix" />
        <feBlend mode="normal" in="SourceGraphic" in2="BackgroundImageFix" result="shape" />
        <feGaussianBlur stdDeviation="75" result="effect1_foregroundBlur_574_3059" />
      </filter>
      <linearGradient
        id="paint0_linear_574_3059"
        x1="-5.14484"
        y1="-358.174"
        x2="-5.14484"
        y2="228.517"
        gradientUnits="userSpaceOnUse"
      >
        <stop stop-color="white" />
        <stop offset="1" stop-color="white" stop-opacity="0" />
      </linearGradient>
      <linearGradient
        id="paint1_linear_574_3059"
        x1="102.094"
        y1="-369.819"
        x2="102.094"
        y2="216.681"
        gradientUnits="userSpaceOnUse"
      >
        <stop stop-color="white" />
        <stop offset="1" stop-color="white" stop-opacity="0" />
      </linearGradient>
      <linearGradient
        id="paint2_linear_574_3059"
        x1="198.822"
        y1="-377.783"
        x2="198.822"
        y2="384.784"
        gradientUnits="userSpaceOnUse"
      >
        <stop stop-color="white" />
        <stop offset="1" stop-color="white" stop-opacity="0" />
      </linearGradient>
      <linearGradient
        id="paint3_linear_574_3059"
        x1="163.986"
        y1="-374.736"
        x2="163.986"
        y2="-13.4011"
        gradientUnits="userSpaceOnUse"
      >
        <stop stop-color="white" />
        <stop offset="1" stop-color="white" stop-opacity="0" />
      </linearGradient>
      <linearGradient
        id="paint4_linear_574_3059"
        x1="88.5057"
        y1="-340.054"
        x2="88.5057"
        y2="422.946"
        gradientUnits="userSpaceOnUse"
      >
        <stop stop-color="white" />
        <stop offset="1" stop-color="white" stop-opacity="0" />
      </linearGradient>
      <linearGradient
        id="paint5_linear_574_3059"
        x1="107.823"
        y1="-369.721"
        x2="107.823"
        y2="5.27896"
        gradientUnits="userSpaceOnUse"
      >
        <stop stop-color="white" />
        <stop offset="1" stop-color="white" stop-opacity="0" />
      </linearGradient>
    </defs>
  </svg>
);

const _TopRightShiningLight: React.FC = () => {
  return (
    <svg
      className="absolute top-0 right-0 pointer-events-none"
      width="445"
      height="699"
      viewBox="0 0 445 699"
      fill="none"
      xmlns="http://www.w3.org/2000/svg"
    >
      <g style={{ mixBlendMode: "lighten" }} filter="url(#filter0_f_574_3050)">
        <ellipse
          cx="336.291"
          cy="119.962"
          rx="32.7783"
          ry="293.346"
          transform="rotate(30.0538 336.291 119.962)"
          fill="url(#paint0_linear_574_3050)"
          fill-opacity="0.5"
        />
      </g>

      <g style={{ mixBlendMode: "lighten" }} filter="url(#filter2_f_574_3050)">
        <ellipse
          cx="525.295"
          cy="222.671"
          rx="22.3794"
          ry="381.284"
          fill="url(#paint2_linear_574_3050)"
          fill-opacity="0.5"
        />
      </g>
      <g style={{ mixBlendMode: "lighten" }} filter="url(#filter3_f_574_3050)">
        <ellipse
          cx="525.295"
          cy="22.0542"
          rx="22.3794"
          ry="180.667"
          fill="url(#paint3_linear_574_3050)"
          fill-opacity="0.5"
        />
      </g>
      <g style={{ mixBlendMode: "lighten" }} filter="url(#filter4_f_574_3050)">
        <ellipse
          cx="410.065"
          cy="240.884"
          rx="22.25"
          ry="381.5"
          transform="rotate(15 410.065 240.884)"
          fill="url(#paint4_linear_574_3050)"
          fill-opacity="0.5"
        />
      </g>
      <g style={{ mixBlendMode: "lighten" }} filter="url(#filter5_f_574_3050)">
        <ellipse
          cx="467.928"
          cy="23.9689"
          rx="321.5"
          ry="187.5"
          transform="rotate(15 467.928 23.9689)"
          fill="url(#paint5_linear_574_3050)"
          fill-opacity="0.5"
        />
      </g>
      <g style={{ mixBlendMode: "lighten" }} filter="url(#filter6_f_574_3050)">
        <ellipse
          cx="491.74"
          cy="-64.8963"
          rx="160.5"
          ry="95.5"
          transform="rotate(15 491.74 -64.8963)"
          fill="url(#paint6_linear_574_3050)"
          fill-opacity="0.5"
        />
      </g>
      <g style={{ mixBlendMode: "lighten" }} filter="url(#filter7_f_574_3050)">
        <ellipse
          cx="489.863"
          cy="-57.8934"
          rx="135"
          ry="80.25"
          transform="rotate(15 489.863 -57.8934)"
          fill="url(#paint7_linear_574_3050)"
          fill-opacity="0.5"
        />
      </g>
      <defs>
        <filter
          id="filter0_f_574_3050"
          x="97.6377"
          y="-223.485"
          width="477.308"
          height="686.892"
          filterUnits="userSpaceOnUse"
          color-interpolation-filters="sRGB"
        >
          <feFlood flood-opacity="0" result="BackgroundImageFix" />
          <feBlend mode="normal" in="SourceGraphic" in2="BackgroundImageFix" result="shape" />
          <feGaussianBlur stdDeviation="44.5" result="effect1_foregroundBlur_574_3050" />
        </filter>
        <filter
          id="filter1_f_574_3050"
          x="274.818"
          y="-245.321"
          width="338.241"
          height="744.685"
          filterUnits="userSpaceOnUse"
          color-interpolation-filters="sRGB"
        >
          <feFlood flood-opacity="0" result="BackgroundImageFix" />
          <feBlend mode="normal" in="SourceGraphic" in2="BackgroundImageFix" result="shape" />
          <feGaussianBlur stdDeviation="44.5" result="effect1_foregroundBlur_574_3050" />
        </filter>
        <filter
          id="filter2_f_574_3050"
          x="413.916"
          y="-247.613"
          width="222.759"
          height="940.567"
          filterUnits="userSpaceOnUse"
          color-interpolation-filters="sRGB"
        >
          <feFlood flood-opacity="0" result="BackgroundImageFix" />
          <feBlend mode="normal" in="SourceGraphic" in2="BackgroundImageFix" result="shape" />
          <feGaussianBlur stdDeviation="44.5" result="effect1_foregroundBlur_574_3050" />
        </filter>
        <filter
          id="filter3_f_574_3050"
          x="413.916"
          y="-247.613"
          width="222.759"
          height="539.335"
          filterUnits="userSpaceOnUse"
          color-interpolation-filters="sRGB"
        >
          <feFlood flood-opacity="0" result="BackgroundImageFix" />
          <feBlend mode="normal" in="SourceGraphic" in2="BackgroundImageFix" result="shape" />
          <feGaussianBlur stdDeviation="44.5" result="effect1_foregroundBlur_574_3050" />
        </filter>
        <filter
          id="filter4_f_574_3050"
          x="219.992"
          y="-216.663"
          width="380.146"
          height="915.093"
          filterUnits="userSpaceOnUse"
          color-interpolation-filters="sRGB"
        >
          <feFlood flood-opacity="0" result="BackgroundImageFix" />
          <feBlend mode="normal" in="SourceGraphic" in2="BackgroundImageFix" result="shape" />
          <feGaussianBlur stdDeviation="44.5" result="effect1_foregroundBlur_574_3050" />
        </filter>
        <filter
          id="filter5_f_574_3050"
          x="3.56885"
          y="-325.391"
          width="928.719"
          height="698.72"
          filterUnits="userSpaceOnUse"
          color-interpolation-filters="sRGB"
        >
          <feFlood flood-opacity="0" result="BackgroundImageFix" />
          <feBlend mode="normal" in="SourceGraphic" in2="BackgroundImageFix" result="shape" />
          <feGaussianBlur stdDeviation="75" result="effect1_foregroundBlur_574_3050" />
        </filter>
        <filter
          id="filter6_f_574_3050"
          x="184.728"
          y="-316.089"
          width="614.024"
          height="502.385"
          filterUnits="userSpaceOnUse"
          color-interpolation-filters="sRGB"
        >
          <feFlood flood-opacity="0" result="BackgroundImageFix" />
          <feBlend mode="normal" in="SourceGraphic" in2="BackgroundImageFix" result="shape" />
          <feGaussianBlur stdDeviation="75" result="effect1_foregroundBlur_574_3050" />
        </filter>
        <filter
          id="filter7_f_574_3050"
          x="207.8"
          y="-292.941"
          width="564.126"
          height="470.095"
          filterUnits="userSpaceOnUse"
          color-interpolation-filters="sRGB"
        >
          <feFlood flood-opacity="0" result="BackgroundImageFix" />
          <feBlend mode="normal" in="SourceGraphic" in2="BackgroundImageFix" result="shape" />
          <feGaussianBlur stdDeviation="75" result="effect1_foregroundBlur_574_3050" />
        </filter>
        <linearGradient
          id="paint0_linear_574_3050"
          x1="336.291"
          y1="-173.384"
          x2="336.291"
          y2="413.307"
          gradientUnits="userSpaceOnUse"
        >
          <stop stop-color="white" />
          <stop offset="1" stop-color="white" stop-opacity="0" />
        </linearGradient>
        <linearGradient
          id="paint1_linear_574_3050"
          x1="443.939"
          y1="-166.229"
          x2="443.939"
          y2="420.271"
          gradientUnits="userSpaceOnUse"
        >
          <stop stop-color="white" />
          <stop offset="1" stop-color="white" stop-opacity="0" />
        </linearGradient>
        <linearGradient
          id="paint2_linear_574_3050"
          x1="525.295"
          y1="-158.613"
          x2="525.295"
          y2="603.955"
          gradientUnits="userSpaceOnUse"
        >
          <stop stop-color="white" />
          <stop offset="1" stop-color="white" stop-opacity="0" />
        </linearGradient>
        <linearGradient
          id="paint3_linear_574_3050"
          x1="525.295"
          y1="-158.613"
          x2="525.295"
          y2="202.721"
          gradientUnits="userSpaceOnUse"
        >
          <stop stop-color="white" />
          <stop offset="1" stop-color="white" stop-opacity="0" />
        </linearGradient>
        <linearGradient
          id="paint4_linear_574_3050"
          x1="410.065"
          y1="-140.616"
          x2="410.065"
          y2="622.384"
          gradientUnits="userSpaceOnUse"
        >
          <stop stop-color="white" />
          <stop offset="1" stop-color="white" stop-opacity="0" />
        </linearGradient>
        <linearGradient
          id="paint5_linear_574_3050"
          x1="467.928"
          y1="-163.531"
          x2="467.928"
          y2="211.469"
          gradientUnits="userSpaceOnUse"
        >
          <stop stop-color="white" />
          <stop offset="1" stop-color="white" stop-opacity="0" />
        </linearGradient>
        <linearGradient
          id="paint6_linear_574_3050"
          x1="491.74"
          y1="-160.396"
          x2="491.74"
          y2="30.6037"
          gradientUnits="userSpaceOnUse"
        >
          <stop stop-color="white" />
          <stop offset="1" stop-color="white" stop-opacity="0" />
        </linearGradient>
        <linearGradient
          id="paint7_linear_574_3050"
          x1="489.863"
          y1="-138.143"
          x2="489.863"
          y2="22.3566"
          gradientUnits="userSpaceOnUse"
        >
          <stop stop-color="white" />
          <stop offset="1" stop-color="white" stop-opacity="0" />
        </linearGradient>
      </defs>
    </svg>
  );
};

const _Hero: React.FC = () => {
  return (
    <div className="flex min-h-[100vh] items-center justify-between">
      <div>
        <div>We're Hiring</div>

        <h1 className="bg-gradient-to-br text-transparent bg-gradient-stop  bg-clip-text from-white via-white via-30% to-white/30 text-hero font-medium">
          Build your API,
          <br />
          not Auth
        </h1>

        <p className="mt-8 bg-gradient-to-br text-transparent bg-gradient-stop bg-clip-text from-white via-white via-40% to-white/30 max-w-lg ">
          Unkey is an open source API authentication and authorization platform for scaling user
          facing APIs. Create, verify and manage low latency API keys in seconds.
        </p>

        <div className="flex items-center gap-6 mt-12">
          <Link
            href="/app"
            className="bg-white h-10 flex items-center border border-white px-4  rounded-lg gap-2 text-black duration-150 hover:text-white hover:bg-black"
          >
            <LogIn className="w-4 h-4" /> Get Started <ChevronRight className="w-4 h-4" />
          </Link>

          <Link
            href="/docs"
            className="h-10 flex items-center px-4 gap-2 text-white/50 hover:text-white duration-500"
          >
            <BookOpen className="w-4 h-4" />
            Documentation
            <ChevronRight className="w-4 h-4" />
          </Link>
        </div>
      </div>

      <div className="rounded-[38px] bg-white/5 border border-gray-800 z-10">
        <div className="m-[10px] rounded-[28px] border border-gray-800">
          <img src="/images/hero.png" alt="Youtube" />
        </div>
      </div>
    </div>
  );
};

const _HeroMainboardStuff: React.FC<{ className: string }> = ({ className }) => (
  <svg
    className={cn("pointer-events-none", className)}
    width="1368"
    height="476"
    viewBox="0 0 1368 476"
    fill="none"
    xmlns="http://www.w3.org/2000/svg"
  >
    <mask
      id="mask0_574_2323"
      style={{ maskType: "alpha" }}
      maskUnits="userSpaceOnUse"
      x="0"
      y="-70"
      width="1512"
      height="546"
    >
      <rect
        width="1512"
        height="545.25"
        transform="translate(0 -70)"
        fill="url(#paint0_radial_574_2323)"
      />
    </mask>
    <g mask="url(#mask0_574_2323)">
      <rect x="914" y="12" width="21" height="24" rx="3" fill="white" fill-opacity="0.16" />
      <rect x="917" y="26" width="15" height="6" rx="1.5" fill="white" fill-opacity="0.16" />
      <rect x="550" y="206" width="2" height="8" fill="white" fill-opacity="0.18" />
      <rect x="554" y="206" width="2" height="8" fill="white" fill-opacity="0.18" />
      <rect x="545" y="209" width="2" height="2" fill="white" fill-opacity="0.18" />
      <rect x="545" y="209" width="2" height="1" fill="white" fill-opacity="0.14" />
      <rect x="550" y="206" width="2" height="1" fill="white" fill-opacity="0.14" />
      <rect x="554" y="206" width="2" height="1" fill="white" fill-opacity="0.14" />
      <rect x="569" y="206" width="2" height="8" fill="white" fill-opacity="0.18" />
      <rect x="573" y="206" width="2" height="8" fill="white" fill-opacity="0.18" />
      <rect x="564" y="209" width="2" height="2" fill="white" fill-opacity="0.18" />
      <rect x="564" y="209" width="2" height="1" fill="white" fill-opacity="0.14" />
      <rect x="569" y="206" width="2" height="1" fill="white" fill-opacity="0.14" />
      <rect x="573" y="206" width="2" height="1" fill="white" fill-opacity="0.14" />
      <rect x="588" y="206" width="2" height="8" fill="white" fill-opacity="0.18" />
      <rect x="592" y="206" width="2" height="8" fill="white" fill-opacity="0.18" />
      <rect x="583" y="209" width="2" height="2" fill="white" fill-opacity="0.18" />
      <rect x="583" y="209" width="2" height="1" fill="white" fill-opacity="0.14" />
      <rect x="588" y="206" width="2" height="1" fill="white" fill-opacity="0.14" />
      <rect x="592" y="206" width="2" height="1" fill="white" fill-opacity="0.14" />
      <rect x="588" y="190" width="2" height="8" fill="white" fill-opacity="0.18" />
      <rect x="592" y="190" width="2" height="8" fill="white" fill-opacity="0.18" />
      <rect x="583" y="193" width="2" height="2" fill="white" fill-opacity="0.18" />
      <rect x="583" y="193" width="2" height="1" fill="white" fill-opacity="0.14" />
      <rect x="588" y="190" width="2" height="1" fill="white" fill-opacity="0.14" />
      <rect x="592" y="190" width="2" height="1" fill="white" fill-opacity="0.14" />
      <rect x="615" y="6" width="2" height="8" fill="white" fill-opacity="0.18" />
      <rect x="619" y="6" width="2" height="8" fill="white" fill-opacity="0.18" />
      <rect x="610" y="9" width="2" height="2" fill="white" fill-opacity="0.18" />
      <rect x="610" y="9" width="2" height="1" fill="white" fill-opacity="0.14" />
      <rect x="615" y="6" width="2" height="1" fill="white" fill-opacity="0.14" />
      <rect x="619" y="6" width="2" height="1" fill="white" fill-opacity="0.14" />
      <rect x="1339" y="32" width="2" height="8" fill="white" fill-opacity="0.18" />
      <rect x="1343" y="32" width="2" height="8" fill="white" fill-opacity="0.18" />
      <rect x="1334" y="35" width="2" height="2" fill="white" fill-opacity="0.18" />
      <rect x="1334" y="35" width="2" height="1" fill="white" fill-opacity="0.14" />
      <rect x="1339" y="32" width="2" height="1" fill="white" fill-opacity="0.14" />
      <rect x="1343" y="32" width="2" height="1" fill="white" fill-opacity="0.14" />
      <rect x="634" y="6" width="2" height="8" fill="white" fill-opacity="0.18" />
      <rect x="638" y="6" width="2" height="8" fill="white" fill-opacity="0.18" />
      <rect x="629" y="9" width="2" height="2" fill="white" fill-opacity="0.18" />
      <rect x="629" y="9" width="2" height="1" fill="white" fill-opacity="0.14" />
      <rect x="634" y="6" width="2" height="1" fill="white" fill-opacity="0.14" />
      <rect x="638" y="6" width="2" height="1" fill="white" fill-opacity="0.14" />
      <rect x="1358" y="32" width="2" height="8" fill="white" fill-opacity="0.18" />
      <rect x="1362" y="32" width="2" height="8" fill="white" fill-opacity="0.18" />
      <rect x="1353" y="35" width="2" height="2" fill="white" fill-opacity="0.18" />
      <rect x="1353" y="35" width="2" height="1" fill="white" fill-opacity="0.14" />
      <rect x="1358" y="32" width="2" height="1" fill="white" fill-opacity="0.14" />
      <rect x="1362" y="32" width="2" height="1" fill="white" fill-opacity="0.14" />
      <rect x="653" y="6" width="2" height="8" fill="white" fill-opacity="0.18" />
      <rect x="657" y="6" width="2" height="8" fill="white" fill-opacity="0.18" />
      <rect x="648" y="9" width="2" height="2" fill="white" fill-opacity="0.18" />
      <rect x="648" y="9" width="2" height="1" fill="white" fill-opacity="0.14" />
      <rect x="653" y="6" width="2" height="1" fill="white" fill-opacity="0.14" />
      <rect x="657" y="6" width="2" height="1" fill="white" fill-opacity="0.14" />
      <rect x="810" y="290" width="8" height="2" fill="white" fill-opacity="0.18" />
      <rect x="810" y="290" width="8" height="1" fill="white" fill-opacity="0.14" />
      <rect x="810" y="300" width="8" height="2" fill="white" fill-opacity="0.18" />
      <rect x="810" y="300" width="8" height="1" fill="white" fill-opacity="0.14" />
      <rect x="811" y="294" width="2" height="4" fill="white" fill-opacity="0.18" />
      <rect x="811" y="294" width="2" height="1" fill="white" fill-opacity="0.14" />
      <rect x="815" y="294" width="2" height="4" fill="white" fill-opacity="0.18" />
      <rect x="815" y="294" width="2" height="1" fill="white" fill-opacity="0.14" />
      <rect x="327" y="205" width="8" height="2" fill="white" fill-opacity="0.18" />
      <rect x="327" y="205" width="8" height="1" fill="white" fill-opacity="0.14" />
      <rect x="327" y="215" width="8" height="2" fill="white" fill-opacity="0.18" />
      <rect x="327" y="215" width="8" height="1" fill="white" fill-opacity="0.14" />
      <rect x="328" y="209" width="2" height="4" fill="white" fill-opacity="0.18" />
      <rect x="328" y="209" width="2" height="1" fill="white" fill-opacity="0.14" />
      <rect x="332" y="209" width="2" height="4" fill="white" fill-opacity="0.18" />
      <rect x="332" y="209" width="2" height="1" fill="white" fill-opacity="0.14" />
      <rect x="1348" y="344" width="8" height="2" fill="white" fill-opacity="0.18" />
      <rect x="1348" y="344" width="8" height="1" fill="white" fill-opacity="0.14" />
      <rect x="1348" y="354" width="8" height="2" fill="white" fill-opacity="0.18" />
      <rect x="1348" y="354" width="8" height="1" fill="white" fill-opacity="0.14" />
      <rect x="1349" y="348" width="2" height="4" fill="white" fill-opacity="0.18" />
      <rect x="1349" y="348" width="2" height="1" fill="white" fill-opacity="0.14" />
      <rect x="1353" y="348" width="2" height="4" fill="white" fill-opacity="0.18" />
      <rect x="1353" y="348" width="2" height="1" fill="white" fill-opacity="0.14" />
      <rect x="794" y="290" width="8" height="2" fill="white" fill-opacity="0.18" />
      <rect x="794" y="290" width="8" height="1" fill="white" fill-opacity="0.14" />
      <rect x="794" y="300" width="8" height="2" fill="white" fill-opacity="0.18" />
      <rect x="794" y="300" width="8" height="1" fill="white" fill-opacity="0.14" />
      <rect x="795" y="294" width="2" height="4" fill="white" fill-opacity="0.18" />
      <rect x="795" y="294" width="2" height="1" fill="white" fill-opacity="0.14" />
      <rect x="799" y="294" width="2" height="4" fill="white" fill-opacity="0.18" />
      <rect x="799" y="294" width="2" height="1" fill="white" fill-opacity="0.14" />
      <rect x="311" y="205" width="8" height="2" fill="white" fill-opacity="0.18" />
      <rect x="311" y="205" width="8" height="1" fill="white" fill-opacity="0.14" />
      <rect x="311" y="215" width="8" height="2" fill="white" fill-opacity="0.18" />
      <rect x="311" y="215" width="8" height="1" fill="white" fill-opacity="0.14" />
      <rect x="312" y="209" width="2" height="4" fill="white" fill-opacity="0.18" />
      <rect x="312" y="209" width="2" height="1" fill="white" fill-opacity="0.14" />
      <rect x="316" y="209" width="2" height="4" fill="white" fill-opacity="0.18" />
      <rect x="316" y="209" width="2" height="1" fill="white" fill-opacity="0.14" />
      <rect x="1332" y="344" width="8" height="2" fill="white" fill-opacity="0.18" />
      <rect x="1332" y="344" width="8" height="1" fill="white" fill-opacity="0.14" />
      <rect x="1332" y="354" width="8" height="2" fill="white" fill-opacity="0.18" />
      <rect x="1332" y="354" width="8" height="1" fill="white" fill-opacity="0.14" />
      <rect x="1333" y="348" width="2" height="4" fill="white" fill-opacity="0.18" />
      <rect x="1333" y="348" width="2" height="1" fill="white" fill-opacity="0.14" />
      <rect x="1337" y="348" width="2" height="4" fill="white" fill-opacity="0.18" />
      <rect x="1337" y="348" width="2" height="1" fill="white" fill-opacity="0.14" />
      <rect x="778" y="290" width="8" height="2" fill="white" fill-opacity="0.18" />
      <rect x="778" y="290" width="8" height="1" fill="white" fill-opacity="0.14" />
      <rect x="778" y="300" width="8" height="2" fill="white" fill-opacity="0.18" />
      <rect x="778" y="300" width="8" height="1" fill="white" fill-opacity="0.14" />
      <rect x="779" y="294" width="2" height="4" fill="white" fill-opacity="0.18" />
      <rect x="779" y="294" width="2" height="1" fill="white" fill-opacity="0.14" />
      <rect x="783" y="294" width="2" height="4" fill="white" fill-opacity="0.18" />
      <rect x="783" y="294" width="2" height="1" fill="white" fill-opacity="0.14" />
      <rect x="295" y="205" width="8" height="2" fill="white" fill-opacity="0.18" />
      <rect x="295" y="205" width="8" height="1" fill="white" fill-opacity="0.14" />
      <rect x="295" y="215" width="8" height="2" fill="white" fill-opacity="0.18" />
      <rect x="295" y="215" width="8" height="1" fill="white" fill-opacity="0.14" />
      <rect x="296" y="209" width="2" height="4" fill="white" fill-opacity="0.18" />
      <rect x="296" y="209" width="2" height="1" fill="white" fill-opacity="0.14" />
      <rect x="300" y="209" width="2" height="4" fill="white" fill-opacity="0.18" />
      <rect x="300" y="209" width="2" height="1" fill="white" fill-opacity="0.14" />
      <rect x="1316" y="344" width="8" height="2" fill="white" fill-opacity="0.18" />
      <rect x="1316" y="344" width="8" height="1" fill="white" fill-opacity="0.14" />
      <rect x="1316" y="354" width="8" height="2" fill="white" fill-opacity="0.18" />
      <rect x="1316" y="354" width="8" height="1" fill="white" fill-opacity="0.14" />
      <rect x="1317" y="348" width="2" height="4" fill="white" fill-opacity="0.18" />
      <rect x="1317" y="348" width="2" height="1" fill="white" fill-opacity="0.14" />
      <rect x="1321" y="348" width="2" height="4" fill="white" fill-opacity="0.18" />
      <rect x="1321" y="348" width="2" height="1" fill="white" fill-opacity="0.14" />
      <rect x="716" y="41" width="8" height="2" fill="white" fill-opacity="0.18" />
      <rect x="716" y="41" width="8" height="1" fill="white" fill-opacity="0.14" />
      <rect x="716" y="51" width="8" height="2" fill="white" fill-opacity="0.18" />
      <rect x="716" y="51" width="8" height="1" fill="white" fill-opacity="0.14" />
      <rect x="717" y="45" width="2" height="4" fill="white" fill-opacity="0.18" />
      <rect x="717" y="45" width="2" height="1" fill="white" fill-opacity="0.14" />
      <rect x="721" y="45" width="2" height="4" fill="white" fill-opacity="0.18" />
      <rect x="721" y="45" width="2" height="1" fill="white" fill-opacity="0.14" />
      <rect x="496" y="251" width="8" height="2" fill="white" fill-opacity="0.18" />
      <rect x="496" y="251" width="8" height="1" fill="white" fill-opacity="0.14" />
      <rect x="496" y="261" width="8" height="2" fill="white" fill-opacity="0.18" />
      <rect x="496" y="261" width="8" height="1" fill="white" fill-opacity="0.14" />
      <rect x="497" y="255" width="2" height="4" fill="white" fill-opacity="0.18" />
      <rect x="497" y="255" width="2" height="1" fill="white" fill-opacity="0.14" />
      <rect x="501" y="255" width="2" height="4" fill="white" fill-opacity="0.18" />
      <rect x="501" y="255" width="2" height="1" fill="white" fill-opacity="0.14" />
      <rect x="1216" y="131" width="8" height="2" fill="white" fill-opacity="0.18" />
      <rect x="1216" y="131" width="8" height="1" fill="white" fill-opacity="0.14" />
      <rect x="1216" y="141" width="8" height="2" fill="white" fill-opacity="0.18" />
      <rect x="1216" y="141" width="8" height="1" fill="white" fill-opacity="0.14" />
      <rect x="1217" y="135" width="2" height="4" fill="white" fill-opacity="0.18" />
      <rect x="1217" y="135" width="2" height="1" fill="white" fill-opacity="0.14" />
      <rect x="1221" y="135" width="2" height="4" fill="white" fill-opacity="0.18" />
      <rect x="1221" y="135" width="2" height="1" fill="white" fill-opacity="0.14" />
      <rect x="1216" y="151" width="8" height="2" fill="white" fill-opacity="0.18" />
      <rect x="1216" y="151" width="8" height="1" fill="white" fill-opacity="0.14" />
      <rect x="1216" y="161" width="8" height="2" fill="white" fill-opacity="0.18" />
      <rect x="1216" y="161" width="8" height="1" fill="white" fill-opacity="0.14" />
      <rect x="1217" y="155" width="2" height="4" fill="white" fill-opacity="0.18" />
      <rect x="1217" y="155" width="2" height="1" fill="white" fill-opacity="0.14" />
      <rect x="1221" y="155" width="2" height="4" fill="white" fill-opacity="0.18" />
      <rect x="1221" y="155" width="2" height="1" fill="white" fill-opacity="0.14" />
      <rect x="1232" y="131" width="8" height="2" fill="white" fill-opacity="0.18" />
      <rect x="1232" y="131" width="8" height="1" fill="white" fill-opacity="0.14" />
      <rect x="1232" y="141" width="8" height="2" fill="white" fill-opacity="0.18" />
      <rect x="1232" y="141" width="8" height="1" fill="white" fill-opacity="0.14" />
      <rect x="1233" y="135" width="2" height="4" fill="white" fill-opacity="0.18" />
      <rect x="1233" y="135" width="2" height="1" fill="white" fill-opacity="0.14" />
      <rect x="1237" y="135" width="2" height="4" fill="white" fill-opacity="0.18" />
      <rect x="1237" y="135" width="2" height="1" fill="white" fill-opacity="0.14" />
      <rect x="512" y="251" width="8" height="2" fill="white" fill-opacity="0.18" />
      <rect x="512" y="251" width="8" height="1" fill="white" fill-opacity="0.14" />
      <rect x="512" y="261" width="8" height="2" fill="white" fill-opacity="0.18" />
      <rect x="512" y="261" width="8" height="1" fill="white" fill-opacity="0.14" />
      <rect x="513" y="255" width="2" height="4" fill="white" fill-opacity="0.18" />
      <rect x="513" y="255" width="2" height="1" fill="white" fill-opacity="0.14" />
      <rect x="517" y="255" width="2" height="4" fill="white" fill-opacity="0.18" />
      <rect x="517" y="255" width="2" height="1" fill="white" fill-opacity="0.14" />
      <rect x="496" y="271" width="8" height="2" fill="white" fill-opacity="0.18" />
      <rect x="496" y="271" width="8" height="1" fill="white" fill-opacity="0.14" />
      <rect x="496" y="281" width="8" height="2" fill="white" fill-opacity="0.18" />
      <rect x="496" y="281" width="8" height="1" fill="white" fill-opacity="0.14" />
      <rect x="497" y="275" width="2" height="4" fill="white" fill-opacity="0.18" />
      <rect x="497" y="275" width="2" height="1" fill="white" fill-opacity="0.14" />
      <rect x="501" y="275" width="2" height="4" fill="white" fill-opacity="0.18" />
      <rect x="501" y="275" width="2" height="1" fill="white" fill-opacity="0.14" />
      <rect x="664" y="289" width="8" height="8" fill="white" fill-opacity="0.14" />
      <rect
        x="664.25"
        y="289.25"
        width="7.5"
        height="7.5"
        stroke="white"
        stroke-opacity="0.08"
        stroke-width="0.5"
      />
      <rect x="668" y="293" width="2" height="2" fill="white" fill-opacity="0.18" />
      <rect
        x="660.25"
        y="285.25"
        width="15.5"
        height="15.5"
        stroke="white"
        stroke-opacity="0.08"
        stroke-width="0.5"
      />
      <rect x="751" y="56" width="2" height="2" fill="white" fill-opacity="0.18" />
      <rect x="757" y="56" width="2" height="2" fill="white" fill-opacity="0.18" />
      <rect x="751" y="62" width="2" height="2" fill="white" fill-opacity="0.18" />
      <rect x="757" y="62" width="2" height="2" fill="white" fill-opacity="0.18" />
      <rect x="751" y="68" width="2" height="2" fill="white" fill-opacity="0.18" />
      <rect x="757" y="68" width="2" height="2" fill="white" fill-opacity="0.18" />
      <rect x="751" y="74" width="2" height="2" fill="white" fill-opacity="0.18" />
      <rect x="757" y="74" width="2" height="2" fill="white" fill-opacity="0.18" />
      <rect x="751" y="80" width="2" height="2" fill="white" fill-opacity="0.18" />
      <rect x="757" y="80" width="2" height="2" fill="white" fill-opacity="0.18" />
      <rect x="668" y="251" width="2" height="2" fill="white" fill-opacity="0.18" />
      <rect
        x="660.25"
        y="243.25"
        width="15.5"
        height="15.5"
        stroke="white"
        stroke-opacity="0.08"
        stroke-width="0.5"
      />
      <rect x="664" y="247" width="8" height="8" fill="white" fill-opacity="0.14" />
      <rect
        x="664.25"
        y="247.25"
        width="7.5"
        height="7.5"
        stroke="white"
        stroke-opacity="0.08"
        stroke-width="0.5"
      />
      <rect x="1353" y="130" width="2" height="2" fill="white" fill-opacity="0.18" />
      <rect
        x="1345.25"
        y="122.25"
        width="15.5"
        height="15.5"
        stroke="white"
        stroke-opacity="0.08"
        stroke-width="0.5"
      />
      <rect x="1349" y="126" width="8" height="8" fill="white" fill-opacity="0.14" />
      <rect
        x="1349.25"
        y="126.25"
        width="7.5"
        height="7.5"
        stroke="white"
        stroke-opacity="0.08"
        stroke-width="0.5"
      />
      <rect x="671" y="143" width="2" height="6" fill="white" fill-opacity="0.18" />
      <rect x="676" y="143" width="2" height="6" fill="white" fill-opacity="0.18" />
      <rect x="681" y="143" width="2" height="6" fill="white" fill-opacity="0.18" />
      <rect x="686" y="143" width="2" height="6" fill="white" fill-opacity="0.18" />
      <rect x="691" y="143" width="2" height="6" fill="white" fill-opacity="0.18" />
      <rect x="696" y="143" width="2" height="6" fill="white" fill-opacity="0.18" />
      <rect x="914" y="78" width="2" height="6" fill="white" fill-opacity="0.18" />
      <rect x="919" y="78" width="2" height="6" fill="white" fill-opacity="0.18" />
      <rect x="924" y="78" width="2" height="6" fill="white" fill-opacity="0.18" />
      <rect x="929" y="78" width="2" height="6" fill="white" fill-opacity="0.18" />
      <rect x="934" y="78" width="2" height="6" fill="white" fill-opacity="0.18" />
      <rect x="939" y="78" width="2" height="6" fill="white" fill-opacity="0.18" />
      <rect x="910" y="357" width="2" height="6" fill="white" fill-opacity="0.18" />
      <rect x="915" y="357" width="2" height="6" fill="white" fill-opacity="0.18" />
      <rect x="920" y="357" width="2" height="6" fill="white" fill-opacity="0.18" />
      <rect x="925" y="357" width="2" height="6" fill="white" fill-opacity="0.18" />
      <rect x="930" y="357" width="2" height="6" fill="white" fill-opacity="0.18" />
      <rect x="935" y="357" width="2" height="6" fill="white" fill-opacity="0.18" />
      <rect x="1216" y="339" width="2" height="6" fill="white" fill-opacity="0.18" />
      <rect x="1221" y="339" width="2" height="6" fill="white" fill-opacity="0.18" />
      <rect x="1226" y="339" width="2" height="6" fill="white" fill-opacity="0.18" />
      <rect x="1231" y="339" width="2" height="6" fill="white" fill-opacity="0.18" />
      <rect x="1236" y="339" width="2" height="6" fill="white" fill-opacity="0.18" />
      <rect x="1241" y="339" width="2" height="6" fill="white" fill-opacity="0.18" />
      <rect x="1024" y="9" width="2" height="6" fill="white" fill-opacity="0.18" />
      <rect x="1029" y="9" width="2" height="6" fill="white" fill-opacity="0.18" />
      <rect x="1034" y="9" width="2" height="6" fill="white" fill-opacity="0.18" />
      <rect x="1039" y="9" width="2" height="6" fill="white" fill-opacity="0.18" />
      <rect x="1044" y="9" width="2" height="6" fill="white" fill-opacity="0.18" />
      <rect x="1049" y="9" width="2" height="6" fill="white" fill-opacity="0.18" />
      <path d="M736.25 28.25H591.25V-50" stroke="white" stroke-opacity="0.06" stroke-width="0.5" />
      <g clip-path="url(#clip0_574_2323)">
        <path
          d="M518 316C523.333 310.667 626.889 207.111 678 156"
          stroke="white"
          stroke-opacity="0.3"
          stroke-width="0.3"
        />
        <path
          d="M526 316C531.333 310.667 634.889 207.111 686 156"
          stroke="white"
          stroke-opacity="0.3"
          stroke-width="0.3"
        />
        <path
          d="M534 316C539.333 310.667 642.889 207.111 694 156"
          stroke="white"
          stroke-opacity="0.3"
          stroke-width="0.3"
        />
        <path
          d="M542 316C547.333 310.667 650.889 207.111 702 156"
          stroke="white"
          stroke-opacity="0.3"
          stroke-width="0.3"
        />
        <path
          d="M550 316C555.333 310.667 658.889 207.111 710 156"
          stroke="white"
          stroke-opacity="0.3"
          stroke-width="0.3"
        />
        <path
          d="M558 316C563.333 310.667 666.889 207.111 718 156"
          stroke="white"
          stroke-opacity="0.3"
          stroke-width="0.3"
        />
        <path
          d="M566 316C571.333 310.667 674.889 207.111 726 156"
          stroke="white"
          stroke-opacity="0.3"
          stroke-width="0.3"
        />
        <path
          d="M574 316C579.333 310.667 682.889 207.111 734 156"
          stroke="white"
          stroke-opacity="0.3"
          stroke-width="0.3"
        />
        <path
          d="M582 316C587.333 310.667 690.889 207.111 742 156"
          stroke="white"
          stroke-opacity="0.3"
          stroke-width="0.3"
        />
        <path
          d="M590 316C595.333 310.667 698.889 207.111 750 156"
          stroke="white"
          stroke-opacity="0.3"
          stroke-width="0.3"
        />
        <path
          d="M598 316C603.333 310.667 706.889 207.111 758 156"
          stroke="white"
          stroke-opacity="0.3"
          stroke-width="0.3"
        />
        <path
          d="M606 316C611.333 310.667 714.889 207.111 766 156"
          stroke="white"
          stroke-opacity="0.3"
          stroke-width="0.3"
        />
        <path
          d="M614 316C619.333 310.667 722.889 207.111 774 156"
          stroke="white"
          stroke-opacity="0.3"
          stroke-width="0.3"
        />
        <path
          d="M622 316C627.333 310.667 730.889 207.111 782 156"
          stroke="white"
          stroke-opacity="0.3"
          stroke-width="0.3"
        />
      </g>
      <g clip-path="url(#clip1_574_2323)">
        <path
          d="M769 376C774.333 370.667 877.889 267.111 929 216"
          stroke="white"
          stroke-opacity="0.3"
          stroke-width="0.3"
        />
        <path
          d="M777 376C782.333 370.667 885.889 267.111 937 216"
          stroke="white"
          stroke-opacity="0.3"
          stroke-width="0.3"
        />
        <path
          d="M785 376C790.333 370.667 893.889 267.111 945 216"
          stroke="white"
          stroke-opacity="0.3"
          stroke-width="0.3"
        />
        <path
          d="M793 376C798.333 370.667 901.889 267.111 953 216"
          stroke="white"
          stroke-opacity="0.3"
          stroke-width="0.3"
        />
        <path
          d="M801 376C806.333 370.667 909.889 267.111 961 216"
          stroke="white"
          stroke-opacity="0.3"
          stroke-width="0.3"
        />
        <path
          d="M809 376C814.333 370.667 917.889 267.111 969 216"
          stroke="white"
          stroke-opacity="0.3"
          stroke-width="0.3"
        />
        <path
          d="M817 376C822.333 370.667 925.889 267.111 977 216"
          stroke="white"
          stroke-opacity="0.3"
          stroke-width="0.3"
        />
        <path
          d="M825 376C830.333 370.667 933.889 267.111 985 216"
          stroke="white"
          stroke-opacity="0.3"
          stroke-width="0.3"
        />
        <path
          d="M833 376C838.333 370.667 941.889 267.111 993 216"
          stroke="white"
          stroke-opacity="0.3"
          stroke-width="0.3"
        />
        <path
          d="M841 376C846.333 370.667 949.889 267.111 1001 216"
          stroke="white"
          stroke-opacity="0.3"
          stroke-width="0.3"
        />
        <path
          d="M849 376C854.333 370.667 957.889 267.111 1009 216"
          stroke="white"
          stroke-opacity="0.3"
          stroke-width="0.3"
        />
        <path
          d="M857 376C862.333 370.667 965.889 267.111 1017 216"
          stroke="white"
          stroke-opacity="0.3"
          stroke-width="0.3"
        />
        <path
          d="M865 376C870.333 370.667 973.889 267.111 1025 216"
          stroke="white"
          stroke-opacity="0.3"
          stroke-width="0.3"
        />
        <path
          d="M873 376C878.333 370.667 981.889 267.111 1033 216"
          stroke="white"
          stroke-opacity="0.3"
          stroke-width="0.3"
        />
      </g>
      <path
        d="M802 229.25H263.604C259.69 229.25 257.734 229.25 255.892 228.808C254.26 228.416 252.699 227.77 251.267 226.892C249.653 225.903 248.269 224.519 245.502 221.752L0 -23.75"
        stroke="white"
        stroke-opacity="0.08"
        stroke-width="0.5"
      />
      <path
        d="M711 129.25H602.604C598.69 129.25 596.734 129.25 594.892 129.692C593.26 130.084 591.699 130.73 590.267 131.608C588.653 132.597 587.269 133.981 584.502 136.748L492 229.25"
        stroke="white"
        stroke-opacity="0.08"
        stroke-width="0.5"
      />
      <path
        d="M830 314.25H493.604C489.69 314.25 487.734 314.25 485.892 313.808C484.26 313.416 482.699 312.77 481.267 311.892C479.653 310.903 478.269 309.519 475.502 306.752L398 229.25"
        stroke="white"
        stroke-opacity="0.08"
        stroke-width="0.5"
      />
      <path d="M802 95.25H711.25V229" stroke="white" stroke-opacity="0.08" stroke-width="0.5" />
      <path
        d="M281.25 229V175.25H441.25V229"
        stroke="white"
        stroke-opacity="0.08"
        stroke-width="0.5"
      />
      <rect x="419" y="190" width="2" height="2" fill="white" fill-opacity="0.18" />
      <rect x="425" y="190" width="2" height="2" fill="white" fill-opacity="0.18" />
      <rect x="419" y="196" width="2" height="2" fill="white" fill-opacity="0.18" />
      <rect x="425" y="196" width="2" height="2" fill="white" fill-opacity="0.18" />
      <rect x="419" y="202" width="2" height="2" fill="white" fill-opacity="0.18" />
      <rect x="425" y="202" width="2" height="2" fill="white" fill-opacity="0.18" />
      <rect x="419" y="208" width="2" height="2" fill="white" fill-opacity="0.18" />
      <rect x="425" y="208" width="2" height="2" fill="white" fill-opacity="0.18" />
      <rect x="419" y="214" width="2" height="2" fill="white" fill-opacity="0.18" />
      <rect x="425" y="214" width="2" height="2" fill="white" fill-opacity="0.18" />
      <path d="M1380 325.25H1202.25V459" stroke="white" stroke-opacity="0.08" stroke-width="0.5" />
      <path d="M1512 422.25H1334.25V475" stroke="white" stroke-opacity="0.08" stroke-width="0.5" />
      <path d="M1262.25 475.25H1440" stroke="white" stroke-opacity="0.08" stroke-width="0.5" />
      <path d="M711.5 144.25H765" stroke="white" stroke-opacity="0.08" stroke-width="0.5" />
      <rect opacity="0.02" x="714" y="147" width="49" height="79" rx="0.5" fill="white" />
      <rect opacity="0.05" x="716" y="149" width="3" height="3" rx="0.5" fill="white" />
      <rect opacity="0.05" x="716" y="155" width="3" height="3" rx="0.5" fill="white" />
      <rect opacity="0.05" x="716" y="161" width="3" height="3" rx="0.5" fill="white" />
      <rect opacity="0.05" x="716" y="167" width="3" height="3" rx="0.5" fill="white" />
      <rect opacity="0.05" x="716" y="173" width="3" height="3" rx="0.5" fill="white" />
      <rect opacity="0.1" x="716" y="179" width="3" height="3" rx="0.5" fill="white" />
      <rect opacity="0.05" x="716" y="185" width="3" height="3" rx="0.5" fill="white" />
      <rect opacity="0.05" x="716" y="191" width="3" height="3" rx="0.5" fill="white" />
      <rect opacity="0.05" x="716" y="197" width="3" height="3" rx="0.5" fill="white" />
      <rect opacity="0.05" x="716" y="203" width="3" height="3" rx="0.5" fill="white" />
      <rect opacity="0.05" x="716" y="209" width="3" height="3" rx="0.5" fill="white" />
      <rect opacity="0.05" x="716" y="215" width="3" height="3" rx="0.5" fill="white" />
      <rect opacity="0.05" x="716" y="221" width="3" height="3" rx="0.5" fill="white" />
      <rect opacity="0.05" x="723" y="149" width="3" height="3" rx="0.5" fill="white" />
      <rect opacity="0.15" x="723" y="155" width="3" height="3" rx="0.5" fill="white" />
      <rect opacity="0.05" x="723" y="161" width="3" height="3" rx="0.5" fill="white" />
      <rect opacity="0.05" x="723" y="167" width="3" height="3" rx="0.5" fill="white" />
      <rect opacity="0.05" x="723" y="173" width="3" height="3" rx="0.5" fill="white" />
      <rect opacity="0.05" x="723" y="179" width="3" height="3" rx="0.5" fill="white" />
      <rect opacity="0.05" x="723" y="185" width="3" height="3" rx="0.5" fill="white" />
      <rect opacity="0.05" x="723" y="191" width="3" height="3" rx="0.5" fill="white" />
      <rect opacity="0.05" x="723" y="197" width="3" height="3" rx="0.5" fill="white" />
      <rect opacity="0.15" x="723" y="203" width="3" height="3" rx="0.5" fill="white" />
      <rect opacity="0.05" x="723" y="209" width="3" height="3" rx="0.5" fill="white" />
      <rect opacity="0.05" x="723" y="215" width="3" height="3" rx="0.5" fill="white" />
      <rect opacity="0.05" x="723" y="221" width="3" height="3" rx="0.5" fill="white" />
      <rect opacity="0.05" x="730" y="149" width="3" height="3" rx="0.5" fill="white" />
      <rect opacity="0.05" x="730" y="155" width="3" height="3" rx="0.5" fill="white" />
      <rect opacity="0.05" x="730" y="161" width="3" height="3" rx="0.5" fill="white" />
      <rect opacity="0.05" x="730" y="167" width="3" height="3" rx="0.5" fill="white" />
      <rect opacity="0.1" x="730" y="173" width="3" height="3" rx="0.5" fill="white" />
      <rect opacity="0.05" x="730" y="179" width="3" height="3" rx="0.5" fill="white" />
      <rect opacity="0.05" x="730" y="185" width="3" height="3" rx="0.5" fill="white" />
      <rect opacity="0.05" x="730" y="191" width="3" height="3" rx="0.5" fill="white" />
      <rect opacity="0.05" x="730" y="197" width="3" height="3" rx="0.5" fill="white" />
      <rect opacity="0.05" x="730" y="203" width="3" height="3" rx="0.5" fill="white" />
      <rect opacity="0.1" x="730" y="209" width="3" height="3" rx="0.5" fill="white" />
      <rect opacity="0.05" x="730" y="215" width="3" height="3" rx="0.5" fill="white" />
      <rect opacity="0.05" x="730" y="221" width="3" height="3" rx="0.5" fill="white" />
      <rect opacity="0.05" x="737" y="149" width="3" height="3" rx="0.5" fill="white" />
      <rect opacity="0.05" x="737" y="155" width="3" height="3" rx="0.5" fill="white" />
      <rect opacity="0.05" x="737" y="161" width="3" height="3" rx="0.5" fill="white" />
      <rect opacity="0.05" x="737" y="167" width="3" height="3" rx="0.5" fill="white" />
      <rect opacity="0.05" x="737" y="173" width="3" height="3" rx="0.5" fill="white" />
      <rect opacity="0.05" x="737" y="179" width="3" height="3" rx="0.5" fill="white" />
      <rect opacity="0.05" x="737" y="185" width="3" height="3" rx="0.5" fill="white" />
      <rect opacity="0.05" x="737" y="191" width="3" height="3" rx="0.5" fill="white" />
      <rect opacity="0.05" x="737" y="197" width="3" height="3" rx="0.5" fill="white" />
      <rect opacity="0.05" x="737" y="203" width="3" height="3" rx="0.5" fill="white" />
      <rect opacity="0.05" x="737" y="209" width="3" height="3" rx="0.5" fill="white" />
      <rect opacity="0.05" x="737" y="215" width="3" height="3" rx="0.5" fill="white" />
      <rect opacity="0.05" x="737" y="221" width="3" height="3" rx="0.5" fill="white" />
      <rect opacity="0.05" x="744" y="149" width="3" height="3" rx="0.5" fill="white" />
      <rect opacity="0.05" x="744" y="155" width="3" height="3" rx="0.5" fill="white" />
      <rect opacity="0.05" x="744" y="161" width="3" height="3" rx="0.5" fill="white" />
      <rect opacity="0.1" x="744" y="167" width="3" height="3" rx="0.5" fill="white" />
      <rect opacity="0.05" x="744" y="173" width="3" height="3" rx="0.5" fill="white" />
      <rect opacity="0.05" x="744" y="179" width="3" height="3" rx="0.5" fill="white" />
      <rect opacity="0.1" x="744" y="185" width="3" height="3" rx="0.5" fill="white" />
      <rect opacity="0.05" x="744" y="191" width="3" height="3" rx="0.5" fill="white" />
      <rect opacity="0.05" x="744" y="197" width="3" height="3" rx="0.5" fill="white" />
      <rect opacity="0.05" x="744" y="203" width="3" height="3" rx="0.5" fill="white" />
      <rect opacity="0.05" x="744" y="209" width="3" height="3" rx="0.5" fill="white" />
      <rect opacity="0.05" x="744" y="215" width="3" height="3" rx="0.5" fill="white" />
      <rect opacity="0.05" x="744" y="221" width="3" height="3" rx="0.5" fill="white" />
      <rect opacity="0.05" x="751" y="149" width="3" height="3" rx="0.5" fill="white" />
      <rect opacity="0.1" x="751" y="155" width="3" height="3" rx="0.5" fill="white" />
      <rect opacity="0.05" x="751" y="161" width="3" height="3" rx="0.5" fill="white" />
      <rect opacity="0.05" x="751" y="167" width="3" height="3" rx="0.5" fill="white" />
      <rect opacity="0.05" x="751" y="173" width="3" height="3" rx="0.5" fill="white" />
      <rect opacity="0.05" x="751" y="179" width="3" height="3" rx="0.5" fill="white" />
      <rect opacity="0.05" x="751" y="185" width="3" height="3" rx="0.5" fill="white" />
      <rect opacity="0.05" x="751" y="191" width="3" height="3" rx="0.5" fill="white" />
      <rect opacity="0.1" x="751" y="197" width="3" height="3" rx="0.5" fill="white" />
      <rect opacity="0.05" x="751" y="203" width="3" height="3" rx="0.5" fill="white" />
      <rect opacity="0.05" x="751" y="209" width="3" height="3" rx="0.5" fill="white" />
      <rect opacity="0.05" x="751" y="215" width="3" height="3" rx="0.5" fill="white" />
      <rect opacity="0.05" x="751" y="221" width="3" height="3" rx="0.5" fill="white" />
      <rect opacity="0.05" x="758" y="149" width="3" height="3" rx="0.5" fill="white" />
      <rect opacity="0.05" x="758" y="155" width="3" height="3" rx="0.5" fill="white" />
      <rect opacity="0.05" x="758" y="161" width="3" height="3" rx="0.5" fill="white" />
      <rect opacity="0.05" x="758" y="167" width="3" height="3" rx="0.5" fill="white" />
      <rect opacity="0.05" x="758" y="173" width="3" height="3" rx="0.5" fill="white" />
      <rect opacity="0.05" x="758" y="179" width="3" height="3" rx="0.5" fill="white" />
      <rect opacity="0.05" x="758" y="185" width="3" height="3" rx="0.5" fill="white" />
      <rect opacity="0.05" x="758" y="191" width="3" height="3" rx="0.5" fill="white" />
      <rect opacity="0.05" x="758" y="197" width="3" height="3" rx="0.5" fill="white" />
      <rect opacity="0.05" x="758" y="203" width="3" height="3" rx="0.5" fill="white" />
      <rect opacity="0.05" x="758" y="209" width="3" height="3" rx="0.5" fill="white" />
      <rect opacity="0.05" x="758" y="215" width="3" height="3" rx="0.5" fill="white" />
      <rect opacity="0.15" x="758" y="221" width="3" height="3" rx="0.5" fill="white" />
      <path d="M765.25 95.5V229" stroke="white" stroke-opacity="0.08" stroke-width="0.5" />
      <path
        d="M1014.25 192.25H917.25V143.5"
        stroke="white"
        stroke-opacity="0.08"
        stroke-width="0.5"
      />
      <path
        d="M1374.25 149.25H1277.25V20.5"
        stroke="white"
        stroke-opacity="0.08"
        stroke-width="0.5"
      />
      <path
        d="M830.25 268V346.25H947.25V424"
        stroke="white"
        stroke-opacity="0.08"
        stroke-width="0.5"
      />
      <path d="M901 0V95" stroke="white" stroke-opacity="0.04" stroke-width="2" />
      <path d="M737 0V95" stroke="white" stroke-opacity="0.04" stroke-width="2" />
      <path d="M647 229.5V314" stroke="white" stroke-opacity="0.04" stroke-width="2" />
      <path d="M689 229.5V314" stroke="white" stroke-opacity="0.04" stroke-width="2" />
      <path d="M1268 325.5V410" stroke="white" stroke-opacity="0.04" stroke-width="2" />
      <path d="M759 314.5V428" stroke="white" stroke-opacity="0.04" stroke-width="2" />
      <path
        d="M858 95.25H982.378C984.348 95.25 985.333 95.25 986.28 95.0658C987.119 94.9023 987.935 94.6316 988.706 94.2605C989.575 93.8423 990.364 93.2533 991.944 92.0753L1009.1 79.2766C1010.99 77.8691 1011.93 77.1654 1012.61 76.2719C1013.22 75.4805 1013.67 74.5836 1013.94 73.6273C1014.25 72.5475 1014.25 71.3705 1014.25 69.0164V0"
        stroke="white"
        stroke-opacity="0.08"
        stroke-width="0.5"
      />
      <path d="M1014 25.25H1090.25V-70" stroke="white" stroke-opacity="0.08" stroke-width="0.5" />
      <path
        d="M963.25 95.25V143.25H886.25V95.25"
        stroke="white"
        stroke-opacity="0.08"
        stroke-width="0.5"
      />
      <rect opacity="0.02" x="890" y="98" width="70" height="42" rx="0.5" fill="white" />
      <rect opacity="0.05" x="891" y="100" width="3" height="3" rx="0.5" fill="white" />
      <rect opacity="0.05" x="891" y="107" width="3" height="3" rx="0.5" fill="white" />
      <rect opacity="0.05" x="891" y="114" width="3" height="3" rx="0.5" fill="white" />
      <rect opacity="0.05" x="891" y="121" width="3" height="3" rx="0.5" fill="white" />
      <rect opacity="0.05" x="891" y="128" width="3" height="3" rx="0.5" fill="white" />
      <rect opacity="0.05" x="891" y="135" width="3" height="3" rx="0.5" fill="white" />
      <rect opacity="0.05" x="899" y="100" width="3" height="3" rx="0.5" fill="white" />
      <rect opacity="0.05" x="899" y="107" width="3" height="3" rx="0.5" fill="white" />
      <rect opacity="0.1" x="899" y="114" width="3" height="3" rx="0.5" fill="white" />
      <rect opacity="0.05" x="899" y="121" width="3" height="3" rx="0.5" fill="white" />
      <rect opacity="0.05" x="899" y="128" width="3" height="3" rx="0.5" fill="white" />
      <rect opacity="0.05" x="899" y="135" width="3" height="3" rx="0.5" fill="white" />
      <rect opacity="0.05" x="907" y="100" width="3" height="3" rx="0.5" fill="white" />
      <rect opacity="0.05" x="907" y="107" width="3" height="3" rx="0.5" fill="white" />
      <rect opacity="0.05" x="907" y="114" width="3" height="3" rx="0.5" fill="white" />
      <rect opacity="0.05" x="907" y="121" width="3" height="3" rx="0.5" fill="white" />
      <rect opacity="0.05" x="907" y="128" width="3" height="3" rx="0.5" fill="white" />
      <rect opacity="0.15" x="907" y="135" width="3" height="3" rx="0.5" fill="white" />
      <rect opacity="0.1" x="915" y="100" width="3" height="3" rx="0.5" fill="white" />
      <rect opacity="0.05" x="915" y="107" width="3" height="3" rx="0.5" fill="white" />
      <rect opacity="0.05" x="915" y="114" width="3" height="3" rx="0.5" fill="white" />
      <rect opacity="0.05" x="915" y="121" width="3" height="3" rx="0.5" fill="white" />
      <rect opacity="0.05" x="915" y="128" width="3" height="3" rx="0.5" fill="white" />
      <rect opacity="0.05" x="915" y="135" width="3" height="3" rx="0.5" fill="white" />
      <rect opacity="0.05" x="923" y="100" width="3" height="3" rx="0.5" fill="white" />
      <rect opacity="0.05" x="923" y="107" width="3" height="3" rx="0.5" fill="white" />
      <rect opacity="0.05" x="923" y="114" width="3" height="3" rx="0.5" fill="white" />
      <rect opacity="0.15" x="923" y="121" width="3" height="3" rx="0.5" fill="white" />
      <rect opacity="0.05" x="923" y="128" width="3" height="3" rx="0.5" fill="white" />
      <rect opacity="0.05" x="923" y="135" width="3" height="3" rx="0.5" fill="white" />
      <rect opacity="0.05" x="931" y="100" width="3" height="3" rx="0.5" fill="white" />
      <rect opacity="0.05" x="931" y="107" width="3" height="3" rx="0.5" fill="white" />
      <rect opacity="0.05" x="931" y="114" width="3" height="3" rx="0.5" fill="white" />
      <rect opacity="0.05" x="931" y="121" width="3" height="3" rx="0.5" fill="white" />
      <rect opacity="0.05" x="931" y="128" width="3" height="3" rx="0.5" fill="white" />
      <rect opacity="0.05" x="931" y="135" width="3" height="3" rx="0.5" fill="white" />
      <rect opacity="0.05" x="939" y="100" width="3" height="3" rx="0.5" fill="white" />
      <rect opacity="0.05" x="939" y="107" width="3" height="3" rx="0.5" fill="white" />
      <rect opacity="0.15" x="939" y="114" width="3" height="3" rx="0.5" fill="white" />
      <rect opacity="0.05" x="939" y="121" width="3" height="3" rx="0.5" fill="white" />
      <rect opacity="0.05" x="939" y="128" width="3" height="3" rx="0.5" fill="white" />
      <rect opacity="0.05" x="939" y="135" width="3" height="3" rx="0.5" fill="white" />
      <rect opacity="0.1" x="947" y="100" width="3" height="3" rx="0.5" fill="white" />
      <rect opacity="0.05" x="947" y="107" width="3" height="3" rx="0.5" fill="white" />
      <rect opacity="0.05" x="947" y="114" width="3" height="3" rx="0.5" fill="white" />
      <rect opacity="0.05" x="947" y="121" width="3" height="3" rx="0.5" fill="white" />
      <rect opacity="0.05" x="947" y="128" width="3" height="3" rx="0.5" fill="white" />
      <rect opacity="0.1" x="947" y="135" width="3" height="3" rx="0.5" fill="white" />
      <rect opacity="0.05" x="955" y="100" width="3" height="3" rx="0.5" fill="white" />
      <rect opacity="0.05" x="955" y="107" width="3" height="3" rx="0.5" fill="white" />
      <rect opacity="0.05" x="955" y="114" width="3" height="3" rx="0.5" fill="white" />
      <rect opacity="0.05" x="955" y="121" width="3" height="3" rx="0.5" fill="white" />
      <rect opacity="0.05" x="955" y="128" width="3" height="3" rx="0.5" fill="white" />
      <rect opacity="0.05" x="955" y="135" width="3" height="3" rx="0.5" fill="white" />
      <rect opacity="0.02" x="1340" y="428" width="70" height="42" rx="0.5" fill="white" />
      <rect opacity="0.05" x="1341" y="430" width="3" height="3" rx="0.5" fill="white" />
      <rect opacity="0.05" x="1341" y="437" width="3" height="3" rx="0.5" fill="white" />
      <rect opacity="0.05" x="1341" y="444" width="3" height="3" rx="0.5" fill="white" />
      <rect opacity="0.05" x="1341" y="451" width="3" height="3" rx="0.5" fill="white" />
      <rect opacity="0.05" x="1341" y="458" width="3" height="3" rx="0.5" fill="white" />
      <rect opacity="0.05" x="1341" y="465" width="3" height="3" rx="0.5" fill="white" />
      <rect opacity="0.05" x="1349" y="430" width="3" height="3" rx="0.5" fill="white" />
      <rect opacity="0.05" x="1349" y="437" width="3" height="3" rx="0.5" fill="white" />
      <rect opacity="0.1" x="1349" y="444" width="3" height="3" rx="0.5" fill="white" />
      <rect opacity="0.05" x="1349" y="451" width="3" height="3" rx="0.5" fill="white" />
      <rect opacity="0.05" x="1349" y="458" width="3" height="3" rx="0.5" fill="white" />
      <rect opacity="0.05" x="1349" y="465" width="3" height="3" rx="0.5" fill="white" />
      <rect opacity="0.05" x="1357" y="430" width="3" height="3" rx="0.5" fill="white" />
      <rect opacity="0.05" x="1357" y="437" width="3" height="3" rx="0.5" fill="white" />
      <rect opacity="0.05" x="1357" y="444" width="3" height="3" rx="0.5" fill="white" />
      <rect opacity="0.05" x="1357" y="451" width="3" height="3" rx="0.5" fill="white" />
      <rect opacity="0.05" x="1357" y="458" width="3" height="3" rx="0.5" fill="white" />
      <rect opacity="0.15" x="1357" y="465" width="3" height="3" rx="0.5" fill="white" />
      <rect opacity="0.1" x="1365" y="430" width="3" height="3" rx="0.5" fill="white" />
      <rect opacity="0.05" x="1365" y="437" width="3" height="3" rx="0.5" fill="white" />
      <rect opacity="0.05" x="1365" y="444" width="3" height="3" rx="0.5" fill="white" />
      <rect opacity="0.05" x="1365" y="451" width="3" height="3" rx="0.5" fill="white" />
      <rect opacity="0.05" x="1365" y="458" width="3" height="3" rx="0.5" fill="white" />
      <rect opacity="0.05" x="1365" y="465" width="3" height="3" rx="0.5" fill="white" />
      <path
        d="M1370 20H1196.59C1192.68 20 1190.73 20 1188.89 20.4407C1187.26 20.8314 1185.7 21.4758 1184.27 22.3505C1182.65 23.3369 1181.27 24.7164 1178.51 27.4755L1093.27 112.498C1090.5 115.267 1089.11 116.651 1088.12 118.267C1087.24 119.7 1086.59 121.263 1086.19 122.898C1085.75 124.742 1085.75 126.702 1085.75 130.623V163.75"
        stroke="white"
        stroke-opacity="0.3"
        stroke-width="0.5"
      />
      <g filter="url(#filter0_b_574_2323)">
        <path
          d="M1084.5 160.8C1084.5 160.52 1084.5 160.38 1084.55 160.273C1084.6 160.179 1084.68 160.102 1084.77 160.054C1084.88 160 1085.02 160 1085.3 160H1086.2C1086.48 160 1086.62 160 1086.73 160.054C1086.82 160.102 1086.9 160.179 1086.95 160.273C1087 160.38 1087 160.52 1087 160.8V164H1084.5V160.8Z"
          fill="black"
        />
        <path
          d="M1084.5 160.8C1084.5 160.52 1084.5 160.38 1084.55 160.273C1084.6 160.179 1084.68 160.102 1084.77 160.054C1084.88 160 1085.02 160 1085.3 160H1086.2C1086.48 160 1086.62 160 1086.73 160.054C1086.82 160.102 1086.9 160.179 1086.95 160.273C1087 160.38 1087 160.52 1087 160.8V164H1084.5V160.8Z"
          fill="url(#paint1_linear_574_2323)"
          fill-opacity="0.6"
        />
      </g>
      <path d="M822.25 200V119" stroke="white" stroke-opacity="0.3" stroke-width="0.5" />
      <path d="M822.25 200V119" stroke="url(#paint2_angular_574_2323)" stroke-width="0.5" />
      <path d="M837.75 200V119" stroke="white" stroke-opacity="0.3" stroke-width="0.5" />
      <g filter="url(#filter1_b_574_2323)">
        <path
          d="M821 200.8C821 200.52 821 200.38 821.054 200.273C821.102 200.179 821.179 200.102 821.273 200.054C821.38 200 821.52 200 821.8 200H822.7C822.98 200 823.12 200 823.227 200.054C823.321 200.102 823.398 200.179 823.446 200.273C823.5 200.38 823.5 200.52 823.5 200.8V204H821V200.8Z"
          fill="black"
        />
        <path
          d="M821 200.8C821 200.52 821 200.38 821.054 200.273C821.102 200.179 821.179 200.102 821.273 200.054C821.38 200 821.52 200 821.8 200H822.7C822.98 200 823.12 200 823.227 200.054C823.321 200.102 823.398 200.179 823.446 200.273C823.5 200.38 823.5 200.52 823.5 200.8V204H821V200.8Z"
          fill="url(#paint3_linear_574_2323)"
          fill-opacity="0.6"
        />
      </g>
      <g filter="url(#filter2_b_574_2323)">
        <path
          d="M836.5 200.8C836.5 200.52 836.5 200.38 836.554 200.273C836.602 200.179 836.679 200.102 836.773 200.054C836.88 200 837.02 200 837.3 200H838.2C838.48 200 838.62 200 838.727 200.054C838.821 200.102 838.898 200.179 838.946 200.273C839 200.38 839 200.52 839 200.8V204H836.5V200.8Z"
          fill="black"
        />
        <path
          d="M836.5 200.8C836.5 200.52 836.5 200.38 836.554 200.273C836.602 200.179 836.679 200.102 836.773 200.054C836.88 200 837.02 200 837.3 200H838.2C838.48 200 838.62 200 838.727 200.054C838.821 200.102 838.898 200.179 838.946 200.273C839 200.38 839 200.52 839 200.8V204H836.5V200.8Z"
          fill="url(#paint4_linear_574_2323)"
          fill-opacity="0.6"
        />
      </g>
      <g filter="url(#filter3_b_574_2323)">
        <path
          d="M821 115H823.5V118.2C823.5 118.48 823.5 118.62 823.446 118.727C823.398 118.821 823.321 118.898 823.227 118.946C823.12 119 822.98 119 822.7 119H821.8C821.52 119 821.38 119 821.273 118.946C821.179 118.898 821.102 118.821 821.054 118.727C821 118.62 821 118.48 821 118.2V115Z"
          fill="black"
        />
        <path
          d="M821 115H823.5V118.2C823.5 118.48 823.5 118.62 823.446 118.727C823.398 118.821 823.321 118.898 823.227 118.946C823.12 119 822.98 119 822.7 119H821.8C821.52 119 821.38 119 821.273 118.946C821.179 118.898 821.102 118.821 821.054 118.727C821 118.62 821 118.48 821 118.2V115Z"
          fill="url(#paint5_linear_574_2323)"
          fill-opacity="0.6"
        />
      </g>
      <g filter="url(#filter4_b_574_2323)">
        <path
          d="M836.5 115H839V118.2C839 118.48 839 118.62 838.946 118.727C838.898 118.821 838.821 118.898 838.727 118.946C838.62 119 838.48 119 838.2 119H837.3C837.02 119 836.88 119 836.773 118.946C836.679 118.898 836.602 118.821 836.554 118.727C836.5 118.62 836.5 118.48 836.5 118.2V115Z"
          fill="black"
        />
        <path
          d="M836.5 115H839V118.2C839 118.48 839 118.62 838.946 118.727C838.898 118.821 838.821 118.898 838.727 118.946C838.62 119 838.48 119 838.2 119H837.3C837.02 119 836.88 119 836.773 118.946C836.679 118.898 836.602 118.821 836.554 118.727C836.5 118.62 836.5 118.48 836.5 118.2V115Z"
          fill="url(#paint6_linear_574_2323)"
          fill-opacity="0.6"
        />
      </g>
      <path d="M1101.25 428V312" stroke="white" stroke-opacity="0.15" stroke-width="0.5" />
      <path d="M1091.25 428V312" stroke="white" stroke-opacity="0.15" stroke-width="0.5" />
      <path d="M1081.25 428V312" stroke="white" stroke-opacity="0.15" stroke-width="0.5" />
      <path
        d="M1081.25 428V312"
        stroke="url(#paint7_angular_574_2323)"
        stroke-opacity="0.3"
        stroke-width="0.5"
      />
      <path d="M1071.25 428V312" stroke="white" stroke-opacity="0.15" stroke-width="0.5" />
      <path d="M1061.25 428V312" stroke="white" stroke-opacity="0.15" stroke-width="0.5" />
      <path d="M1061.25 428V312" stroke="url(#paint8_angular_574_2323)" stroke-width="0.5" />
      <path d="M1110.75 428V312" stroke="white" stroke-opacity="0.15" stroke-width="0.5" />
      <path d="M1110.75 428V312" stroke="url(#paint9_angular_574_2323)" stroke-width="0.5" />
      <g filter="url(#filter5_b_574_2323)">
        <path
          d="M1100 308H1102.5V311.2C1102.5 311.48 1102.5 311.62 1102.45 311.727C1102.4 311.821 1102.32 311.898 1102.23 311.946C1102.12 312 1101.98 312 1101.7 312H1100.8C1100.52 312 1100.38 312 1100.27 311.946C1100.18 311.898 1100.1 311.821 1100.05 311.727C1100 311.62 1100 311.48 1100 311.2V308Z"
          fill="black"
        />
        <path
          d="M1100 308H1102.5V311.2C1102.5 311.48 1102.5 311.62 1102.45 311.727C1102.4 311.821 1102.32 311.898 1102.23 311.946C1102.12 312 1101.98 312 1101.7 312H1100.8C1100.52 312 1100.38 312 1100.27 311.946C1100.18 311.898 1100.1 311.821 1100.05 311.727C1100 311.62 1100 311.48 1100 311.2V308Z"
          fill="url(#paint10_linear_574_2323)"
          fill-opacity="0.6"
        />
      </g>
      <g filter="url(#filter6_b_574_2323)">
        <path
          d="M1090 308H1092.5V311.2C1092.5 311.48 1092.5 311.62 1092.45 311.727C1092.4 311.821 1092.32 311.898 1092.23 311.946C1092.12 312 1091.98 312 1091.7 312H1090.8C1090.52 312 1090.38 312 1090.27 311.946C1090.18 311.898 1090.1 311.821 1090.05 311.727C1090 311.62 1090 311.48 1090 311.2V308Z"
          fill="black"
        />
        <path
          d="M1090 308H1092.5V311.2C1092.5 311.48 1092.5 311.62 1092.45 311.727C1092.4 311.821 1092.32 311.898 1092.23 311.946C1092.12 312 1091.98 312 1091.7 312H1090.8C1090.52 312 1090.38 312 1090.27 311.946C1090.18 311.898 1090.1 311.821 1090.05 311.727C1090 311.62 1090 311.48 1090 311.2V308Z"
          fill="url(#paint11_linear_574_2323)"
          fill-opacity="0.6"
        />
      </g>
      <g filter="url(#filter7_b_574_2323)">
        <path
          d="M1080 308H1082.5V311.2C1082.5 311.48 1082.5 311.62 1082.45 311.727C1082.4 311.821 1082.32 311.898 1082.23 311.946C1082.12 312 1081.98 312 1081.7 312H1080.8C1080.52 312 1080.38 312 1080.27 311.946C1080.18 311.898 1080.1 311.821 1080.05 311.727C1080 311.62 1080 311.48 1080 311.2V308Z"
          fill="black"
        />
        <path
          d="M1080 308H1082.5V311.2C1082.5 311.48 1082.5 311.62 1082.45 311.727C1082.4 311.821 1082.32 311.898 1082.23 311.946C1082.12 312 1081.98 312 1081.7 312H1080.8C1080.52 312 1080.38 312 1080.27 311.946C1080.18 311.898 1080.1 311.821 1080.05 311.727C1080 311.62 1080 311.48 1080 311.2V308Z"
          fill="url(#paint12_linear_574_2323)"
          fill-opacity="0.6"
        />
      </g>
      <g filter="url(#filter8_b_574_2323)">
        <path
          d="M1070 308H1072.5V311.2C1072.5 311.48 1072.5 311.62 1072.45 311.727C1072.4 311.821 1072.32 311.898 1072.23 311.946C1072.12 312 1071.98 312 1071.7 312H1070.8C1070.52 312 1070.38 312 1070.27 311.946C1070.18 311.898 1070.1 311.821 1070.05 311.727C1070 311.62 1070 311.48 1070 311.2V308Z"
          fill="black"
        />
        <path
          d="M1070 308H1072.5V311.2C1072.5 311.48 1072.5 311.62 1072.45 311.727C1072.4 311.821 1072.32 311.898 1072.23 311.946C1072.12 312 1071.98 312 1071.7 312H1070.8C1070.52 312 1070.38 312 1070.27 311.946C1070.18 311.898 1070.1 311.821 1070.05 311.727C1070 311.62 1070 311.48 1070 311.2V308Z"
          fill="url(#paint13_linear_574_2323)"
          fill-opacity="0.6"
        />
      </g>
      <g filter="url(#filter9_b_574_2323)">
        <path
          d="M1060 308H1062.5V311.2C1062.5 311.48 1062.5 311.62 1062.45 311.727C1062.4 311.821 1062.32 311.898 1062.23 311.946C1062.12 312 1061.98 312 1061.7 312H1060.8C1060.52 312 1060.38 312 1060.27 311.946C1060.18 311.898 1060.1 311.821 1060.05 311.727C1060 311.62 1060 311.48 1060 311.2V308Z"
          fill="black"
        />
        <path
          d="M1060 308H1062.5V311.2C1062.5 311.48 1062.5 311.62 1062.45 311.727C1062.4 311.821 1062.32 311.898 1062.23 311.946C1062.12 312 1061.98 312 1061.7 312H1060.8C1060.52 312 1060.38 312 1060.27 311.946C1060.18 311.898 1060.1 311.821 1060.05 311.727C1060 311.62 1060 311.48 1060 311.2V308Z"
          fill="url(#paint14_linear_574_2323)"
          fill-opacity="0.6"
        />
      </g>
      <g filter="url(#filter10_b_574_2323)">
        <path
          d="M1109.5 308H1112V311.2C1112 311.48 1112 311.62 1111.95 311.727C1111.9 311.821 1111.82 311.898 1111.73 311.946C1111.62 312 1111.48 312 1111.2 312H1110.3C1110.02 312 1109.88 312 1109.77 311.946C1109.68 311.898 1109.6 311.821 1109.55 311.727C1109.5 311.62 1109.5 311.48 1109.5 311.2V308Z"
          fill="black"
        />
        <path
          d="M1109.5 308H1112V311.2C1112 311.48 1112 311.62 1111.95 311.727C1111.9 311.821 1111.82 311.898 1111.73 311.946C1111.62 312 1111.48 312 1111.2 312H1110.3C1110.02 312 1109.88 312 1109.77 311.946C1109.68 311.898 1109.6 311.821 1109.55 311.727C1109.5 311.62 1109.5 311.48 1109.5 311.2V308Z"
          fill="url(#paint15_linear_574_2323)"
          fill-opacity="0.6"
        />
      </g>
      <path
        d="M1014 226.25H858"
        stroke="url(#paint16_linear_574_2323)"
        stroke-opacity="0.3"
        stroke-width="0.5"
      />
      <path d="M1014 226.25H858" stroke="url(#paint17_angular_574_2323)" stroke-width="0.5" />
      <path
        d="M1014 235.25H858"
        stroke="url(#paint18_linear_574_2323)"
        stroke-opacity="0.3"
        stroke-width="0.5"
      />
      <path d="M1014 235.25H858" stroke="url(#paint19_angular_574_2323)" stroke-width="0.5" />
      <path
        d="M1014 244.25H858"
        stroke="url(#paint20_linear_574_2323)"
        stroke-opacity="0.3"
        stroke-width="0.5"
      />
      <path d="M1014 244.25H858" stroke="url(#paint21_angular_574_2323)" stroke-width="0.5" />
      <g filter="url(#filter11_b_574_2323)">
        <path
          d="M1010 225.8C1010 225.52 1010 225.38 1010.05 225.273C1010.1 225.179 1010.18 225.102 1010.27 225.054C1010.38 225 1010.52 225 1010.8 225H1014V227.5H1010.8C1010.52 227.5 1010.38 227.5 1010.27 227.446C1010.18 227.398 1010.1 227.321 1010.05 227.227C1010 227.12 1010 226.98 1010 226.7V225.8Z"
          fill="black"
        />
        <path
          d="M1010 225.8C1010 225.52 1010 225.38 1010.05 225.273C1010.1 225.179 1010.18 225.102 1010.27 225.054C1010.38 225 1010.52 225 1010.8 225H1014V227.5H1010.8C1010.52 227.5 1010.38 227.5 1010.27 227.446C1010.18 227.398 1010.1 227.321 1010.05 227.227C1010 227.12 1010 226.98 1010 226.7V225.8Z"
          fill="url(#paint22_linear_574_2323)"
          fill-opacity="0.6"
        />
      </g>
      <g filter="url(#filter12_b_574_2323)">
        <path
          d="M1010 234.8C1010 234.52 1010 234.38 1010.05 234.273C1010.1 234.179 1010.18 234.102 1010.27 234.054C1010.38 234 1010.52 234 1010.8 234H1014V236.5H1010.8C1010.52 236.5 1010.38 236.5 1010.27 236.446C1010.18 236.398 1010.1 236.321 1010.05 236.227C1010 236.12 1010 235.98 1010 235.7V234.8Z"
          fill="black"
        />
        <path
          d="M1010 234.8C1010 234.52 1010 234.38 1010.05 234.273C1010.1 234.179 1010.18 234.102 1010.27 234.054C1010.38 234 1010.52 234 1010.8 234H1014V236.5H1010.8C1010.52 236.5 1010.38 236.5 1010.27 236.446C1010.18 236.398 1010.1 236.321 1010.05 236.227C1010 236.12 1010 235.98 1010 235.7V234.8Z"
          fill="url(#paint23_linear_574_2323)"
          fill-opacity="0.6"
        />
      </g>
      <g filter="url(#filter13_b_574_2323)">
        <path
          d="M1010 244.8C1010 244.52 1010 244.38 1010.05 244.273C1010.1 244.179 1010.18 244.102 1010.27 244.054C1010.38 244 1010.52 244 1010.8 244H1014V246.5H1010.8C1010.52 246.5 1010.38 246.5 1010.27 246.446C1010.18 246.398 1010.1 246.321 1010.05 246.227C1010 246.12 1010 245.98 1010 245.7V244.8Z"
          fill="black"
        />
        <path
          d="M1010 244.8C1010 244.52 1010 244.38 1010.05 244.273C1010.1 244.179 1010.18 244.102 1010.27 244.054C1010.38 244 1010.52 244 1010.8 244H1014V246.5H1010.8C1010.52 246.5 1010.38 246.5 1010.27 246.446C1010.18 246.398 1010.1 246.321 1010.05 246.227C1010 246.12 1010 245.98 1010 245.7V244.8Z"
          fill="url(#paint24_linear_574_2323)"
          fill-opacity="0.6"
        />
      </g>
      <g filter="url(#filter14_b_574_2323)">
        <path
          d="M858 225H861.2C861.48 225 861.62 225 861.727 225.054C861.821 225.102 861.898 225.179 861.946 225.273C862 225.38 862 225.52 862 225.8V226.7C862 226.98 862 227.12 861.946 227.227C861.898 227.321 861.821 227.398 861.727 227.446C861.62 227.5 861.48 227.5 861.2 227.5H858V225Z"
          fill="black"
        />
        <path
          d="M858 225H861.2C861.48 225 861.62 225 861.727 225.054C861.821 225.102 861.898 225.179 861.946 225.273C862 225.38 862 225.52 862 225.8V226.7C862 226.98 862 227.12 861.946 227.227C861.898 227.321 861.821 227.398 861.727 227.446C861.62 227.5 861.48 227.5 861.2 227.5H858V225Z"
          fill="url(#paint25_linear_574_2323)"
          fill-opacity="0.6"
        />
      </g>
      <g filter="url(#filter15_b_574_2323)">
        <path
          d="M858 234H861.2C861.48 234 861.62 234 861.727 234.054C861.821 234.102 861.898 234.179 861.946 234.273C862 234.38 862 234.52 862 234.8V235.7C862 235.98 862 236.12 861.946 236.227C861.898 236.321 861.821 236.398 861.727 236.446C861.62 236.5 861.48 236.5 861.2 236.5H858V234Z"
          fill="black"
        />
        <path
          d="M858 234H861.2C861.48 234 861.62 234 861.727 234.054C861.821 234.102 861.898 234.179 861.946 234.273C862 234.38 862 234.52 862 234.8V235.7C862 235.98 862 236.12 861.946 236.227C861.898 236.321 861.821 236.398 861.727 236.446C861.62 236.5 861.48 236.5 861.2 236.5H858V234Z"
          fill="url(#paint26_linear_574_2323)"
          fill-opacity="0.6"
        />
      </g>
      <g filter="url(#filter16_b_574_2323)">
        <path
          d="M858 243H861.2C861.48 243 861.62 243 861.727 243.054C861.821 243.102 861.898 243.179 861.946 243.273C862 243.38 862 243.52 862 243.8V244.7C862 244.98 862 245.12 861.946 245.227C861.898 245.321 861.821 245.398 861.727 245.446C861.62 245.5 861.48 245.5 861.2 245.5H858V243Z"
          fill="black"
        />
        <path
          d="M858 243H861.2C861.48 243 861.62 243 861.727 243.054C861.821 243.102 861.898 243.179 861.946 243.273C862 243.38 862 243.52 862 243.8V244.7C862 244.98 862 245.12 861.946 245.227C861.898 245.321 861.821 245.398 861.727 245.446C861.62 245.5 861.48 245.5 861.2 245.5H858V243Z"
          fill="url(#paint27_linear_574_2323)"
          fill-opacity="0.6"
        />
      </g>
      <g filter="url(#filter17_d_574_2323)">
        <g clip-path="url(#clip2_574_2323)">
          <rect
            x="802"
            y="75"
            width="56"
            height="40"
            rx="3"
            fill="url(#paint28_radial_574_2323)"
            fill-opacity="0.6"
            shape-rendering="crispEdges"
          />
          <rect
            x="802"
            y="75"
            width="56"
            height="40"
            rx="3"
            fill="white"
            fill-opacity="0.15"
            shape-rendering="crispEdges"
          />
          <path
            fill-rule="evenodd"
            clip-rule="evenodd"
            d="M822.081 87H822.1H825V88H822.1C821.812 88 821.626 88.0004 821.484 88.012C821.348 88.023 821.298 88.0419 821.273 88.0545C821.179 88.1024 821.102 88.1789 821.054 88.273C821.042 88.2977 821.023 88.3481 821.012 88.4839C821 88.6256 821 88.8117 821 89.1V92H820V89.1V89.0807V89.0807C820 88.8171 820 88.5898 820.015 88.4025C820.031 88.2048 820.067 88.0082 820.163 87.819C820.307 87.5368 820.537 87.3073 820.819 87.1635C821.008 87.0671 821.205 87.0314 821.402 87.0153C821.59 87 821.817 87 822.081 87H822.081ZM838.516 88.012C838.374 88.0004 838.188 88 837.9 88H835V87H837.9H837.919H837.919C838.183 87 838.41 87 838.598 87.0153C838.795 87.0314 838.992 87.0671 839.181 87.1635C839.463 87.3073 839.693 87.5368 839.837 87.819C839.933 88.0082 839.969 88.2048 839.985 88.4025C840 88.5898 840 88.8171 840 89.0807V89.1V92H839V89.1C839 88.8117 839 88.6256 838.988 88.4839C838.977 88.3481 838.958 88.2977 838.946 88.273C838.898 88.1789 838.821 88.1024 838.727 88.0545C838.702 88.0419 838.652 88.023 838.516 88.012ZM821 99V101.9C821 102.188 821 102.374 821.012 102.516C821.023 102.652 821.042 102.702 821.054 102.727C821.102 102.821 821.179 102.898 821.273 102.945C821.298 102.958 821.348 102.977 821.484 102.988C821.626 103 821.812 103 822.1 103H825V104H822.1H822.081C821.817 104 821.59 104 821.402 103.985C821.205 103.969 821.008 103.933 820.819 103.836C820.537 103.693 820.307 103.463 820.163 103.181C820.067 102.992 820.031 102.795 820.015 102.598C820 102.41 820 102.183 820 101.919V101.919V101.9V99H821ZM839 101.9V99H840V101.9V101.919C840 102.183 840 102.41 839.985 102.598C839.969 102.795 839.933 102.992 839.837 103.181C839.693 103.463 839.463 103.693 839.181 103.836C838.992 103.933 838.795 103.969 838.598 103.985C838.41 104 838.183 104 837.919 104H837.9H835V103H837.9C838.188 103 838.374 103 838.516 102.988C838.652 102.977 838.702 102.958 838.727 102.945C838.821 102.898 838.898 102.821 838.946 102.727C838.958 102.702 838.977 102.652 838.988 102.516C839 102.374 839 102.188 839 101.9ZM826.5 91C826.776 91 827 91.2239 827 91.5V92.5C827 92.7761 826.776 93 826.5 93C826.224 93 826 92.7761 826 92.5V91.5C826 91.2239 826.224 91 826.5 91ZM831 93.5C831 93.2239 830.776 93 830.5 93C830.224 93 830 93.2239 830 93.5V94.75C830 94.8881 829.888 95 829.75 95H829.5C829.224 95 829 95.2239 829 95.5C829 95.7761 829.224 96 829.5 96H829.75C830.44 96 831 95.4404 831 94.75V93.5ZM826.85 98.1427C826.654 97.9512 826.34 97.9524 826.146 98.1464C825.951 98.3417 825.951 98.6583 826.146 98.8536L826.5 98.5C826.146 98.8536 826.147 98.8538 826.147 98.854L826.147 98.8545L826.148 98.8555L826.151 98.8577L826.156 98.8633L826.173 98.8786C826.186 98.8906 826.203 98.9059 826.224 98.9242C826.267 98.9608 826.328 99.009 826.407 99.0647C826.565 99.1763 826.797 99.3179 827.109 99.4569C827.737 99.7358 828.681 100 830 100C831.319 100 832.263 99.7358 832.891 99.4569C833.203 99.3179 833.435 99.1763 833.593 99.0647C833.672 99.009 833.733 98.9608 833.776 98.9242C833.797 98.9059 833.814 98.8906 833.827 98.8786L833.844 98.8633L833.849 98.8577L833.852 98.8555L833.853 98.8545L833.853 98.854C833.853 98.8538 833.854 98.8536 833.5 98.5L833.854 98.8536C834.049 98.6583 834.049 98.3417 833.854 98.1464C833.66 97.9524 833.346 97.9512 833.15 98.1427L833.149 98.1438C833.146 98.1465 833.139 98.1526 833.129 98.1617C833.107 98.1798 833.07 98.2098 833.016 98.2478C832.909 98.3237 832.734 98.4321 832.484 98.5431C831.987 98.7642 831.181 99 830 99C828.819 99 828.013 98.7642 827.516 98.5431C827.266 98.4321 827.091 98.3237 826.984 98.2478C826.93 98.2098 826.893 98.1798 826.871 98.1617C826.861 98.1526 826.854 98.1465 826.851 98.1438L826.85 98.1427L826.85 98.1427ZM833.149 98.1438L833.148 98.1449L833.147 98.1456L833.149 98.1438ZM834 91.5C834 91.2239 833.776 91 833.5 91C833.224 91 833 91.2239 833 91.5V92.5C833 92.7761 833.224 93 833.5 93C833.776 93 834 92.7761 834 92.5V91.5Z"
            fill="url(#paint29_linear_574_2323)"
            fill-opacity="0.2"
          />
          <g filter="url(#filter18_dd_574_2323)">
            <rect
              x="849"
              y="81"
              width="3"
              height="3"
              rx="1.5"
              fill="url(#paint30_radial_574_2323)"
              shape-rendering="crispEdges"
            />
            <rect
              x="848.75"
              y="80.75"
              width="3.5"
              height="3.5"
              rx="1.75"
              stroke="black"
              stroke-opacity="0.05"
              stroke-width="0.5"
              shape-rendering="crispEdges"
            />
          </g>
        </g>
        <rect
          x="802.375"
          y="75.375"
          width="55.25"
          height="39.25"
          rx="2.625"
          stroke="url(#paint31_radial_574_2323)"
          stroke-opacity="0.13"
          stroke-width="0.75"
          shape-rendering="crispEdges"
        />
      </g>
      <path d="M822.25 71V0" stroke="white" stroke-opacity="0.3" stroke-width="0.5" />
      <path d="M837.75 71V0" stroke="white" stroke-opacity="0.3" stroke-width="0.5" />
      <path d="M837.75 71V0" stroke="url(#paint32_angular_574_2323)" stroke-width="0.5" />
      <g filter="url(#filter19_b_574_2323)">
        <path
          d="M821 71.8C821 71.52 821 71.38 821.054 71.273C821.102 71.1789 821.179 71.1024 821.273 71.0545C821.38 71 821.52 71 821.8 71H822.7C822.98 71 823.12 71 823.227 71.0545C823.321 71.1024 823.398 71.1789 823.446 71.273C823.5 71.38 823.5 71.52 823.5 71.8V75H821V71.8Z"
          fill="black"
        />
        <path
          d="M821 71.8C821 71.52 821 71.38 821.054 71.273C821.102 71.1789 821.179 71.1024 821.273 71.0545C821.38 71 821.52 71 821.8 71H822.7C822.98 71 823.12 71 823.227 71.0545C823.321 71.1024 823.398 71.1789 823.446 71.273C823.5 71.38 823.5 71.52 823.5 71.8V75H821V71.8Z"
          fill="url(#paint33_linear_574_2323)"
          fill-opacity="0.6"
        />
      </g>
      <g filter="url(#filter20_b_574_2323)">
        <path
          d="M836.5 71.8C836.5 71.52 836.5 71.38 836.554 71.273C836.602 71.1789 836.679 71.1024 836.773 71.0545C836.88 71 837.02 71 837.3 71H838.2C838.48 71 838.62 71 838.727 71.0545C838.821 71.1024 838.898 71.1789 838.946 71.273C839 71.38 839 71.52 839 71.8V75H836.5V71.8Z"
          fill="black"
        />
        <path
          d="M836.5 71.8C836.5 71.52 836.5 71.38 836.554 71.273C836.602 71.1789 836.679 71.1024 836.773 71.0545C836.88 71 837.02 71 837.3 71H838.2C838.48 71 838.62 71 838.727 71.0545C838.821 71.1024 838.898 71.1789 838.946 71.273C839 71.38 839 71.52 839 71.8V75H836.5V71.8Z"
          fill="url(#paint34_linear_574_2323)"
          fill-opacity="0.6"
        />
      </g>
      <path
        d="M1378 245.25H1162"
        stroke="url(#paint35_linear_574_2323)"
        stroke-opacity="0.3"
        stroke-width="0.5"
      />
      <path d="M1378 245.25H1162" stroke="url(#paint36_angular_574_2323)" stroke-width="0.5" />
      <path
        d="M1378 236.25H1162"
        stroke="url(#paint37_linear_574_2323)"
        stroke-opacity="0.3"
        stroke-width="0.5"
      />
      <path
        d="M1378 227.25H1162"
        stroke="url(#paint38_linear_574_2323)"
        stroke-opacity="0.3"
        stroke-width="0.5"
      />
      <path d="M1378 227.25H1162" stroke="url(#paint39_angular_574_2323)" stroke-width="0.5" />
      <path
        d="M1378 218.25H1162"
        stroke="url(#paint40_linear_574_2323)"
        stroke-opacity="0.3"
        stroke-width="0.5"
      />
      <path d="M1378 218.25H1162" stroke="url(#paint41_angular_574_2323)" stroke-width="0.5" />
      <path
        d="M1378 209.25H1162"
        stroke="url(#paint42_linear_574_2323)"
        stroke-opacity="0.3"
        stroke-width="0.5"
      />
      <path d="M1378 209.25H1162" stroke="url(#paint43_angular_574_2323)" stroke-width="0.5" />
      <path
        d="M1378 254.25H1162"
        stroke="url(#paint44_linear_574_2323)"
        stroke-opacity="0.3"
        stroke-width="0.5"
      />
      <path
        d="M1378 263.25H1162"
        stroke="url(#paint45_linear_574_2323)"
        stroke-opacity="0.3"
        stroke-width="0.5"
      />
      <path d="M1378 263.25H1162" stroke="url(#paint46_angular_574_2323)" stroke-width="0.5" />
      <g filter="url(#filter21_b_574_2323)">
        <path
          d="M1158 245H1161.2C1161.48 245 1161.62 245 1161.73 245.054C1161.82 245.102 1161.9 245.179 1161.95 245.273C1162 245.38 1162 245.52 1162 245.8V246.7C1162 246.98 1162 247.12 1161.95 247.227C1161.9 247.321 1161.82 247.398 1161.73 247.446C1161.62 247.5 1161.48 247.5 1161.2 247.5H1158V245Z"
          fill="black"
        />
        <path
          d="M1158 245H1161.2C1161.48 245 1161.62 245 1161.73 245.054C1161.82 245.102 1161.9 245.179 1161.95 245.273C1162 245.38 1162 245.52 1162 245.8V246.7C1162 246.98 1162 247.12 1161.95 247.227C1161.9 247.321 1161.82 247.398 1161.73 247.446C1161.62 247.5 1161.48 247.5 1161.2 247.5H1158V245Z"
          fill="url(#paint47_linear_574_2323)"
          fill-opacity="0.6"
        />
      </g>
      <g filter="url(#filter22_b_574_2323)">
        <path
          d="M1158 235H1161.2C1161.48 235 1161.62 235 1161.73 235.054C1161.82 235.102 1161.9 235.179 1161.95 235.273C1162 235.38 1162 235.52 1162 235.8V236.7C1162 236.98 1162 237.12 1161.95 237.227C1161.9 237.321 1161.82 237.398 1161.73 237.446C1161.62 237.5 1161.48 237.5 1161.2 237.5H1158V235Z"
          fill="black"
        />
        <path
          d="M1158 235H1161.2C1161.48 235 1161.62 235 1161.73 235.054C1161.82 235.102 1161.9 235.179 1161.95 235.273C1162 235.38 1162 235.52 1162 235.8V236.7C1162 236.98 1162 237.12 1161.95 237.227C1161.9 237.321 1161.82 237.398 1161.73 237.446C1161.62 237.5 1161.48 237.5 1161.2 237.5H1158V235Z"
          fill="url(#paint48_linear_574_2323)"
          fill-opacity="0.6"
        />
      </g>
      <g filter="url(#filter23_b_574_2323)">
        <path
          d="M1158 226H1161.2C1161.48 226 1161.62 226 1161.73 226.054C1161.82 226.102 1161.9 226.179 1161.95 226.273C1162 226.38 1162 226.52 1162 226.8V227.7C1162 227.98 1162 228.12 1161.95 228.227C1161.9 228.321 1161.82 228.398 1161.73 228.446C1161.62 228.5 1161.48 228.5 1161.2 228.5H1158V226Z"
          fill="black"
        />
        <path
          d="M1158 226H1161.2C1161.48 226 1161.62 226 1161.73 226.054C1161.82 226.102 1161.9 226.179 1161.95 226.273C1162 226.38 1162 226.52 1162 226.8V227.7C1162 227.98 1162 228.12 1161.95 228.227C1161.9 228.321 1161.82 228.398 1161.73 228.446C1161.62 228.5 1161.48 228.5 1161.2 228.5H1158V226Z"
          fill="url(#paint49_linear_574_2323)"
          fill-opacity="0.6"
        />
      </g>
      <g filter="url(#filter24_b_574_2323)">
        <path
          d="M1158 217H1161.2C1161.48 217 1161.62 217 1161.73 217.054C1161.82 217.102 1161.9 217.179 1161.95 217.273C1162 217.38 1162 217.52 1162 217.8V218.7C1162 218.98 1162 219.12 1161.95 219.227C1161.9 219.321 1161.82 219.398 1161.73 219.446C1161.62 219.5 1161.48 219.5 1161.2 219.5H1158V217Z"
          fill="black"
        />
        <path
          d="M1158 217H1161.2C1161.48 217 1161.62 217 1161.73 217.054C1161.82 217.102 1161.9 217.179 1161.95 217.273C1162 217.38 1162 217.52 1162 217.8V218.7C1162 218.98 1162 219.12 1161.95 219.227C1161.9 219.321 1161.82 219.398 1161.73 219.446C1161.62 219.5 1161.48 219.5 1161.2 219.5H1158V217Z"
          fill="url(#paint50_linear_574_2323)"
          fill-opacity="0.6"
        />
      </g>
      <g filter="url(#filter25_b_574_2323)">
        <path
          d="M1158 208H1161.2C1161.48 208 1161.62 208 1161.73 208.054C1161.82 208.102 1161.9 208.179 1161.95 208.273C1162 208.38 1162 208.52 1162 208.8V209.7C1162 209.98 1162 210.12 1161.95 210.227C1161.9 210.321 1161.82 210.398 1161.73 210.446C1161.62 210.5 1161.48 210.5 1161.2 210.5H1158V208Z"
          fill="black"
        />
        <path
          d="M1158 208H1161.2C1161.48 208 1161.62 208 1161.73 208.054C1161.82 208.102 1161.9 208.179 1161.95 208.273C1162 208.38 1162 208.52 1162 208.8V209.7C1162 209.98 1162 210.12 1161.95 210.227C1161.9 210.321 1161.82 210.398 1161.73 210.446C1161.62 210.5 1161.48 210.5 1161.2 210.5H1158V208Z"
          fill="url(#paint51_linear_574_2323)"
          fill-opacity="0.6"
        />
      </g>
      <g filter="url(#filter26_b_574_2323)">
        <path
          d="M1158 253H1161.2C1161.48 253 1161.62 253 1161.73 253.054C1161.82 253.102 1161.9 253.179 1161.95 253.273C1162 253.38 1162 253.52 1162 253.8V254.7C1162 254.98 1162 255.12 1161.95 255.227C1161.9 255.321 1161.82 255.398 1161.73 255.446C1161.62 255.5 1161.48 255.5 1161.2 255.5H1158V253Z"
          fill="black"
        />
        <path
          d="M1158 253H1161.2C1161.48 253 1161.62 253 1161.73 253.054C1161.82 253.102 1161.9 253.179 1161.95 253.273C1162 253.38 1162 253.52 1162 253.8V254.7C1162 254.98 1162 255.12 1161.95 255.227C1161.9 255.321 1161.82 255.398 1161.73 255.446C1161.62 255.5 1161.48 255.5 1161.2 255.5H1158V253Z"
          fill="url(#paint52_linear_574_2323)"
          fill-opacity="0.6"
        />
      </g>
      <g filter="url(#filter27_b_574_2323)">
        <path
          d="M1158 262H1161.2C1161.48 262 1161.62 262 1161.73 262.054C1161.82 262.102 1161.9 262.179 1161.95 262.273C1162 262.38 1162 262.52 1162 262.8V263.7C1162 263.98 1162 264.12 1161.95 264.227C1161.9 264.321 1161.82 264.398 1161.73 264.446C1161.62 264.5 1161.48 264.5 1161.2 264.5H1158V262Z"
          fill="black"
        />
        <path
          d="M1158 262H1161.2C1161.48 262 1161.62 262 1161.73 262.054C1161.82 262.102 1161.9 262.179 1161.95 262.273C1162 262.38 1162 262.52 1162 262.8V263.7C1162 263.98 1162 264.12 1161.95 264.227C1161.9 264.321 1161.82 264.398 1161.73 264.446C1161.62 264.5 1161.48 264.5 1161.2 264.5H1158V262Z"
          fill="url(#paint53_linear_574_2323)"
          fill-opacity="0.6"
        />
      </g>
      <g filter="url(#filter28_d_574_2323)">
        <g clip-path="url(#clip3_574_2323)">
          <rect
            x="1014"
            y="164"
            width="144"
            height="144"
            rx="3"
            fill="white"
            fill-opacity="0.15"
            shape-rendering="crispEdges"
          />
          <rect
            x="1014"
            y="164"
            width="144"
            height="144"
            rx="3"
            fill="url(#paint54_radial_574_2323)"
            fill-opacity="0.6"
            shape-rendering="crispEdges"
          />
          <g filter="url(#filter29_di_574_2323)">
            <path
              fill-rule="evenodd"
              clip-rule="evenodd"
              d="M1066 221H1078L1066 253H1054L1066 221ZM1086 221H1098L1086 253H1074L1086 221ZM1118 221H1106L1094 253H1106L1118 221Z"
              fill="url(#paint55_linear_574_2323)"
              shape-rendering="crispEdges"
            />
          </g>
          <g filter="url(#filter30_dd_574_2323)">
            <rect
              x="1143"
              y="176"
              width="3"
              height="3"
              rx="1.5"
              fill="url(#paint56_radial_574_2323)"
            />
            <rect
              x="1143.25"
              y="176.25"
              width="2.5"
              height="2.5"
              rx="1.25"
              stroke="black"
              stroke-opacity="0.05"
              stroke-width="0.5"
            />
          </g>
        </g>
        <rect
          x="1014.38"
          y="164.375"
          width="143.25"
          height="143.25"
          rx="2.625"
          stroke="url(#paint57_radial_574_2323)"
          stroke-opacity="0.13"
          stroke-width="0.75"
          shape-rendering="crispEdges"
        />
      </g>
      <g filter="url(#filter31_d_574_2323)">
        <g clip-path="url(#clip4_574_2323)">
          <rect
            x="802"
            y="204"
            width="56"
            height="64"
            rx="3"
            fill="url(#paint58_radial_574_2323)"
            fill-opacity="0.6"
            shape-rendering="crispEdges"
          />
          <rect
            x="802"
            y="204"
            width="56"
            height="64"
            rx="3"
            fill="white"
            fill-opacity="0.15"
            shape-rendering="crispEdges"
          />
          <path
            fill-rule="evenodd"
            clip-rule="evenodd"
            d="M830 227H829.965H829.965C829.534 227 829.279 227 829.059 227.022C826.922 227.232 825.232 228.922 825.022 231.059C825 231.279 825 231.534 825 231.965L825 232V235H824.1H824.081C823.817 235 823.59 235 823.402 235.015C823.205 235.031 823.008 235.067 822.819 235.163C822.537 235.307 822.307 235.537 822.163 235.819C822.067 236.008 822.031 236.205 822.015 236.402C822 236.59 822 236.817 822 237.081V237.081V237.1V243.9V243.919V243.919C822 244.183 822 244.41 822.015 244.598C822.031 244.795 822.067 244.992 822.163 245.181C822.307 245.463 822.537 245.693 822.819 245.837C823.008 245.933 823.205 245.969 823.402 245.985C823.59 246 823.817 246 824.081 246H824.1H835.9H835.919C836.183 246 836.41 246 836.598 245.985C836.795 245.969 836.992 245.933 837.181 245.837C837.463 245.693 837.693 245.463 837.837 245.181C837.933 244.992 837.969 244.795 837.985 244.598C838 244.41 838 244.183 838 243.919V243.9V237.1V237.081C838 236.817 838 236.59 837.985 236.402C837.969 236.205 837.933 236.008 837.837 235.819C837.693 235.537 837.463 235.307 837.181 235.163C836.992 235.067 836.795 235.031 836.598 235.015C836.41 235 836.183 235 835.919 235H835.9H835V232V231.965C835 231.534 835 231.279 834.978 231.059C834.768 228.922 833.078 227.232 830.941 227.022C830.721 227 830.466 227 830.035 227H830.035H830ZM829.157 228.017C829.322 228.001 829.524 228 830 228C830.476 228 830.678 228.001 830.843 228.017C832.505 228.181 833.819 229.495 833.983 231.157C833.999 231.322 834 231.524 834 232V235H826V232C826 231.524 826.001 231.322 826.017 231.157C826.181 229.495 827.495 228.181 829.157 228.017ZM823.273 236.055C823.298 236.042 823.348 236.023 823.484 236.012C823.626 236 823.812 236 824.1 236H835.9C836.188 236 836.374 236 836.516 236.012C836.652 236.023 836.702 236.042 836.727 236.055C836.821 236.102 836.898 236.179 836.946 236.273C836.958 236.298 836.977 236.348 836.988 236.484C837 236.626 837 236.812 837 237.1V243.9C837 244.188 837 244.374 836.988 244.516C836.977 244.652 836.958 244.702 836.946 244.727C836.898 244.821 836.821 244.898 836.727 244.946C836.702 244.958 836.652 244.977 836.516 244.988C836.374 245 836.188 245 835.9 245H824.1C823.812 245 823.626 245 823.484 244.988C823.348 244.977 823.298 244.958 823.273 244.946C823.179 244.898 823.102 244.821 823.054 244.727C823.042 244.702 823.023 244.652 823.012 244.516C823 244.374 823 244.188 823 243.9V237.1C823 236.812 823 236.626 823.012 236.484C823.023 236.348 823.042 236.298 823.054 236.273C823.102 236.179 823.179 236.102 823.273 236.055Z"
            fill="url(#paint59_linear_574_2323)"
            fill-opacity="0.2"
          />
          <g filter="url(#filter32_dd_574_2323)">
            <rect
              x="849"
              y="210"
              width="3"
              height="3"
              rx="1.5"
              fill="url(#paint60_radial_574_2323)"
            />
            <rect
              x="849.25"
              y="210.25"
              width="2.5"
              height="2.5"
              rx="1.25"
              stroke="black"
              stroke-opacity="0.05"
              stroke-width="0.5"
            />
          </g>
        </g>
        <rect
          x="802.375"
          y="204.375"
          width="55.25"
          height="63.25"
          rx="2.625"
          stroke="url(#paint61_radial_574_2323)"
          stroke-opacity="0.13"
          stroke-width="0.75"
          shape-rendering="crispEdges"
        />
      </g>
    </g>
    <defs>
      <filter
        id="filter0_b_574_2323"
        x="1083.5"
        y="159"
        width="4.5"
        height="6"
        filterUnits="userSpaceOnUse"
        color-interpolation-filters="sRGB"
      >
        <feFlood flood-opacity="0" result="BackgroundImageFix" />
        <feGaussianBlur in="BackgroundImageFix" stdDeviation="0.5" />
        <feComposite in2="SourceAlpha" operator="in" result="effect1_backgroundBlur_574_2323" />
        <feBlend
          mode="normal"
          in="SourceGraphic"
          in2="effect1_backgroundBlur_574_2323"
          result="shape"
        />
      </filter>
      <filter
        id="filter1_b_574_2323"
        x="820"
        y="199"
        width="4.5"
        height="6"
        filterUnits="userSpaceOnUse"
        color-interpolation-filters="sRGB"
      >
        <feFlood flood-opacity="0" result="BackgroundImageFix" />
        <feGaussianBlur in="BackgroundImageFix" stdDeviation="0.5" />
        <feComposite in2="SourceAlpha" operator="in" result="effect1_backgroundBlur_574_2323" />
        <feBlend
          mode="normal"
          in="SourceGraphic"
          in2="effect1_backgroundBlur_574_2323"
          result="shape"
        />
      </filter>
      <filter
        id="filter2_b_574_2323"
        x="835.5"
        y="199"
        width="4.5"
        height="6"
        filterUnits="userSpaceOnUse"
        color-interpolation-filters="sRGB"
      >
        <feFlood flood-opacity="0" result="BackgroundImageFix" />
        <feGaussianBlur in="BackgroundImageFix" stdDeviation="0.5" />
        <feComposite in2="SourceAlpha" operator="in" result="effect1_backgroundBlur_574_2323" />
        <feBlend
          mode="normal"
          in="SourceGraphic"
          in2="effect1_backgroundBlur_574_2323"
          result="shape"
        />
      </filter>
      <filter
        id="filter3_b_574_2323"
        x="820"
        y="114"
        width="4.5"
        height="6"
        filterUnits="userSpaceOnUse"
        color-interpolation-filters="sRGB"
      >
        <feFlood flood-opacity="0" result="BackgroundImageFix" />
        <feGaussianBlur in="BackgroundImageFix" stdDeviation="0.5" />
        <feComposite in2="SourceAlpha" operator="in" result="effect1_backgroundBlur_574_2323" />
        <feBlend
          mode="normal"
          in="SourceGraphic"
          in2="effect1_backgroundBlur_574_2323"
          result="shape"
        />
      </filter>
      <filter
        id="filter4_b_574_2323"
        x="835.5"
        y="114"
        width="4.5"
        height="6"
        filterUnits="userSpaceOnUse"
        color-interpolation-filters="sRGB"
      >
        <feFlood flood-opacity="0" result="BackgroundImageFix" />
        <feGaussianBlur in="BackgroundImageFix" stdDeviation="0.5" />
        <feComposite in2="SourceAlpha" operator="in" result="effect1_backgroundBlur_574_2323" />
        <feBlend
          mode="normal"
          in="SourceGraphic"
          in2="effect1_backgroundBlur_574_2323"
          result="shape"
        />
      </filter>
      <filter
        id="filter5_b_574_2323"
        x="1099"
        y="307"
        width="4.5"
        height="6"
        filterUnits="userSpaceOnUse"
        color-interpolation-filters="sRGB"
      >
        <feFlood flood-opacity="0" result="BackgroundImageFix" />
        <feGaussianBlur in="BackgroundImageFix" stdDeviation="0.5" />
        <feComposite in2="SourceAlpha" operator="in" result="effect1_backgroundBlur_574_2323" />
        <feBlend
          mode="normal"
          in="SourceGraphic"
          in2="effect1_backgroundBlur_574_2323"
          result="shape"
        />
      </filter>
      <filter
        id="filter6_b_574_2323"
        x="1089"
        y="307"
        width="4.5"
        height="6"
        filterUnits="userSpaceOnUse"
        color-interpolation-filters="sRGB"
      >
        <feFlood flood-opacity="0" result="BackgroundImageFix" />
        <feGaussianBlur in="BackgroundImageFix" stdDeviation="0.5" />
        <feComposite in2="SourceAlpha" operator="in" result="effect1_backgroundBlur_574_2323" />
        <feBlend
          mode="normal"
          in="SourceGraphic"
          in2="effect1_backgroundBlur_574_2323"
          result="shape"
        />
      </filter>
      <filter
        id="filter7_b_574_2323"
        x="1079"
        y="307"
        width="4.5"
        height="6"
        filterUnits="userSpaceOnUse"
        color-interpolation-filters="sRGB"
      >
        <feFlood flood-opacity="0" result="BackgroundImageFix" />
        <feGaussianBlur in="BackgroundImageFix" stdDeviation="0.5" />
        <feComposite in2="SourceAlpha" operator="in" result="effect1_backgroundBlur_574_2323" />
        <feBlend
          mode="normal"
          in="SourceGraphic"
          in2="effect1_backgroundBlur_574_2323"
          result="shape"
        />
      </filter>
      <filter
        id="filter8_b_574_2323"
        x="1069"
        y="307"
        width="4.5"
        height="6"
        filterUnits="userSpaceOnUse"
        color-interpolation-filters="sRGB"
      >
        <feFlood flood-opacity="0" result="BackgroundImageFix" />
        <feGaussianBlur in="BackgroundImageFix" stdDeviation="0.5" />
        <feComposite in2="SourceAlpha" operator="in" result="effect1_backgroundBlur_574_2323" />
        <feBlend
          mode="normal"
          in="SourceGraphic"
          in2="effect1_backgroundBlur_574_2323"
          result="shape"
        />
      </filter>
      <filter
        id="filter9_b_574_2323"
        x="1059"
        y="307"
        width="4.5"
        height="6"
        filterUnits="userSpaceOnUse"
        color-interpolation-filters="sRGB"
      >
        <feFlood flood-opacity="0" result="BackgroundImageFix" />
        <feGaussianBlur in="BackgroundImageFix" stdDeviation="0.5" />
        <feComposite in2="SourceAlpha" operator="in" result="effect1_backgroundBlur_574_2323" />
        <feBlend
          mode="normal"
          in="SourceGraphic"
          in2="effect1_backgroundBlur_574_2323"
          result="shape"
        />
      </filter>
      <filter
        id="filter10_b_574_2323"
        x="1108.5"
        y="307"
        width="4.5"
        height="6"
        filterUnits="userSpaceOnUse"
        color-interpolation-filters="sRGB"
      >
        <feFlood flood-opacity="0" result="BackgroundImageFix" />
        <feGaussianBlur in="BackgroundImageFix" stdDeviation="0.5" />
        <feComposite in2="SourceAlpha" operator="in" result="effect1_backgroundBlur_574_2323" />
        <feBlend
          mode="normal"
          in="SourceGraphic"
          in2="effect1_backgroundBlur_574_2323"
          result="shape"
        />
      </filter>
      <filter
        id="filter11_b_574_2323"
        x="1009"
        y="224"
        width="6"
        height="4.5"
        filterUnits="userSpaceOnUse"
        color-interpolation-filters="sRGB"
      >
        <feFlood flood-opacity="0" result="BackgroundImageFix" />
        <feGaussianBlur in="BackgroundImageFix" stdDeviation="0.5" />
        <feComposite in2="SourceAlpha" operator="in" result="effect1_backgroundBlur_574_2323" />
        <feBlend
          mode="normal"
          in="SourceGraphic"
          in2="effect1_backgroundBlur_574_2323"
          result="shape"
        />
      </filter>
      <filter
        id="filter12_b_574_2323"
        x="1009"
        y="233"
        width="6"
        height="4.5"
        filterUnits="userSpaceOnUse"
        color-interpolation-filters="sRGB"
      >
        <feFlood flood-opacity="0" result="BackgroundImageFix" />
        <feGaussianBlur in="BackgroundImageFix" stdDeviation="0.5" />
        <feComposite in2="SourceAlpha" operator="in" result="effect1_backgroundBlur_574_2323" />
        <feBlend
          mode="normal"
          in="SourceGraphic"
          in2="effect1_backgroundBlur_574_2323"
          result="shape"
        />
      </filter>
      <filter
        id="filter13_b_574_2323"
        x="1009"
        y="243"
        width="6"
        height="4.5"
        filterUnits="userSpaceOnUse"
        color-interpolation-filters="sRGB"
      >
        <feFlood flood-opacity="0" result="BackgroundImageFix" />
        <feGaussianBlur in="BackgroundImageFix" stdDeviation="0.5" />
        <feComposite in2="SourceAlpha" operator="in" result="effect1_backgroundBlur_574_2323" />
        <feBlend
          mode="normal"
          in="SourceGraphic"
          in2="effect1_backgroundBlur_574_2323"
          result="shape"
        />
      </filter>
      <filter
        id="filter14_b_574_2323"
        x="857"
        y="224"
        width="6"
        height="4.5"
        filterUnits="userSpaceOnUse"
        color-interpolation-filters="sRGB"
      >
        <feFlood flood-opacity="0" result="BackgroundImageFix" />
        <feGaussianBlur in="BackgroundImageFix" stdDeviation="0.5" />
        <feComposite in2="SourceAlpha" operator="in" result="effect1_backgroundBlur_574_2323" />
        <feBlend
          mode="normal"
          in="SourceGraphic"
          in2="effect1_backgroundBlur_574_2323"
          result="shape"
        />
      </filter>
      <filter
        id="filter15_b_574_2323"
        x="857"
        y="233"
        width="6"
        height="4.5"
        filterUnits="userSpaceOnUse"
        color-interpolation-filters="sRGB"
      >
        <feFlood flood-opacity="0" result="BackgroundImageFix" />
        <feGaussianBlur in="BackgroundImageFix" stdDeviation="0.5" />
        <feComposite in2="SourceAlpha" operator="in" result="effect1_backgroundBlur_574_2323" />
        <feBlend
          mode="normal"
          in="SourceGraphic"
          in2="effect1_backgroundBlur_574_2323"
          result="shape"
        />
      </filter>
      <filter
        id="filter16_b_574_2323"
        x="857"
        y="242"
        width="6"
        height="4.5"
        filterUnits="userSpaceOnUse"
        color-interpolation-filters="sRGB"
      >
        <feFlood flood-opacity="0" result="BackgroundImageFix" />
        <feGaussianBlur in="BackgroundImageFix" stdDeviation="0.5" />
        <feComposite in2="SourceAlpha" operator="in" result="effect1_backgroundBlur_574_2323" />
        <feBlend
          mode="normal"
          in="SourceGraphic"
          in2="effect1_backgroundBlur_574_2323"
          result="shape"
        />
      </filter>
      <filter
        id="filter17_d_574_2323"
        x="786"
        y="59"
        width="88"
        height="72"
        filterUnits="userSpaceOnUse"
        color-interpolation-filters="sRGB"
      >
        <feFlood flood-opacity="0" result="BackgroundImageFix" />
        <feColorMatrix
          in="SourceAlpha"
          type="matrix"
          values="0 0 0 0 0 0 0 0 0 0 0 0 0 0 0 0 0 0 127 0"
          result="hardAlpha"
        />
        <feMorphology
          radius="4"
          operator="dilate"
          in="SourceAlpha"
          result="effect1_dropShadow_574_2323"
        />
        <feOffset />
        <feGaussianBlur stdDeviation="6" />
        <feComposite in2="hardAlpha" operator="out" />
        <feColorMatrix type="matrix" values="0 0 0 0 0 0 0 0 0 0 0 0 0 0 0 0 0 0 0.8 0" />
        <feBlend mode="normal" in2="BackgroundImageFix" result="effect1_dropShadow_574_2323" />
        <feBlend
          mode="normal"
          in="SourceGraphic"
          in2="effect1_dropShadow_574_2323"
          result="shape"
        />
      </filter>
      <filter
        id="filter18_dd_574_2323"
        x="828.5"
        y="60.5"
        width="44"
        height="44"
        filterUnits="userSpaceOnUse"
        color-interpolation-filters="sRGB"
      >
        <feFlood flood-opacity="0" result="BackgroundImageFix" />
        <feColorMatrix
          in="SourceAlpha"
          type="matrix"
          values="0 0 0 0 0 0 0 0 0 0 0 0 0 0 0 0 0 0 127 0"
          result="hardAlpha"
        />
        <feOffset />
        <feGaussianBlur stdDeviation="10" />
        <feComposite in2="hardAlpha" operator="out" />
        <feColorMatrix
          type="matrix"
          values="0 0 0 0 0.466667 0 0 0 0 0.278431 0 0 0 0 1 0 0 0 1 0"
        />
        <feBlend mode="normal" in2="BackgroundImageFix" result="effect1_dropShadow_574_2323" />
        <feColorMatrix
          in="SourceAlpha"
          type="matrix"
          values="0 0 0 0 0 0 0 0 0 0 0 0 0 0 0 0 0 0 127 0"
          result="hardAlpha"
        />
        <feOffset />
        <feGaussianBlur stdDeviation="3" />
        <feComposite in2="hardAlpha" operator="out" />
        <feColorMatrix
          type="matrix"
          values="0 0 0 0 0.466667 0 0 0 0 0.278431 0 0 0 0 1 0 0 0 1 0"
        />
        <feBlend
          mode="normal"
          in2="effect1_dropShadow_574_2323"
          result="effect2_dropShadow_574_2323"
        />
        <feBlend
          mode="normal"
          in="SourceGraphic"
          in2="effect2_dropShadow_574_2323"
          result="shape"
        />
      </filter>
      <filter
        id="filter19_b_574_2323"
        x="820"
        y="70"
        width="4.5"
        height="6"
        filterUnits="userSpaceOnUse"
        color-interpolation-filters="sRGB"
      >
        <feFlood flood-opacity="0" result="BackgroundImageFix" />
        <feGaussianBlur in="BackgroundImageFix" stdDeviation="0.5" />
        <feComposite in2="SourceAlpha" operator="in" result="effect1_backgroundBlur_574_2323" />
        <feBlend
          mode="normal"
          in="SourceGraphic"
          in2="effect1_backgroundBlur_574_2323"
          result="shape"
        />
      </filter>
      <filter
        id="filter20_b_574_2323"
        x="835.5"
        y="70"
        width="4.5"
        height="6"
        filterUnits="userSpaceOnUse"
        color-interpolation-filters="sRGB"
      >
        <feFlood flood-opacity="0" result="BackgroundImageFix" />
        <feGaussianBlur in="BackgroundImageFix" stdDeviation="0.5" />
        <feComposite in2="SourceAlpha" operator="in" result="effect1_backgroundBlur_574_2323" />
        <feBlend
          mode="normal"
          in="SourceGraphic"
          in2="effect1_backgroundBlur_574_2323"
          result="shape"
        />
      </filter>
      <filter
        id="filter21_b_574_2323"
        x="1157"
        y="244"
        width="6"
        height="4.5"
        filterUnits="userSpaceOnUse"
        color-interpolation-filters="sRGB"
      >
        <feFlood flood-opacity="0" result="BackgroundImageFix" />
        <feGaussianBlur in="BackgroundImageFix" stdDeviation="0.5" />
        <feComposite in2="SourceAlpha" operator="in" result="effect1_backgroundBlur_574_2323" />
        <feBlend
          mode="normal"
          in="SourceGraphic"
          in2="effect1_backgroundBlur_574_2323"
          result="shape"
        />
      </filter>
      <filter
        id="filter22_b_574_2323"
        x="1157"
        y="234"
        width="6"
        height="4.5"
        filterUnits="userSpaceOnUse"
        color-interpolation-filters="sRGB"
      >
        <feFlood flood-opacity="0" result="BackgroundImageFix" />
        <feGaussianBlur in="BackgroundImageFix" stdDeviation="0.5" />
        <feComposite in2="SourceAlpha" operator="in" result="effect1_backgroundBlur_574_2323" />
        <feBlend
          mode="normal"
          in="SourceGraphic"
          in2="effect1_backgroundBlur_574_2323"
          result="shape"
        />
      </filter>
      <filter
        id="filter23_b_574_2323"
        x="1157"
        y="225"
        width="6"
        height="4.5"
        filterUnits="userSpaceOnUse"
        color-interpolation-filters="sRGB"
      >
        <feFlood flood-opacity="0" result="BackgroundImageFix" />
        <feGaussianBlur in="BackgroundImageFix" stdDeviation="0.5" />
        <feComposite in2="SourceAlpha" operator="in" result="effect1_backgroundBlur_574_2323" />
        <feBlend
          mode="normal"
          in="SourceGraphic"
          in2="effect1_backgroundBlur_574_2323"
          result="shape"
        />
      </filter>
      <filter
        id="filter24_b_574_2323"
        x="1157"
        y="216"
        width="6"
        height="4.5"
        filterUnits="userSpaceOnUse"
        color-interpolation-filters="sRGB"
      >
        <feFlood flood-opacity="0" result="BackgroundImageFix" />
        <feGaussianBlur in="BackgroundImageFix" stdDeviation="0.5" />
        <feComposite in2="SourceAlpha" operator="in" result="effect1_backgroundBlur_574_2323" />
        <feBlend
          mode="normal"
          in="SourceGraphic"
          in2="effect1_backgroundBlur_574_2323"
          result="shape"
        />
      </filter>
      <filter
        id="filter25_b_574_2323"
        x="1157"
        y="207"
        width="6"
        height="4.5"
        filterUnits="userSpaceOnUse"
        color-interpolation-filters="sRGB"
      >
        <feFlood flood-opacity="0" result="BackgroundImageFix" />
        <feGaussianBlur in="BackgroundImageFix" stdDeviation="0.5" />
        <feComposite in2="SourceAlpha" operator="in" result="effect1_backgroundBlur_574_2323" />
        <feBlend
          mode="normal"
          in="SourceGraphic"
          in2="effect1_backgroundBlur_574_2323"
          result="shape"
        />
      </filter>
      <filter
        id="filter26_b_574_2323"
        x="1157"
        y="252"
        width="6"
        height="4.5"
        filterUnits="userSpaceOnUse"
        color-interpolation-filters="sRGB"
      >
        <feFlood flood-opacity="0" result="BackgroundImageFix" />
        <feGaussianBlur in="BackgroundImageFix" stdDeviation="0.5" />
        <feComposite in2="SourceAlpha" operator="in" result="effect1_backgroundBlur_574_2323" />
        <feBlend
          mode="normal"
          in="SourceGraphic"
          in2="effect1_backgroundBlur_574_2323"
          result="shape"
        />
      </filter>
      <filter
        id="filter27_b_574_2323"
        x="1157"
        y="261"
        width="6"
        height="4.5"
        filterUnits="userSpaceOnUse"
        color-interpolation-filters="sRGB"
      >
        <feFlood flood-opacity="0" result="BackgroundImageFix" />
        <feGaussianBlur in="BackgroundImageFix" stdDeviation="0.5" />
        <feComposite in2="SourceAlpha" operator="in" result="effect1_backgroundBlur_574_2323" />
        <feBlend
          mode="normal"
          in="SourceGraphic"
          in2="effect1_backgroundBlur_574_2323"
          result="shape"
        />
      </filter>
      <filter
        id="filter28_d_574_2323"
        x="998"
        y="148"
        width="176"
        height="176"
        filterUnits="userSpaceOnUse"
        color-interpolation-filters="sRGB"
      >
        <feFlood flood-opacity="0" result="BackgroundImageFix" />
        <feColorMatrix
          in="SourceAlpha"
          type="matrix"
          values="0 0 0 0 0 0 0 0 0 0 0 0 0 0 0 0 0 0 127 0"
          result="hardAlpha"
        />
        <feMorphology
          radius="4"
          operator="dilate"
          in="SourceAlpha"
          result="effect1_dropShadow_574_2323"
        />
        <feOffset />
        <feGaussianBlur stdDeviation="6" />
        <feComposite in2="hardAlpha" operator="out" />
        <feColorMatrix type="matrix" values="0 0 0 0 0 0 0 0 0 0 0 0 0 0 0 0 0 0 0.8 0" />
        <feBlend mode="normal" in2="BackgroundImageFix" result="effect1_dropShadow_574_2323" />
        <feBlend
          mode="normal"
          in="SourceGraphic"
          in2="effect1_dropShadow_574_2323"
          result="shape"
        />
      </filter>
      <filter
        id="filter29_di_574_2323"
        x="1054"
        y="221"
        width="64.25"
        height="32.25"
        filterUnits="userSpaceOnUse"
        color-interpolation-filters="sRGB"
      >
        <feFlood flood-opacity="0" result="BackgroundImageFix" />
        <feColorMatrix
          in="SourceAlpha"
          type="matrix"
          values="0 0 0 0 0 0 0 0 0 0 0 0 0 0 0 0 0 0 127 0"
          result="hardAlpha"
        />
        <feOffset dx="0.25" dy="0.25" />
        <feComposite in2="hardAlpha" operator="out" />
        <feColorMatrix type="matrix" values="0 0 0 0 1 0 0 0 0 1 0 0 0 0 1 0 0 0 0.15 0" />
        <feBlend mode="normal" in2="BackgroundImageFix" result="effect1_dropShadow_574_2323" />
        <feBlend
          mode="normal"
          in="SourceGraphic"
          in2="effect1_dropShadow_574_2323"
          result="shape"
        />
        <feColorMatrix
          in="SourceAlpha"
          type="matrix"
          values="0 0 0 0 0 0 0 0 0 0 0 0 0 0 0 0 0 0 127 0"
          result="hardAlpha"
        />
        <feOffset dx="0.25" dy="0.25" />
        <feComposite in2="hardAlpha" operator="arithmetic" k2="-1" k3="1" />
        <feColorMatrix type="matrix" values="0 0 0 0 0 0 0 0 0 0 0 0 0 0 0 0 0 0 0.64 0" />
        <feBlend mode="normal" in2="shape" result="effect2_innerShadow_574_2323" />
      </filter>
      <filter
        id="filter30_dd_574_2323"
        x="1123"
        y="156"
        width="43"
        height="43"
        filterUnits="userSpaceOnUse"
        color-interpolation-filters="sRGB"
      >
        <feFlood flood-opacity="0" result="BackgroundImageFix" />
        <feColorMatrix
          in="SourceAlpha"
          type="matrix"
          values="0 0 0 0 0 0 0 0 0 0 0 0 0 0 0 0 0 0 127 0"
          result="hardAlpha"
        />
        <feOffset />
        <feGaussianBlur stdDeviation="10" />
        <feComposite in2="hardAlpha" operator="out" />
        <feColorMatrix
          type="matrix"
          values="0 0 0 0 0.00784314 0 0 0 0 0.988235 0 0 0 0 0.945098 0 0 0 1 0"
        />
        <feBlend mode="normal" in2="BackgroundImageFix" result="effect1_dropShadow_574_2323" />
        <feColorMatrix
          in="SourceAlpha"
          type="matrix"
          values="0 0 0 0 0 0 0 0 0 0 0 0 0 0 0 0 0 0 127 0"
          result="hardAlpha"
        />
        <feOffset />
        <feGaussianBlur stdDeviation="3" />
        <feComposite in2="hardAlpha" operator="out" />
        <feColorMatrix
          type="matrix"
          values="0 0 0 0 0.00784314 0 0 0 0 0.988235 0 0 0 0 0.945098 0 0 0 0.75 0"
        />
        <feBlend
          mode="normal"
          in2="effect1_dropShadow_574_2323"
          result="effect2_dropShadow_574_2323"
        />
        <feBlend
          mode="normal"
          in="SourceGraphic"
          in2="effect2_dropShadow_574_2323"
          result="shape"
        />
      </filter>
      <filter
        id="filter31_d_574_2323"
        x="786"
        y="188"
        width="88"
        height="96"
        filterUnits="userSpaceOnUse"
        color-interpolation-filters="sRGB"
      >
        <feFlood flood-opacity="0" result="BackgroundImageFix" />
        <feColorMatrix
          in="SourceAlpha"
          type="matrix"
          values="0 0 0 0 0 0 0 0 0 0 0 0 0 0 0 0 0 0 127 0"
          result="hardAlpha"
        />
        <feMorphology
          radius="4"
          operator="dilate"
          in="SourceAlpha"
          result="effect1_dropShadow_574_2323"
        />
        <feOffset />
        <feGaussianBlur stdDeviation="6" />
        <feComposite in2="hardAlpha" operator="out" />
        <feColorMatrix type="matrix" values="0 0 0 0 0 0 0 0 0 0 0 0 0 0 0 0 0 0 0.8 0" />
        <feBlend mode="normal" in2="BackgroundImageFix" result="effect1_dropShadow_574_2323" />
        <feBlend
          mode="normal"
          in="SourceGraphic"
          in2="effect1_dropShadow_574_2323"
          result="shape"
        />
      </filter>
      <filter
        id="filter32_dd_574_2323"
        x="829"
        y="190"
        width="43"
        height="43"
        filterUnits="userSpaceOnUse"
        color-interpolation-filters="sRGB"
      >
        <feFlood flood-opacity="0" result="BackgroundImageFix" />
        <feColorMatrix
          in="SourceAlpha"
          type="matrix"
          values="0 0 0 0 0 0 0 0 0 0 0 0 0 0 0 0 0 0 127 0"
          result="hardAlpha"
        />
        <feOffset />
        <feGaussianBlur stdDeviation="10" />
        <feComposite in2="hardAlpha" operator="out" />
        <feColorMatrix
          type="matrix"
          values="0 0 0 0 0.00784314 0 0 0 0 0.988235 0 0 0 0 0.945098 0 0 0 1 0"
        />
        <feBlend mode="normal" in2="BackgroundImageFix" result="effect1_dropShadow_574_2323" />
        <feColorMatrix
          in="SourceAlpha"
          type="matrix"
          values="0 0 0 0 0 0 0 0 0 0 0 0 0 0 0 0 0 0 127 0"
          result="hardAlpha"
        />
        <feOffset />
        <feGaussianBlur stdDeviation="3" />
        <feComposite in2="hardAlpha" operator="out" />
        <feColorMatrix
          type="matrix"
          values="0 0 0 0 0.00784314 0 0 0 0 0.988235 0 0 0 0 0.945098 0 0 0 0.75 0"
        />
        <feBlend
          mode="normal"
          in2="effect1_dropShadow_574_2323"
          result="effect2_dropShadow_574_2323"
        />
        <feBlend
          mode="normal"
          in="SourceGraphic"
          in2="effect2_dropShadow_574_2323"
          result="shape"
        />
      </filter>
      <radialGradient
        id="paint0_radial_574_2323"
        cx="0"
        cy="0"
        r="1"
        gradientUnits="userSpaceOnUse"
        gradientTransform="translate(871 290) rotate(173.161) scale(571.063 240.167)"
      >
        <stop stop-color="white" />
        <stop offset="0.669795" stop-color="white" />
        <stop offset="0.950551" stop-color="white" stop-opacity="0" />
      </radialGradient>
      <linearGradient
        id="paint1_linear_574_2323"
        x1="1085.75"
        y1="160"
        x2="1085.75"
        y2="164"
        gradientUnits="userSpaceOnUse"
      >
        <stop stop-color="white" stop-opacity="0.6" />
        <stop offset="1" stop-color="white" stop-opacity="0.3" />
      </linearGradient>
      <radialGradient
        id="paint2_angular_574_2323"
        cx="0"
        cy="0"
        r="1"
        gradientUnits="userSpaceOnUse"
        gradientTransform="translate(780 169.625) scale(51.5)"
      >
        <stop stop-color="#9D72FF" />
        <stop offset="0.0001" stop-color="#9D72FF" stop-opacity="0" />
        <stop offset="0.199397" stop-color="#9D72FF" stop-opacity="0" />
        <stop offset="0.899479" stop-color="#9D72FF" stop-opacity="0" />
      </radialGradient>
      <linearGradient
        id="paint3_linear_574_2323"
        x1="822.25"
        y1="200"
        x2="822.25"
        y2="204"
        gradientUnits="userSpaceOnUse"
      >
        <stop stop-color="white" stop-opacity="0.6" />
        <stop offset="1" stop-color="white" stop-opacity="0.3" />
      </linearGradient>
      <linearGradient
        id="paint4_linear_574_2323"
        x1="837.75"
        y1="200"
        x2="837.75"
        y2="204"
        gradientUnits="userSpaceOnUse"
      >
        <stop stop-color="white" stop-opacity="0.6" />
        <stop offset="1" stop-color="white" stop-opacity="0.3" />
      </linearGradient>
      <linearGradient
        id="paint5_linear_574_2323"
        x1="822.25"
        y1="115"
        x2="822.25"
        y2="119"
        gradientUnits="userSpaceOnUse"
      >
        <stop stop-color="white" stop-opacity="0.6" />
        <stop offset="1" stop-color="white" stop-opacity="0.3" />
      </linearGradient>
      <linearGradient
        id="paint6_linear_574_2323"
        x1="837.75"
        y1="115"
        x2="837.75"
        y2="119"
        gradientUnits="userSpaceOnUse"
      >
        <stop stop-color="white" stop-opacity="0.6" />
        <stop offset="1" stop-color="white" stop-opacity="0.3" />
      </linearGradient>
      <radialGradient
        id="paint7_angular_574_2323"
        cx="0"
        cy="0"
        r="1"
        gradientUnits="userSpaceOnUse"
        gradientTransform="translate(1039 413.5) scale(50 90.625)"
      >
        <stop stop-color="white" />
        <stop offset="0.0001" stop-color="white" stop-opacity="0" />
        <stop offset="0.199397" stop-color="white" stop-opacity="0" />
        <stop offset="0.889429" stop-color="white" stop-opacity="0" />
      </radialGradient>
      <radialGradient
        id="paint8_angular_574_2323"
        cx="0"
        cy="0"
        r="1"
        gradientUnits="userSpaceOnUse"
        gradientTransform="translate(1015 370) scale(52 52)"
      >
        <stop stop-color="#3DC5FA" />
        <stop offset="0.0001" stop-color="#3DC5FA" stop-opacity="0" />
        <stop offset="0.199397" stop-color="#3DC5FA" stop-opacity="0" />
        <stop offset="0.885417" stop-color="#3DC5FA" stop-opacity="0" />
      </radialGradient>
      <radialGradient
        id="paint9_angular_574_2323"
        cx="0"
        cy="0"
        r="1"
        gradientUnits="userSpaceOnUse"
        gradientTransform="translate(1074 355) scale(44 44)"
      >
        <stop stop-color="#3DC5FA" />
        <stop offset="0.0001" stop-color="#3DC5FA" stop-opacity="0" />
        <stop offset="0.199397" stop-color="#3DC5FA" stop-opacity="0" />
        <stop offset="0.885417" stop-color="#3DC5FA" stop-opacity="0" />
      </radialGradient>
      <linearGradient
        id="paint10_linear_574_2323"
        x1="1101.25"
        y1="308"
        x2="1101.25"
        y2="312"
        gradientUnits="userSpaceOnUse"
      >
        <stop stop-color="white" stop-opacity="0.6" />
        <stop offset="1" stop-color="white" stop-opacity="0.3" />
      </linearGradient>
      <linearGradient
        id="paint11_linear_574_2323"
        x1="1091.25"
        y1="308"
        x2="1091.25"
        y2="312"
        gradientUnits="userSpaceOnUse"
      >
        <stop stop-color="white" stop-opacity="0.6" />
        <stop offset="1" stop-color="white" stop-opacity="0.3" />
      </linearGradient>
      <linearGradient
        id="paint12_linear_574_2323"
        x1="1081.25"
        y1="308"
        x2="1081.25"
        y2="312"
        gradientUnits="userSpaceOnUse"
      >
        <stop stop-color="white" stop-opacity="0.6" />
        <stop offset="1" stop-color="white" stop-opacity="0.3" />
      </linearGradient>
      <linearGradient
        id="paint13_linear_574_2323"
        x1="1071.25"
        y1="308"
        x2="1071.25"
        y2="312"
        gradientUnits="userSpaceOnUse"
      >
        <stop stop-color="white" stop-opacity="0.6" />
        <stop offset="1" stop-color="white" stop-opacity="0.3" />
      </linearGradient>
      <linearGradient
        id="paint14_linear_574_2323"
        x1="1061.25"
        y1="308"
        x2="1061.25"
        y2="312"
        gradientUnits="userSpaceOnUse"
      >
        <stop stop-color="white" stop-opacity="0.6" />
        <stop offset="1" stop-color="white" stop-opacity="0.3" />
      </linearGradient>
      <linearGradient
        id="paint15_linear_574_2323"
        x1="1110.75"
        y1="308"
        x2="1110.75"
        y2="312"
        gradientUnits="userSpaceOnUse"
      >
        <stop stop-color="white" stop-opacity="0.6" />
        <stop offset="1" stop-color="white" stop-opacity="0.3" />
      </linearGradient>
      <linearGradient
        id="paint16_linear_574_2323"
        x1="895.328"
        y1="11"
        x2="895.328"
        y2="226.25"
        gradientUnits="userSpaceOnUse"
      >
        <stop offset="0.204413" stop-color="white" stop-opacity="0" />
        <stop offset="1" stop-color="white" />
      </linearGradient>
      <radialGradient
        id="paint17_angular_574_2323"
        cx="0"
        cy="0"
        r="1"
        gradientUnits="userSpaceOnUse"
        gradientTransform="translate(936 246) rotate(-90) scale(74 74)"
      >
        <stop offset="0.829622" stop-color="#3CEEAE" stop-opacity="0" />
        <stop offset="0.9999" stop-color="#3CEEAE" />
        <stop offset="1" stop-color="#3CEEAE" stop-opacity="0" />
      </radialGradient>
      <linearGradient
        id="paint18_linear_574_2323"
        x1="895.328"
        y1="20"
        x2="895.328"
        y2="235.25"
        gradientUnits="userSpaceOnUse"
      >
        <stop offset="0.204413" stop-color="white" stop-opacity="0" />
        <stop offset="1" stop-color="white" />
      </linearGradient>
      <radialGradient
        id="paint19_angular_574_2323"
        cx="0"
        cy="0"
        r="1"
        gradientUnits="userSpaceOnUse"
        gradientTransform="translate(990 250) rotate(-90) scale(57 57)"
      >
        <stop offset="0.789488" stop-color="#3CEEAE" stop-opacity="0" />
        <stop offset="0.9999" stop-color="#3CEEAE" />
        <stop offset="1" stop-color="#3CEEAE" stop-opacity="0" />
      </radialGradient>
      <linearGradient
        id="paint20_linear_574_2323"
        x1="895.328"
        y1="29"
        x2="895.328"
        y2="244.25"
        gradientUnits="userSpaceOnUse"
      >
        <stop offset="0.204413" stop-color="white" stop-opacity="0" />
        <stop offset="1" stop-color="white" />
      </linearGradient>
      <radialGradient
        id="paint21_angular_574_2323"
        cx="0"
        cy="0"
        r="1"
        gradientUnits="userSpaceOnUse"
        gradientTransform="translate(966 265) rotate(-90) scale(46 46)"
      >
        <stop offset="0.821417" stop-color="#3CEEAE" stop-opacity="0" />
        <stop offset="0.9999" stop-color="#3CEEAE" />
        <stop offset="1" stop-color="#3CEEAE" stop-opacity="0" />
      </radialGradient>
      <linearGradient
        id="paint22_linear_574_2323"
        x1="1012"
        y1="225"
        x2="1012"
        y2="227.5"
        gradientUnits="userSpaceOnUse"
      >
        <stop stop-color="white" stop-opacity="0.6" />
        <stop offset="1" stop-color="white" stop-opacity="0.3" />
      </linearGradient>
      <linearGradient
        id="paint23_linear_574_2323"
        x1="1012"
        y1="234"
        x2="1012"
        y2="236.5"
        gradientUnits="userSpaceOnUse"
      >
        <stop stop-color="white" stop-opacity="0.6" />
        <stop offset="1" stop-color="white" stop-opacity="0.3" />
      </linearGradient>
      <linearGradient
        id="paint24_linear_574_2323"
        x1="1012"
        y1="244"
        x2="1012"
        y2="246.5"
        gradientUnits="userSpaceOnUse"
      >
        <stop stop-color="white" stop-opacity="0.6" />
        <stop offset="1" stop-color="white" stop-opacity="0.3" />
      </linearGradient>
      <linearGradient
        id="paint25_linear_574_2323"
        x1="860"
        y1="225"
        x2="860"
        y2="227.5"
        gradientUnits="userSpaceOnUse"
      >
        <stop stop-color="white" stop-opacity="0.6" />
        <stop offset="1" stop-color="white" stop-opacity="0.3" />
      </linearGradient>
      <linearGradient
        id="paint26_linear_574_2323"
        x1="860"
        y1="234"
        x2="860"
        y2="236.5"
        gradientUnits="userSpaceOnUse"
      >
        <stop stop-color="white" stop-opacity="0.6" />
        <stop offset="1" stop-color="white" stop-opacity="0.3" />
      </linearGradient>
      <linearGradient
        id="paint27_linear_574_2323"
        x1="860"
        y1="243"
        x2="860"
        y2="245.5"
        gradientUnits="userSpaceOnUse"
      >
        <stop stop-color="white" stop-opacity="0.6" />
        <stop offset="1" stop-color="white" stop-opacity="0.3" />
      </linearGradient>
      <radialGradient
        id="paint28_radial_574_2323"
        cx="0"
        cy="0"
        r="1"
        gradientUnits="userSpaceOnUse"
        gradientTransform="translate(830 75) rotate(90) scale(40 50.96)"
      >
        <stop stop-color="white" stop-opacity="0.2" />
        <stop offset="1" stop-color="white" stop-opacity="0" />
      </radialGradient>
      <linearGradient
        id="paint29_linear_574_2323"
        x1="830"
        y1="94.4375"
        x2="830"
        y2="104"
        gradientUnits="userSpaceOnUse"
      >
        <stop stop-color="white" />
        <stop offset="1" stop-color="white" stop-opacity="0.4" />
      </linearGradient>
      <radialGradient
        id="paint30_radial_574_2323"
        cx="0"
        cy="0"
        r="1"
        gradientUnits="userSpaceOnUse"
        gradientTransform="translate(850.506 82.5) scale(1.49383 1.5)"
      >
        <stop offset="0.0416667" stop-color="#D4C5FF" />
        <stop offset="1" stop-color="#6015FF" />
      </radialGradient>
      <radialGradient
        id="paint31_radial_574_2323"
        cx="0"
        cy="0"
        r="1"
        gradientUnits="userSpaceOnUse"
        gradientTransform="translate(858 75) rotate(90) scale(40 56)"
      >
        <stop stop-color="white" />
        <stop offset="1" stop-color="white" stop-opacity="0" />
      </radialGradient>
      <radialGradient
        id="paint32_angular_574_2323"
        cx="0"
        cy="0"
        r="1"
        gradientUnits="userSpaceOnUse"
        gradientTransform="translate(808 51) scale(62 62)"
      >
        <stop stop-color="#9D72FF" />
        <stop offset="0.0001" stop-color="#9D72FF" stop-opacity="0" />
        <stop offset="0.778822" stop-color="#9D72FF" stop-opacity="0" />
      </radialGradient>
      <linearGradient
        id="paint33_linear_574_2323"
        x1="822.25"
        y1="71"
        x2="822.25"
        y2="75"
        gradientUnits="userSpaceOnUse"
      >
        <stop stop-color="white" stop-opacity="0.6" />
        <stop offset="1" stop-color="white" stop-opacity="0.3" />
      </linearGradient>
      <linearGradient
        id="paint34_linear_574_2323"
        x1="837.75"
        y1="71"
        x2="837.75"
        y2="75"
        gradientUnits="userSpaceOnUse"
      >
        <stop stop-color="white" stop-opacity="0.6" />
        <stop offset="1" stop-color="white" stop-opacity="0.3" />
      </linearGradient>
      <linearGradient
        id="paint35_linear_574_2323"
        x1="1213.68"
        y1="30"
        x2="1213.68"
        y2="245.25"
        gradientUnits="userSpaceOnUse"
      >
        <stop offset="0.204413" stop-color="white" stop-opacity="0" />
        <stop offset="1" stop-color="white" />
      </linearGradient>
      <radialGradient
        id="paint36_angular_574_2323"
        cx="0"
        cy="0"
        r="1"
        gradientUnits="userSpaceOnUse"
        gradientTransform="translate(1292 262) rotate(-90) scale(66 66)"
      >
        <stop offset="0.787112" stop-color="#3DC5FA" stop-opacity="0" />
        <stop offset="0.9999" stop-color="#3DC5FA" />
        <stop offset="1" stop-color="#3DC5FA" stop-opacity="0" />
      </radialGradient>
      <linearGradient
        id="paint37_linear_574_2323"
        x1="1213.68"
        y1="21"
        x2="1213.68"
        y2="236.25"
        gradientUnits="userSpaceOnUse"
      >
        <stop offset="0.204413" stop-color="white" stop-opacity="0" />
        <stop offset="1" stop-color="white" />
      </linearGradient>
      <linearGradient
        id="paint38_linear_574_2323"
        x1="1213.68"
        y1="12"
        x2="1213.68"
        y2="227.25"
        gradientUnits="userSpaceOnUse"
      >
        <stop offset="0.204413" stop-color="white" stop-opacity="0" />
        <stop offset="1" stop-color="white" />
      </linearGradient>
      <radialGradient
        id="paint39_angular_574_2323"
        cx="0"
        cy="0"
        r="1"
        gradientUnits="userSpaceOnUse"
        gradientTransform="translate(1231 251) rotate(-90) scale(79)"
      >
        <stop offset="0.829008" stop-color="#3DC5FA" stop-opacity="0" />
        <stop offset="0.9999" stop-color="#3DC5FA" />
        <stop offset="1" stop-color="#3DC5FA" stop-opacity="0" />
      </radialGradient>
      <linearGradient
        id="paint40_linear_574_2323"
        x1="1213.68"
        y1="3"
        x2="1213.68"
        y2="218.25"
        gradientUnits="userSpaceOnUse"
      >
        <stop offset="0.204413" stop-color="white" stop-opacity="0" />
        <stop offset="1" stop-color="white" />
      </linearGradient>
      <radialGradient
        id="paint41_angular_574_2323"
        cx="0"
        cy="0"
        r="1"
        gradientUnits="userSpaceOnUse"
        gradientTransform="translate(1324 235) rotate(-90) scale(58 58)"
      >
        <stop offset="0.777021" stop-color="#3DC5FA" stop-opacity="0" />
        <stop offset="0.9999" stop-color="#3DC5FA" />
        <stop offset="1" stop-color="#3DC5FA" stop-opacity="0" />
      </radialGradient>
      <linearGradient
        id="paint42_linear_574_2323"
        x1="1213.68"
        y1="-6"
        x2="1213.68"
        y2="209.25"
        gradientUnits="userSpaceOnUse"
      >
        <stop offset="0.204413" stop-color="white" stop-opacity="0" />
        <stop offset="1" stop-color="white" />
      </linearGradient>
      <radialGradient
        id="paint43_angular_574_2323"
        cx="0"
        cy="0"
        r="1"
        gradientUnits="userSpaceOnUse"
        gradientTransform="translate(1270 229) rotate(-90) scale(74 74)"
      >
        <stop offset="0.802794" stop-color="#3DC5FA" stop-opacity="0" />
        <stop offset="0.9999" stop-color="#3DC5FA" />
        <stop offset="1" stop-color="#3DC5FA" stop-opacity="0" />
      </radialGradient>
      <linearGradient
        id="paint44_linear_574_2323"
        x1="1213.68"
        y1="39"
        x2="1213.68"
        y2="254.25"
        gradientUnits="userSpaceOnUse"
      >
        <stop offset="0.204413" stop-color="white" stop-opacity="0" />
        <stop offset="1" stop-color="white" />
      </linearGradient>
      <linearGradient
        id="paint45_linear_574_2323"
        x1="1213.68"
        y1="48"
        x2="1213.68"
        y2="263.25"
        gradientUnits="userSpaceOnUse"
      >
        <stop offset="0.204413" stop-color="white" stop-opacity="0" />
        <stop offset="1" stop-color="white" />
      </linearGradient>
      <radialGradient
        id="paint46_angular_574_2323"
        cx="0"
        cy="0"
        r="1"
        gradientUnits="userSpaceOnUse"
        gradientTransform="translate(1216 287) rotate(-90) scale(55)"
      >
        <stop offset="0.830707" stop-color="#3DC5FA" stop-opacity="0" />
        <stop offset="0.9999" stop-color="#3DC5FA" />
        <stop offset="1" stop-color="#3DC5FA" stop-opacity="0" />
      </radialGradient>
      <linearGradient
        id="paint47_linear_574_2323"
        x1="1160"
        y1="245"
        x2="1160"
        y2="247.5"
        gradientUnits="userSpaceOnUse"
      >
        <stop stop-color="white" stop-opacity="0.6" />
        <stop offset="1" stop-color="white" stop-opacity="0.3" />
      </linearGradient>
      <linearGradient
        id="paint48_linear_574_2323"
        x1="1160"
        y1="235"
        x2="1160"
        y2="237.5"
        gradientUnits="userSpaceOnUse"
      >
        <stop stop-color="white" stop-opacity="0.6" />
        <stop offset="1" stop-color="white" stop-opacity="0.3" />
      </linearGradient>
      <linearGradient
        id="paint49_linear_574_2323"
        x1="1160"
        y1="226"
        x2="1160"
        y2="228.5"
        gradientUnits="userSpaceOnUse"
      >
        <stop stop-color="white" stop-opacity="0.6" />
        <stop offset="1" stop-color="white" stop-opacity="0.3" />
      </linearGradient>
      <linearGradient
        id="paint50_linear_574_2323"
        x1="1160"
        y1="217"
        x2="1160"
        y2="219.5"
        gradientUnits="userSpaceOnUse"
      >
        <stop stop-color="white" stop-opacity="0.6" />
        <stop offset="1" stop-color="white" stop-opacity="0.3" />
      </linearGradient>
      <linearGradient
        id="paint51_linear_574_2323"
        x1="1160"
        y1="208"
        x2="1160"
        y2="210.5"
        gradientUnits="userSpaceOnUse"
      >
        <stop stop-color="white" stop-opacity="0.6" />
        <stop offset="1" stop-color="white" stop-opacity="0.3" />
      </linearGradient>
      <linearGradient
        id="paint52_linear_574_2323"
        x1="1160"
        y1="253"
        x2="1160"
        y2="255.5"
        gradientUnits="userSpaceOnUse"
      >
        <stop stop-color="white" stop-opacity="0.6" />
        <stop offset="1" stop-color="white" stop-opacity="0.3" />
      </linearGradient>
      <linearGradient
        id="paint53_linear_574_2323"
        x1="1160"
        y1="262"
        x2="1160"
        y2="264.5"
        gradientUnits="userSpaceOnUse"
      >
        <stop stop-color="white" stop-opacity="0.6" />
        <stop offset="1" stop-color="white" stop-opacity="0.3" />
      </linearGradient>
      <radialGradient
        id="paint54_radial_574_2323"
        cx="0"
        cy="0"
        r="1"
        gradientUnits="userSpaceOnUse"
        gradientTransform="translate(1086 164) rotate(90) scale(144 131.04)"
      >
        <stop stop-color="white" stop-opacity="0.2" />
        <stop offset="1" stop-color="white" stop-opacity="0" />
      </radialGradient>
      <linearGradient
        id="paint55_linear_574_2323"
        x1="1086"
        y1="221"
        x2="1086"
        y2="253"
        gradientUnits="userSpaceOnUse"
      >
        <stop />
        <stop offset="0.0001" stop-opacity="0.41" />
        <stop offset="1" stop-opacity="0.1" />
      </linearGradient>
      <radialGradient
        id="paint56_radial_574_2323"
        cx="0"
        cy="0"
        r="1"
        gradientUnits="userSpaceOnUse"
        gradientTransform="translate(1144.51 177.5) scale(1.49383 1.5)"
      >
        <stop stop-color="#72FFF9" />
        <stop offset="1" stop-color="#0284FC" />
      </radialGradient>
      <radialGradient
        id="paint57_radial_574_2323"
        cx="0"
        cy="0"
        r="1"
        gradientUnits="userSpaceOnUse"
        gradientTransform="translate(1158 164) rotate(90) scale(144 244)"
      >
        <stop stop-color="white" />
        <stop offset="1" stop-color="white" stop-opacity="0" />
      </radialGradient>
      <radialGradient
        id="paint58_radial_574_2323"
        cx="0"
        cy="0"
        r="1"
        gradientUnits="userSpaceOnUse"
        gradientTransform="translate(830 204) rotate(90) scale(64 50.96)"
      >
        <stop stop-color="white" stop-opacity="0.2" />
        <stop offset="1" stop-color="white" stop-opacity="0" />
      </radialGradient>
      <linearGradient
        id="paint59_linear_574_2323"
        x1="830"
        y1="229"
        x2="830"
        y2="244"
        gradientUnits="userSpaceOnUse"
      >
        <stop stop-color="white" />
        <stop offset="1" stop-color="white" stop-opacity="0.4" />
      </linearGradient>
      <radialGradient
        id="paint60_radial_574_2323"
        cx="0"
        cy="0"
        r="1"
        gradientUnits="userSpaceOnUse"
        gradientTransform="translate(850.506 211.5) scale(1.49383 1.5)"
      >
        <stop stop-color="#72FFAA" />
        <stop offset="1" stop-color="#00DAB3" />
      </radialGradient>
      <radialGradient
        id="paint61_radial_574_2323"
        cx="0"
        cy="0"
        r="1"
        gradientUnits="userSpaceOnUse"
        gradientTransform="translate(858 204) rotate(90) scale(64 56)"
      >
        <stop stop-color="white" />
        <stop offset="1" stop-color="white" stop-opacity="0" />
      </radialGradient>
      <clipPath id="clip0_574_2323">
        <rect width="40" height="77" fill="white" transform="translate(592 233)" />
      </clipPath>
      <clipPath id="clip1_574_2323">
        <rect width="80" height="40" fill="white" transform="translate(843 293)" />
      </clipPath>
      <clipPath id="clip2_574_2323">
        <rect x="802" y="75" width="56" height="40" rx="3" fill="white" />
      </clipPath>
      <clipPath id="clip3_574_2323">
        <rect x="1014" y="164" width="144" height="144" rx="3" fill="white" />
      </clipPath>
      <clipPath id="clip4_574_2323">
        <rect x="802" y="204" width="56" height="64" rx="3" fill="white" />
      </clipPath>
    </defs>
  </svg>
);

<<<<<<< HEAD
function SubHeroMainboardStuff({ className }: { className?: string }) {
  return (
    <svg
      width="908"
      height="357"
      viewBox="0 0 908 357"
      fill="none"
      xmlns="http://www.w3.org/2000/svg"
      className={className}
=======
const _SubHeroMainboardStuff: React.FC = () => (
  <svg
    width="908"
    height="357"
    viewBox="0 0 908 357"
    fill="none"
    xmlns="http://www.w3.org/2000/svg"
  >
    <mask
      id="mask0_1_215"
      style={{ maskType: "alpha" }}
      maskUnits="userSpaceOnUse"
      x="0"
      y="0"
      width="1072"
      height="324"
>>>>>>> d1c3d49c
    >
      <mask
        id="mask0_1_215"
        style={{ maskType: "alpha" }}
        maskUnits="userSpaceOnUse"
        x="0"
        y="0"
        width="1072"
        height="324"
      >
        <rect
          width="1072"
          height="323"
          transform="translate(0 0.25)"
          fill="url(#paint0_radial_1_215)"
        />
      </mask>
      <g mask="url(#mask0_1_215)">
        <path
          d="M1072 194.25H735.604C731.69 194.25 729.734 194.25 727.892 193.808C726.26 193.416 724.699 192.77 723.267 191.892C721.653 190.903 720.269 189.519 717.502 186.752L640 109.25"
          stroke="white"
          stroke-opacity="0.08"
          stroke-width="0.5"
        />
        <rect x="828" y="149" width="21" height="24" rx="3" fill="white" fill-opacity="0.16" />
        <rect x="831" y="163" width="15" height="6" rx="1.5" fill="white" fill-opacity="0.16" />
        <rect x="746" y="151" width="8" height="2" fill="white" fill-opacity="0.18" />
        <rect x="746" y="151" width="8" height="1" fill="white" fill-opacity="0.14" />
        <rect x="746" y="161" width="8" height="2" fill="white" fill-opacity="0.18" />
        <rect x="746" y="161" width="8" height="1" fill="white" fill-opacity="0.14" />
        <rect x="747" y="155" width="2" height="4" fill="white" fill-opacity="0.18" />
        <rect x="747" y="155" width="2" height="1" fill="white" fill-opacity="0.14" />
        <rect x="751" y="155" width="2" height="4" fill="white" fill-opacity="0.18" />
        <rect x="751" y="155" width="2" height="1" fill="white" fill-opacity="0.14" />
        <rect x="746" y="171" width="8" height="2" fill="white" fill-opacity="0.18" />
        <rect x="746" y="171" width="8" height="1" fill="white" fill-opacity="0.14" />
        <rect x="746" y="181" width="8" height="2" fill="white" fill-opacity="0.18" />
        <rect x="746" y="181" width="8" height="1" fill="white" fill-opacity="0.14" />
        <rect x="747" y="175" width="2" height="4" fill="white" fill-opacity="0.18" />
        <rect x="747" y="175" width="2" height="1" fill="white" fill-opacity="0.14" />
        <rect x="751" y="175" width="2" height="4" fill="white" fill-opacity="0.18" />
        <rect x="751" y="175" width="2" height="1" fill="white" fill-opacity="0.14" />
        <rect x="762" y="171" width="8" height="2" fill="white" fill-opacity="0.18" />
        <rect x="762" y="171" width="8" height="1" fill="white" fill-opacity="0.14" />
        <rect x="762" y="181" width="8" height="2" fill="white" fill-opacity="0.18" />
        <rect x="762" y="181" width="8" height="1" fill="white" fill-opacity="0.14" />
        <rect x="763" y="175" width="2" height="4" fill="white" fill-opacity="0.18" />
        <rect x="763" y="175" width="2" height="1" fill="white" fill-opacity="0.14" />
        <rect x="767" y="175" width="2" height="4" fill="white" fill-opacity="0.18" />
        <rect x="767" y="175" width="2" height="1" fill="white" fill-opacity="0.14" />
        <rect x="778" y="171" width="8" height="2" fill="white" fill-opacity="0.18" />
        <rect x="778" y="171" width="8" height="1" fill="white" fill-opacity="0.14" />
        <rect x="778" y="181" width="8" height="2" fill="white" fill-opacity="0.18" />
        <rect x="778" y="181" width="8" height="1" fill="white" fill-opacity="0.14" />
        <rect x="779" y="175" width="2" height="4" fill="white" fill-opacity="0.18" />
        <rect x="779" y="175" width="2" height="1" fill="white" fill-opacity="0.14" />
        <rect x="783" y="175" width="2" height="4" fill="white" fill-opacity="0.18" />
        <rect x="783" y="175" width="2" height="1" fill="white" fill-opacity="0.14" />
        <rect x="762" y="151" width="8" height="2" fill="white" fill-opacity="0.18" />
        <rect x="762" y="151" width="8" height="1" fill="white" fill-opacity="0.14" />
        <rect x="762" y="161" width="8" height="2" fill="white" fill-opacity="0.18" />
        <rect x="762" y="161" width="8" height="1" fill="white" fill-opacity="0.14" />
        <rect x="763" y="155" width="2" height="4" fill="white" fill-opacity="0.18" />
        <rect x="763" y="155" width="2" height="1" fill="white" fill-opacity="0.14" />
        <rect x="767" y="155" width="2" height="4" fill="white" fill-opacity="0.18" />
        <rect x="767" y="155" width="2" height="1" fill="white" fill-opacity="0.14" />
        <path d="M869 194.5V323" stroke="white" stroke-opacity="0.04" stroke-width="2" />
        <path d="M918 0.25H807.25V194" stroke="white" stroke-opacity="0.08" stroke-width="0.5" />
        <path
          d="M924.25 323.25H807.25V194.5"
          stroke="white"
          stroke-opacity="0.08"
          stroke-width="0.5"
        />
        <path
          d="M0 237.25H312.084C314.115 237.25 315.131 237.25 316.105 237.055C316.968 236.881 317.806 236.595 318.594 236.202C319.483 235.76 320.286 235.137 321.891 233.892L351.296 211.081C353.114 209.67 354.023 208.965 354.678 208.081C355.258 207.298 355.69 206.416 355.953 205.478C356.25 204.419 356.25 203.268 356.25 200.967V105"
          stroke="white"
          stroke-opacity="0.08"
          stroke-width="0.5"
        />
        <path d="M356 157.25H177.25V237" stroke="white" stroke-opacity="0.08" stroke-width="0.5" />
        <rect x="321" y="142" width="2" height="6" fill="white" fill-opacity="0.18" />
        <rect x="326" y="142" width="2" height="6" fill="white" fill-opacity="0.18" />
        <rect x="331" y="142" width="2" height="6" fill="white" fill-opacity="0.18" />
        <rect x="336" y="142" width="2" height="6" fill="white" fill-opacity="0.18" />
        <rect x="341" y="142" width="2" height="6" fill="white" fill-opacity="0.18" />
        <rect x="346" y="142" width="2" height="6" fill="white" fill-opacity="0.18" />
        <path d="M177.25 7.5V157" stroke="white" stroke-opacity="0.08" stroke-width="0.5" />
        <rect opacity="0.02" x="183" y="163" width="75" height="68" rx="0.5" fill="white" />
        <rect opacity="0.05" x="187" y="189" width="3" height="3" rx="0.5" fill="white" />
        <rect opacity="0.05" x="187" y="182" width="3" height="3" rx="0.5" fill="white" />
        <rect opacity="0.05" x="187" y="174" width="3" height="3" rx="0.5" fill="white" />
        <rect opacity="0.05" x="187" y="174" width="3" height="3" rx="0.5" fill="white" />
        <rect opacity="0.05" x="187" y="167" width="3" height="3" rx="0.5" fill="white" />
        <rect opacity="0.05" x="187" y="196" width="3" height="3" rx="0.5" fill="white" />
        <rect opacity="0.05" x="187" y="203" width="3" height="3" rx="0.5" fill="white" />
        <rect opacity="0.05" x="187" y="210" width="3" height="3" rx="0.5" fill="white" />
        <rect opacity="0.05" x="187" y="217" width="3" height="3" rx="0.5" fill="white" />
        <rect opacity="0.05" x="187" y="224" width="3" height="3" rx="0.5" fill="white" />
        <rect opacity="0.05" x="195" y="189" width="3" height="3" rx="0.5" fill="white" />
        <rect opacity="0.05" x="195" y="182" width="3" height="3" rx="0.5" fill="white" />
        <rect opacity="0.05" x="195" y="174" width="3" height="3" rx="0.5" fill="white" />
        <rect opacity="0.05" x="195" y="174" width="3" height="3" rx="0.5" fill="white" />
        <rect opacity="0.05" x="195" y="167" width="3" height="3" rx="0.5" fill="white" />
        <rect opacity="0.05" x="195" y="196" width="3" height="3" rx="0.5" fill="white" />
        <rect opacity="0.1" x="195" y="203" width="3" height="3" rx="0.5" fill="white" />
        <rect opacity="0.05" x="195" y="210" width="3" height="3" rx="0.5" fill="white" />
        <rect opacity="0.05" x="195" y="217" width="3" height="3" rx="0.5" fill="white" />
        <rect opacity="0.05" x="195" y="224" width="3" height="3" rx="0.5" fill="white" />
        <rect opacity="0.05" x="203" y="189" width="3" height="3" rx="0.5" fill="white" />
        <rect opacity="0.05" x="203" y="182" width="3" height="3" rx="0.5" fill="white" />
        <rect opacity="0.05" x="203" y="174" width="3" height="3" rx="0.5" fill="white" />
        <rect opacity="0.05" x="203" y="174" width="3" height="3" rx="0.5" fill="white" />
        <rect opacity="0.05" x="203" y="167" width="3" height="3" rx="0.5" fill="white" />
        <rect opacity="0.05" x="203" y="196" width="3" height="3" rx="0.5" fill="white" />
        <rect opacity="0.05" x="203" y="203" width="3" height="3" rx="0.5" fill="white" />
        <rect opacity="0.05" x="203" y="210" width="3" height="3" rx="0.5" fill="white" />
        <rect opacity="0.05" x="203" y="217" width="3" height="3" rx="0.5" fill="white" />
        <rect opacity="0.15" x="203" y="224" width="3" height="3" rx="0.5" fill="white" />
        <rect opacity="0.1" x="211" y="189" width="3" height="3" rx="0.5" fill="white" />
        <rect opacity="0.05" x="211" y="182" width="3" height="3" rx="0.5" fill="white" />
        <rect opacity="0.05" x="211" y="174" width="3" height="3" rx="0.5" fill="white" />
        <rect opacity="0.05" x="211" y="174" width="3" height="3" rx="0.5" fill="white" />
        <rect opacity="0.05" x="211" y="167" width="3" height="3" rx="0.5" fill="white" />
        <rect opacity="0.05" x="211" y="196" width="3" height="3" rx="0.5" fill="white" />
        <rect opacity="0.05" x="211" y="203" width="3" height="3" rx="0.5" fill="white" />
        <rect opacity="0.05" x="211" y="210" width="3" height="3" rx="0.5" fill="white" />
        <rect opacity="0.05" x="211" y="217" width="3" height="3" rx="0.5" fill="white" />
        <rect opacity="0.05" x="211" y="224" width="3" height="3" rx="0.5" fill="white" />
        <rect opacity="0.05" x="219" y="189" width="3" height="3" rx="0.5" fill="white" />
        <rect opacity="0.05" x="219" y="182" width="3" height="3" rx="0.5" fill="white" />
        <rect opacity="0.05" x="219" y="174" width="3" height="3" rx="0.5" fill="white" />
        <rect opacity="0.05" x="219" y="174" width="3" height="3" rx="0.5" fill="white" />
        <rect opacity="0.05" x="219" y="167" width="3" height="3" rx="0.5" fill="white" />
        <rect opacity="0.05" x="219" y="196" width="3" height="3" rx="0.5" fill="white" />
        <rect opacity="0.05" x="219" y="203" width="3" height="3" rx="0.5" fill="white" />
        <rect opacity="0.15" x="219" y="210" width="3" height="3" rx="0.5" fill="white" />
        <rect opacity="0.05" x="219" y="217" width="3" height="3" rx="0.5" fill="white" />
        <rect opacity="0.05" x="219" y="224" width="3" height="3" rx="0.5" fill="white" />
        <rect opacity="0.05" x="227" y="189" width="3" height="3" rx="0.5" fill="white" />
        <rect opacity="0.05" x="227" y="182" width="3" height="3" rx="0.5" fill="white" />
        <rect opacity="0.05" x="227" y="174" width="3" height="3" rx="0.5" fill="white" />
        <rect opacity="0.05" x="227" y="174" width="3" height="3" rx="0.5" fill="white" />
        <rect opacity="0.05" x="227" y="167" width="3" height="3" rx="0.5" fill="white" />
        <rect opacity="0.05" x="227" y="196" width="3" height="3" rx="0.5" fill="white" />
        <rect opacity="0.05" x="227" y="203" width="3" height="3" rx="0.5" fill="white" />
        <rect opacity="0.05" x="227" y="210" width="3" height="3" rx="0.5" fill="white" />
        <rect opacity="0.05" x="227" y="217" width="3" height="3" rx="0.5" fill="white" />
        <rect opacity="0.05" x="227" y="224" width="3" height="3" rx="0.5" fill="white" />
        <rect opacity="0.05" x="235" y="189" width="3" height="3" rx="0.5" fill="white" />
        <rect opacity="0.05" x="235" y="182" width="3" height="3" rx="0.5" fill="white" />
        <rect opacity="0.05" x="235" y="174" width="3" height="3" rx="0.5" fill="white" />
        <rect opacity="0.05" x="235" y="174" width="3" height="3" rx="0.5" fill="white" />
        <rect opacity="0.05" x="235" y="167" width="3" height="3" rx="0.5" fill="white" />
        <rect opacity="0.05" x="235" y="196" width="3" height="3" rx="0.5" fill="white" />
        <rect opacity="0.15" x="235" y="203" width="3" height="3" rx="0.5" fill="white" />
        <rect opacity="0.05" x="235" y="210" width="3" height="3" rx="0.5" fill="white" />
        <rect opacity="0.05" x="235" y="217" width="3" height="3" rx="0.5" fill="white" />
        <rect opacity="0.05" x="235" y="224" width="3" height="3" rx="0.5" fill="white" />
        <rect opacity="0.1" x="243" y="189" width="3" height="3" rx="0.5" fill="white" />
        <rect opacity="0.05" x="243" y="182" width="3" height="3" rx="0.5" fill="white" />
        <rect opacity="0.05" x="243" y="174" width="3" height="3" rx="0.5" fill="white" />
        <rect opacity="0.05" x="243" y="174" width="3" height="3" rx="0.5" fill="white" />
        <rect opacity="0.05" x="243" y="167" width="3" height="3" rx="0.5" fill="white" />
        <rect opacity="0.05" x="243" y="196" width="3" height="3" rx="0.5" fill="white" />
        <rect opacity="0.05" x="243" y="203" width="3" height="3" rx="0.5" fill="white" />
        <rect opacity="0.05" x="243" y="210" width="3" height="3" rx="0.5" fill="white" />
        <rect opacity="0.05" x="243" y="217" width="3" height="3" rx="0.5" fill="white" />
        <rect opacity="0.1" x="243" y="224" width="3" height="3" rx="0.5" fill="white" />
        <rect opacity="0.05" x="251" y="189" width="3" height="3" rx="0.5" fill="white" />
        <rect opacity="0.05" x="251" y="182" width="3" height="3" rx="0.5" fill="white" />
        <rect opacity="0.05" x="251" y="174" width="3" height="3" rx="0.5" fill="white" />
        <rect opacity="0.05" x="251" y="174" width="3" height="3" rx="0.5" fill="white" />
        <rect opacity="0.05" x="251" y="167" width="3" height="3" rx="0.5" fill="white" />
        <rect opacity="0.05" x="251" y="196" width="3" height="3" rx="0.5" fill="white" />
        <rect opacity="0.05" x="251" y="203" width="3" height="3" rx="0.5" fill="white" />
        <rect opacity="0.05" x="251" y="210" width="3" height="3" rx="0.5" fill="white" />
        <rect opacity="0.05" x="251" y="217" width="3" height="3" rx="0.5" fill="white" />
        <rect opacity="0.05" x="251" y="224" width="3" height="3" rx="0.5" fill="white" />
        <rect x="107" y="215" width="2" height="8" fill="white" fill-opacity="0.18" />
        <rect x="111" y="215" width="2" height="8" fill="white" fill-opacity="0.18" />
        <rect x="102" y="218" width="2" height="2" fill="white" fill-opacity="0.18" />
        <rect x="102" y="218" width="2" height="1" fill="white" fill-opacity="0.14" />
        <rect x="107" y="215" width="2" height="1" fill="white" fill-opacity="0.14" />
        <rect x="111" y="215" width="2" height="1" fill="white" fill-opacity="0.14" />
        <rect x="107" y="199" width="2" height="8" fill="white" fill-opacity="0.18" />
        <rect x="111" y="199" width="2" height="8" fill="white" fill-opacity="0.18" />
        <rect x="102" y="202" width="2" height="2" fill="white" fill-opacity="0.18" />
        <rect x="102" y="202" width="2" height="1" fill="white" fill-opacity="0.14" />
        <rect x="107" y="199" width="2" height="1" fill="white" fill-opacity="0.14" />
        <rect x="111" y="199" width="2" height="1" fill="white" fill-opacity="0.14" />
        <rect x="107" y="183" width="2" height="8" fill="white" fill-opacity="0.18" />
        <rect x="111" y="183" width="2" height="8" fill="white" fill-opacity="0.18" />
        <rect x="102" y="186" width="2" height="2" fill="white" fill-opacity="0.18" />
        <rect x="102" y="186" width="2" height="1" fill="white" fill-opacity="0.14" />
        <rect x="107" y="183" width="2" height="1" fill="white" fill-opacity="0.14" />
        <rect x="111" y="183" width="2" height="1" fill="white" fill-opacity="0.14" />
        <rect x="126" y="215" width="2" height="8" fill="white" fill-opacity="0.18" />
        <rect x="130" y="215" width="2" height="8" fill="white" fill-opacity="0.18" />
        <rect x="121" y="218" width="2" height="2" fill="white" fill-opacity="0.18" />
        <rect x="121" y="218" width="2" height="1" fill="white" fill-opacity="0.14" />
        <rect x="126" y="215" width="2" height="1" fill="white" fill-opacity="0.14" />
        <rect x="130" y="215" width="2" height="1" fill="white" fill-opacity="0.14" />
        <path
          d="M286 7.25H158.67C154.111 7.25 151.831 7.25 149.729 7.83406C147.867 8.35146 146.114 9.20191 144.555 10.3442C142.796 11.6337 141.385 13.4244 138.563 17.0056L92.7424 75.1548C90.7062 77.7388 89.6881 79.0309 88.9644 80.4657C88.3222 81.7388 87.8532 83.092 87.5696 84.4893C87.25 86.0643 87.25 87.7092 87.25 90.9992V237"
          stroke="white"
          stroke-opacity="0.08"
          stroke-width="0.5"
        />
        <g clip-path="url(#clip0_1_215)">
          <path
            d="M744 288C749.333 282.667 852.889 179.111 904 128"
            stroke="white"
            stroke-opacity="0.3"
            stroke-width="0.3"
          />
          <path
            d="M752 288C757.333 282.667 860.889 179.111 912 128"
            stroke="white"
            stroke-opacity="0.3"
            stroke-width="0.3"
          />
          <path
            d="M760 288C765.333 282.667 868.889 179.111 920 128"
            stroke="white"
            stroke-opacity="0.3"
            stroke-width="0.3"
          />
          <path
            d="M768 288C773.333 282.667 876.889 179.111 928 128"
            stroke="white"
            stroke-opacity="0.3"
            stroke-width="0.3"
          />
          <path
            d="M776 288C781.333 282.667 884.889 179.111 936 128"
            stroke="white"
            stroke-opacity="0.3"
            stroke-width="0.3"
          />
          <path
            d="M784 288C789.333 282.667 892.889 179.111 944 128"
            stroke="white"
            stroke-opacity="0.3"
            stroke-width="0.3"
          />
          <path
            d="M792 288C797.333 282.667 900.889 179.111 952 128"
            stroke="white"
            stroke-opacity="0.3"
            stroke-width="0.3"
          />
          <path
            d="M800 288C805.333 282.667 908.889 179.111 960 128"
            stroke="white"
            stroke-opacity="0.3"
            stroke-width="0.3"
          />
          <path
            d="M808 288C813.333 282.667 916.889 179.111 968 128"
            stroke="white"
            stroke-opacity="0.3"
            stroke-width="0.3"
          />
          <path
            d="M816 288C821.333 282.667 924.889 179.111 976 128"
            stroke="white"
            stroke-opacity="0.3"
            stroke-width="0.3"
          />
          <path
            d="M824 288C829.333 282.667 932.889 179.111 984 128"
            stroke="white"
            stroke-opacity="0.3"
            stroke-width="0.3"
          />
          <path
            d="M832 288C837.333 282.667 940.889 179.111 992 128"
            stroke="white"
            stroke-opacity="0.3"
            stroke-width="0.3"
          />
          <path
            d="M840 288C845.333 282.667 948.889 179.111 1000 128"
            stroke="white"
            stroke-opacity="0.3"
            stroke-width="0.3"
          />
          <path
            d="M848 288C853.333 282.667 956.889 179.111 1008 128"
            stroke="white"
            stroke-opacity="0.3"
            stroke-width="0.3"
          />
        </g>
        <rect x="818" y="298" width="2" height="6" fill="white" fill-opacity="0.18" />
        <rect x="823" y="298" width="2" height="6" fill="white" fill-opacity="0.18" />
        <rect x="828" y="298" width="2" height="6" fill="white" fill-opacity="0.18" />
        <rect x="833" y="298" width="2" height="6" fill="white" fill-opacity="0.18" />
        <rect x="838" y="298" width="2" height="6" fill="white" fill-opacity="0.18" />
        <rect x="843" y="298" width="2" height="6" fill="white" fill-opacity="0.18" />
      </g>
      <path d="M566.25 357V109" stroke="url(#paint1_linear_1_215)" stroke-width="0.5" />
      <path d="M546.25 357V109" stroke="url(#paint2_linear_1_215)" stroke-width="0.5" />
      <path d="M526.25 357V109" stroke="url(#paint3_linear_1_215)" stroke-width="0.5" />
      <path
        d="M526.25 357V109"
        stroke="url(#paint4_angular_1_215)"
        stroke-opacity="0.5"
        stroke-width="0.5"
      />
      <path d="M506.25 357V109" stroke="url(#paint5_linear_1_215)" stroke-width="0.5" />
      <path d="M486.25 357V109" stroke="url(#paint6_linear_1_215)" stroke-width="0.5" />
      <path
        d="M486.25 357V109"
        stroke="url(#paint7_angular_1_215)"
        stroke-opacity="0.5"
        stroke-width="0.5"
      />
      <path d="M496.25 357V109" stroke="url(#paint8_linear_1_215)" stroke-width="0.5" />
      <path d="M516.25 357V109" stroke="url(#paint9_linear_1_215)" stroke-width="0.5" />
      <path d="M536.25 357V109" stroke="url(#paint10_linear_1_215)" stroke-width="0.5" />
      <path d="M556.25 357V109" stroke="url(#paint11_linear_1_215)" stroke-width="0.5" />
      <path d="M576.25 357V109" stroke="url(#paint12_linear_1_215)" stroke-width="0.5" />
      <path d="M585.25 357V109" stroke="url(#paint13_linear_1_215)" stroke-width="0.5" />
      <path
        d="M585.25 357V109"
        stroke="url(#paint14_angular_1_215)"
        stroke-opacity="0.5"
        stroke-width="0.5"
      />
      <defs>
        <radialGradient
          id="paint0_radial_1_215"
          cx="0"
          cy="0"
          r="1"
          gradientUnits="userSpaceOnUse"
          gradientTransform="translate(536 161.5) rotate(90) scale(161.5 536)"
        >
          <stop stop-color="white" />
          <stop offset="0.496904" stop-color="white" />
          <stop offset="1" stop-color="white" stop-opacity="0" />
        </radialGradient>
        <linearGradient
          id="paint1_linear_1_215"
          x1="566.75"
          y1="109"
          x2="566.75"
          y2="357"
          gradientUnits="userSpaceOnUse"
        >
          <stop stop-color="white" stop-opacity="0.15" />
          <stop offset="1" stop-color="white" stop-opacity="0.05" />
        </linearGradient>
        <linearGradient
          id="paint2_linear_1_215"
          x1="546.75"
          y1="109"
          x2="546.75"
          y2="357"
          gradientUnits="userSpaceOnUse"
        >
          <stop stop-color="white" stop-opacity="0.15" />
          <stop offset="1" stop-color="white" stop-opacity="0.05" />
        </linearGradient>
        <linearGradient
          id="paint3_linear_1_215"
          x1="526.75"
          y1="109"
          x2="526.75"
          y2="357"
          gradientUnits="userSpaceOnUse"
        >
          <stop stop-color="white" stop-opacity="0.15" />
          <stop offset="1" stop-color="white" stop-opacity="0.05" />
        </linearGradient>
        <radialGradient
          id="paint4_angular_1_215"
          cx="0"
          cy="0"
          r="1"
          gradientUnits="userSpaceOnUse"
          gradientTransform="translate(483 306.421) scale(55 213.125)"
        >
          <stop stop-color="white" />
          <stop offset="0.0001" stop-color="white" stop-opacity="0" />
          <stop offset="0.199397" stop-color="white" stop-opacity="0" />
          <stop offset="0.939101" stop-color="white" stop-opacity="0" />
        </radialGradient>
        <linearGradient
          id="paint5_linear_1_215"
          x1="506.75"
          y1="109"
          x2="506.75"
          y2="357"
          gradientUnits="userSpaceOnUse"
        >
          <stop stop-color="white" stop-opacity="0.15" />
          <stop offset="1" stop-color="white" stop-opacity="0.05" />
        </linearGradient>
        <linearGradient
          id="paint6_linear_1_215"
          x1="486.75"
          y1="109"
          x2="486.75"
          y2="357"
          gradientUnits="userSpaceOnUse"
        >
          <stop stop-color="white" stop-opacity="0.15" />
          <stop offset="1" stop-color="white" stop-opacity="0.05" />
        </linearGradient>
        <radialGradient
          id="paint7_angular_1_215"
          cx="0"
          cy="0"
          r="1"
          gradientUnits="userSpaceOnUse"
          gradientTransform="translate(445 257.474) scale(72 117.474)"
        >
          <stop stop-color="white" />
          <stop offset="0.0001" stop-color="white" stop-opacity="0" />
          <stop offset="0.199397" stop-color="white" stop-opacity="0" />
          <stop offset="0.856266" stop-color="white" stop-opacity="0" />
        </radialGradient>
        <linearGradient
          id="paint8_linear_1_215"
          x1="496.75"
          y1="109"
          x2="496.75"
          y2="357"
          gradientUnits="userSpaceOnUse"
        >
          <stop stop-color="white" stop-opacity="0.15" />
          <stop offset="1" stop-color="white" stop-opacity="0.05" />
        </linearGradient>
        <linearGradient
          id="paint9_linear_1_215"
          x1="516.75"
          y1="109"
          x2="516.75"
          y2="357"
          gradientUnits="userSpaceOnUse"
        >
          <stop stop-color="white" stop-opacity="0.15" />
          <stop offset="1" stop-color="white" stop-opacity="0.05" />
        </linearGradient>
        <linearGradient
          id="paint10_linear_1_215"
          x1="536.75"
          y1="109"
          x2="536.75"
          y2="357"
          gradientUnits="userSpaceOnUse"
        >
          <stop stop-color="white" stop-opacity="0.15" />
          <stop offset="1" stop-color="white" stop-opacity="0.05" />
        </linearGradient>
        <linearGradient
          id="paint11_linear_1_215"
          x1="556.75"
          y1="109"
          x2="556.75"
          y2="357"
          gradientUnits="userSpaceOnUse"
        >
          <stop stop-color="white" stop-opacity="0.15" />
          <stop offset="1" stop-color="white" stop-opacity="0.05" />
        </linearGradient>
        <linearGradient
          id="paint12_linear_1_215"
          x1="576.75"
          y1="109"
          x2="576.75"
          y2="357"
          gradientUnits="userSpaceOnUse"
        >
          <stop stop-color="white" stop-opacity="0.15" />
          <stop offset="1" stop-color="white" stop-opacity="0.05" />
        </linearGradient>
        <linearGradient
          id="paint13_linear_1_215"
          x1="585.75"
          y1="109"
          x2="585.75"
          y2="357"
          gradientUnits="userSpaceOnUse"
        >
          <stop stop-color="white" stop-opacity="0.15" />
          <stop offset="1" stop-color="white" stop-opacity="0.05" />
        </linearGradient>
        <radialGradient
          id="paint14_angular_1_215"
          cx="0"
          cy="0"
          r="1"
          gradientUnits="userSpaceOnUse"
          gradientTransform="translate(549.5 213.625) scale(45 174.375)"
        >
          <stop stop-color="white" />
          <stop offset="0.0001" stop-color="white" stop-opacity="0" />
          <stop offset="0.199397" stop-color="white" stop-opacity="0" />
          <stop offset="0.946685" stop-color="white" stop-opacity="0" />
        </radialGradient>
        <clipPath id="clip0_1_215">
          <rect width="40" height="77" fill="white" transform="translate(818 205)" />
        </clipPath>
      </defs>
    </svg>
  );
}<|MERGE_RESOLUTION|>--- conflicted
+++ resolved
@@ -1,11 +1,8 @@
-<<<<<<< HEAD
 import { FeatureGrid } from "@/components/feature/feature-grid";
 import { Navigation } from "@/components/navigation";
+import { OpenSource } from "@/components/open-source";
 import { SectionTitle } from "@/components/section-title";
 import { Stats } from "@/components/stats";
-=======
-import { OpenSource } from "@/components/open-source";
->>>>>>> d1c3d49c
 import { cn } from "@/lib/utils";
 import { BookOpen, ChevronRight, LogIn } from "lucide-react";
 import Link from "next/link";
@@ -40,34 +37,7 @@
 export default async function Landing() {
   return (
     <div className="container mx-auto">
-<<<<<<< HEAD
-      <div className="pt-20" />
-      <SectionTitle
-        label="Open-source"
-        title="Empowering the community"
-        titleWidth={569}
-        contentWidth={597}
-        align="left"
-        text="Unkey allows open-source contributions through GitHub, enabling collaboration and knowledge sharing with all the developers in the world."
-      >
-        <>
-          <Link
-            href="/auth/sign-in"
-            className="shadow-md mt-[50px] font-medium text-sm bg-white inline-flex items-center border border-white px-4 py-2 rounded-lg gap-2 text-black duration-150 hover:text-white hover:bg-black"
-          >
-            Get Started <ChevronRight className="w-4 h-4" />
-          </Link>
-          <Link
-            href="/docs"
-            className="shadow-md mt-[50px] font-medium text-sm bg-black text-white inline-flex items-center px-4 py-2 rounded-lg gap-2 duration-150"
-          >
-            Documentation <ChevronRight className="w-4 h-4" />
-          </Link>
-        </>
-      </SectionTitle>
-=======
       <OpenSource />
->>>>>>> d1c3d49c
       <TopLeftShiningLight />
       <TopRightShiningLight />
 
@@ -108,8 +78,6 @@
   );
 }
 
-<<<<<<< HEAD
-=======
 const _Navigation: React.FC = () => {
   const NavLink: React.FC<{ href: string; label: string }> = ({ href, label }) => {
     return (
@@ -200,7 +168,6 @@
   );
 };
 
->>>>>>> d1c3d49c
 const _TopLeftShiningLight: React.FC = () => (
   <svg
     className="absolute top-0 left-0 pointer-events-none"
@@ -3547,7 +3514,6 @@
   </svg>
 );
 
-<<<<<<< HEAD
 function SubHeroMainboardStuff({ className }: { className?: string }) {
   return (
     <svg
@@ -3557,24 +3523,6 @@
       fill="none"
       xmlns="http://www.w3.org/2000/svg"
       className={className}
-=======
-const _SubHeroMainboardStuff: React.FC = () => (
-  <svg
-    width="908"
-    height="357"
-    viewBox="0 0 908 357"
-    fill="none"
-    xmlns="http://www.w3.org/2000/svg"
-  >
-    <mask
-      id="mask0_1_215"
-      style={{ maskType: "alpha" }}
-      maskUnits="userSpaceOnUse"
-      x="0"
-      y="0"
-      width="1072"
-      height="324"
->>>>>>> d1c3d49c
     >
       <mask
         id="mask0_1_215"
