--- conflicted
+++ resolved
@@ -1,20 +1,16 @@
 import { Hero } from "@/app/hero";
 import { SectionTitle } from "@/app/section-title";
 import { AnalyticsBento } from "@/components/analytics/analytics-bento";
-<<<<<<< HEAD
+import { AuditLogsBento } from "@/components/audit-logs-bento";
 import { PrimaryButton, SecondaryButton } from "@/components/button";
-=======
-import { AuditLogsBento } from "@/components/audit-logs-bento";
->>>>>>> 6d5c1701
 import { FeatureGrid } from "@/components/feature/feature-grid";
 import { HashedKeysBento } from "@/components/hashed-keys-bento";
 import { LatencyBento } from "@/components/latency-bento";
-import { Navigation } from "@/components/navigation";
 import { OpenSource } from "@/components/open-source";
 import { Stats } from "@/components/stats";
 import { UsageBento } from "@/components/usage-bento";
 import { cn } from "@/lib/utils";
-import { BookOpen, ChevronRight, LogIn } from "lucide-react";
+import { ChevronRight, LogIn } from "lucide-react";
 import Link from "next/link";
 import { Suspense } from "react";
 import { CodeExamples } from "./code-examples";
@@ -67,7 +63,8 @@
         align="center"
         label="Platform"
       />
-      <div className="max-w-[1200px] mx-auto flex items-center flex-col lg:flex-row mt-20 grid xl:grid-cols-[1fr_2fr]">
+      <div className="max-w-[1200px] mx-auto items-center flex-col lg:flex-row mt-20 grid xl:grid-cols-[1fr_2fr]">
+        <AnalyticsBento />
         <LatencyBento />
         <UsageBento />
       </div>
