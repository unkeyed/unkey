--- conflicted
+++ resolved
@@ -123,7 +123,6 @@
                 </Link>
               </div>
             </SectionTitle>
-<<<<<<< HEAD
             <div className="grid xl:grid-cols-[2fr_3fr] gap-6">
               <HashedKeysBento />
               <AuditLogsBento />
@@ -154,36 +153,6 @@
                   </Link>
                 </div>
               </SectionTitle>
-            </div>
-            <FeatureGrid className="relative z-50 mt-20" />
-            <div className="relative -z-10">
-              <FeatureGridChip className="absolute top-[50px] left-[400px]" />
-            </div>
-          </Section>
-          <Section>
-            <SectionTitle
-              className="mt-8 md:mt-16 lg:mt-32 xl:mt-48 text-pretty"
-              align="center"
-              titleWidth={437}
-              title="Protect your API. Start today."
-            >
-              <div className="flex space-x-6 ">
-                <Link key="get-started" href="/app">
-                  <PrimaryButton label="Start Now" IconRight={ChevronRight} />
-                </Link>
-              </div>
-            </SectionTitle>
-            <div className="mt-10 mb-[200px]">
-              <p className="w-full mx-auto text-sm leading-6 text-center text-white/60">
-                2500 verifications and 100k successful rate-limited requests per month.
-              </p>
-              <p className="w-full mx-auto text-sm leading-6 text-center text-white/60">
-                No CC required.
-              </p>
-            </div>
-          </Section>
-        </div>{" "}
-=======
           </div>
           <FeatureGrid className="relative z-50 mt-20" />
           <div className="relative -z-10">
@@ -193,7 +162,6 @@
         <Section>
           <CTA />
         </Section>
->>>>>>> 0862da09
       </div>
     </>
   );
