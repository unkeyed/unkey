import { Hero } from "@/app/hero";
import { AnalyticsBento } from "@/components/analytics/analytics-bento";
import { AuditLogsBento } from "@/components/audit-logs-bento";
import { PrimaryButton, SecondaryButton } from "@/components/button";
import { CTA } from "@/components/cta";
import { FeatureGrid } from "@/components/feature/feature-grid";
import { HashedKeysBento } from "@/components/hashed-keys-bento";
import { IpWhitelistingBento } from "@/components/ip-whitelisting-bento";
import { LatencyBento } from "@/components/latency-bento";
import { OpenSource } from "@/components/open-source";
import { RateLimitsBento } from "@/components/rate-limits-bento";
import { Section, SectionTitle } from "@/components/section";
import { Stats } from "@/components/stats";
import { FeatureGridChip } from "@/components/svg/feature-grid-chip";
import { TopLeftShiningLight, TopRightShiningLight } from "@/components/svg/hero";
import { LeveledUpApiAuthChip } from "@/components/svg/leveled-up-api-auth-chip";
import { OssLight } from "@/components/svg/oss-light";
import { UsageBento } from "@/components/usage-bento";
import { ChevronRight, LogIn } from "lucide-react";
import Image from "next/image";
import Link from "next/link";
import { Suspense } from "react";
import mainboard from "../images/mainboard.svg";
import { CodeExamples } from "./code-examples";

export const metadata = {
  title: "Unkey",
  description: "Build better APIs faster",
  openGraph: {
    title: "Unkey",
    description: "Build better APIs faster",
    url: "https://unkey.com/",
    siteName: "unkey.dev",
    images: [
      {
        url: "https://unkey.com/og.png",
        width: 1200,
        height: 675,
      },
    ],
  },
  twitter: {
    title: "Unkey",
    card: "summary_large_image",
  },
  icons: {
    shortcut: "/unkey.png",
  },
};

export const dynamic = "error";
export const revalidate = 300;

export default async function Landing() {
  return (
    <>
      <TopRightShiningLight />
      <TopLeftShiningLight />
      <div className="relative w-full pt-6 overflow-hidden">
        <div className="container relative mx-auto">
          <Image
            src={mainboard}
            alt="Animated SVG showing computer circuits lighting up"
            className="absolute inset-x-0 flex  xl:hidden -z-10 scale-[2]"
            priority
          />
        </div>
        <div className="container relative flex flex-col mx-auto space-y-16 lg:px-0 md:space-y-32">
          <Section>
            <Hero />
          </Section>
          <Section className="mt-16 md:mt-32">
            <Suspense fallback={null}>
              <Stats />
            </Suspense>
          </Section>
          <Section className="mt-16 md:mt-18">
            <CodeExamples />
          </Section>
          <Section className="mt-16 md:mt-18">
            <OpenSource />
          </Section>

          <Section className="mt-16 md:mt-20">
            <SectionTitle
              className="mt-8 md:mt-16 lg:mt-32"
              title="Everything you need for your API"
              text="Our platform simplifies the API-building process, allowing you to monetize, analyze, and protect endpoints."
              align="center"
              label="Platform"
            />
            <AnalyticsBento />
            <div className="mt-6 grid md:grid-cols-[1fr_1fr] lg:grid-cols-[1fr_2fr] gap-6 z-50">
              <LatencyBento />
              <UsageBento />
            </div>
          </Section>
          <div className="relative w-full -z-10 ">
            <OssLight className="absolute scale-[2] left-[-70px] sm:left-[70px] md:left-[150px] lg:left-[200px] xl:left-[420px] top-[-250px]" />
          </div>

          <Section className="mt-16 md:mt-32">
            <SectionTitle
              title="Secure and scalable from day one"
              text="We give you crucial security features out of the box, so that you can focus on rapidly iterating on your API."
              align="center"
              label="Security"
            >
              <div className="flex mt-10 mb-10 space-x-6">
<<<<<<< HEAD
                <Link href="https://app.unkey.dev" className="group">
                  <PrimaryButton IconLeft={LogIn} label="Get Started" className="h-10" />
=======
                <Link href="/app" className="group">
                  <PrimaryButton shiny IconLeft={LogIn} label="Get Started" className="h-10" />
>>>>>>> d987148e
                </Link>

                <Link href="/docs">
                  <SecondaryButton label="Visit the Docs" IconRight={ChevronRight} />
                </Link>
              </div>
            </SectionTitle>
            <div className="grid xl:grid-cols-[2fr_3fr] gap-6">
              <HashedKeysBento />
              <AuditLogsBento />
            </div>

            <div className="grid md:grid-cols-[1fr_1fr] xl:grid-cols-[3fr_2fr] gap-6 relative z-50">
              <IpWhitelistingBento />
              <RateLimitsBento />
            </div>
          </Section>
          <Section className="mt-16 md:mt-32">
            <div className="relative">
              {/* TODO: horizontal scroll */}
              <LeveledUpApiAuthChip className="absolute top-[-450px] right-[-150px] lg:right-[880px]" />
              <SectionTitle
                className="mt-8 md:mt-16 lg:mt-32 xl:mt-48"
                title="Leveled-up API management"
                text="With enhanced security, low latency, and better control, you can seamlessly integrate into your APIs and protect your data like never before."
                label="Features"
              >
                <div className="flex mt-10 mb-10 space-x-6">
<<<<<<< HEAD
                  <Link href="https://app.unkey.dev" className="group">
                    <PrimaryButton IconLeft={LogIn} label="Get Started" className="h-10" />
=======
                  <Link href="/app" className="group">
                    <PrimaryButton shiny IconLeft={LogIn} label="Get Started" className="h-10" />
>>>>>>> d987148e
                  </Link>

                  <Link href="/docs">
                    <SecondaryButton label="Visit the Docs" IconRight={ChevronRight} />
                  </Link>
                </div>
              </SectionTitle>
            </div>
            <FeatureGrid className="relative z-50 mt-20" />
            <div className="relative -z-10">
              <FeatureGridChip className="absolute top-[50px] left-[400px]" />
            </div>
          </Section>
          <Section className="mt-16 md:mt-32">
            <CTA />
          </Section>
        </div>
      </div>
    </>
  );
}<|MERGE_RESOLUTION|>--- conflicted
+++ resolved
@@ -107,15 +107,9 @@
               label="Security"
             >
               <div className="flex mt-10 mb-10 space-x-6">
-<<<<<<< HEAD
                 <Link href="https://app.unkey.dev" className="group">
-                  <PrimaryButton IconLeft={LogIn} label="Get Started" className="h-10" />
-=======
-                <Link href="/app" className="group">
                   <PrimaryButton shiny IconLeft={LogIn} label="Get Started" className="h-10" />
->>>>>>> d987148e
                 </Link>
-
                 <Link href="/docs">
                   <SecondaryButton label="Visit the Docs" IconRight={ChevronRight} />
                 </Link>
@@ -142,13 +136,8 @@
                 label="Features"
               >
                 <div className="flex mt-10 mb-10 space-x-6">
-<<<<<<< HEAD
                   <Link href="https://app.unkey.dev" className="group">
-                    <PrimaryButton IconLeft={LogIn} label="Get Started" className="h-10" />
-=======
-                  <Link href="/app" className="group">
                     <PrimaryButton shiny IconLeft={LogIn} label="Get Started" className="h-10" />
->>>>>>> d987148e
                   </Link>
 
                   <Link href="/docs">
