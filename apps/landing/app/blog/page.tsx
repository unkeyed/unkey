import { Post, allPosts } from "@/.contentlayer/generated";
import { BlogContainer } from "@/components/blog/blog-container";
import { BlogHero } from "@/components/blog/blog-hero";
import { BlogGrid } from "@/components/blog/blogs-grid";
import { CTA } from "@/components/cta";
import { TopLeftShiningLight, TopRightShiningLight } from "@/components/svg/background-shiny";
import { MeteorLinesAngular } from "@/components/ui/meteorLines";
import { authors } from "@/content/blog/authors";
<<<<<<< HEAD
=======
import { BLOG_PATH, type Tags, getAllMDXData } from "@/lib/mdx-helper";
>>>>>>> 94399b20
import Link from "next/link";

export const metadata = {
  title: "Blog | Unkey",
  description: "Latest blog posts and news from the Unkey team.",
  openGraph: {
    title: "Blog | Unkey",
    description: "Latest blog posts and news from the Unkey team.",
    url: "https://unkey.dev/blog",
    siteName: "unkey.dev",
    images: [
      {
        url: "https://unkey.dev/images/landing/og.png",
        width: 1200,
        height: 675,
      },
    ],
  },
  twitter: {
    title: "Blog | Unkey",
    card: "summary_large_image",
  },
  icons: {
    shortcut: "/images/landing/unkey.png",
  },
};

type Props = {
  searchParams?: {
    tag?: string;
    page?: number;
  };
};

export default async function Blog(props: Props) {
  const posts = allPosts.sort((a: Post, b: Post) => {
    return new Date(b.date).getTime() - new Date(a.date).getTime();
  });
  return (
    <>
      <BlogContainer className="w-[1440px] mt-32 scroll-smooth">
        <div>
          <TopLeftShiningLight />
        </div>
        <div className="w-full h-full overflow-clip -z-20">
          <MeteorLinesAngular
            number={1}
            xPos={0}
            speed={10}
            delay={5}
            className="overflow-hidden"
          />
          <MeteorLinesAngular
            number={1}
            xPos={0}
            speed={10}
            delay={0}
            className="overflow-hidden"
          />
          <MeteorLinesAngular
            number={1}
            xPos={100}
            speed={10}
            delay={7}
            className="hidden overflow-hidden md:block"
          />
          <MeteorLinesAngular
            number={1}
            xPos={100}
            speed={10}
            delay={2}
            className="hidden overflow-hidden md:block"
          />
          <MeteorLinesAngular
            number={1}
            xPos={200}
            speed={10}
            delay={7}
            className="overflow-hidden"
          />
          <MeteorLinesAngular
            number={1}
            xPos={200}
            speed={10}
            delay={2}
            className="overflow-hidden"
          />
          <MeteorLinesAngular
            number={1}
            xPos={400}
            speed={10}
            delay={5}
            className="hidden overflow-hidden md:block"
          />
          <MeteorLinesAngular
            number={1}
            xPos={400}
            speed={10}
            delay={0}
            className="hidden overflow-hidden md:block"
          />
        </div>
        <div>
          <TopRightShiningLight />
        </div>
        <Link href={`${posts[0]._raw.flattenedPath}`} key={posts[0]._raw.flattenedPath}>
          <BlogHero
            tags={posts[0].tags}
            imageUrl={posts[0].image ?? "/images/blog-images/defaultBlog.png"}
            title={posts[0].title}
            subTitle={posts[0].description}
            author={authors[posts[0].author]}
            publishDate={posts[0].date}
            className="px-4"
          />
        </Link>
        <BlogGrid posts={posts} searchParams={props.searchParams} />
        <CTA />
      </BlogContainer>
    </>
  );
}<|MERGE_RESOLUTION|>--- conflicted
+++ resolved
@@ -6,10 +6,6 @@
 import { TopLeftShiningLight, TopRightShiningLight } from "@/components/svg/background-shiny";
 import { MeteorLinesAngular } from "@/components/ui/meteorLines";
 import { authors } from "@/content/blog/authors";
-<<<<<<< HEAD
-=======
-import { BLOG_PATH, type Tags, getAllMDXData } from "@/lib/mdx-helper";
->>>>>>> 94399b20
 import Link from "next/link";
 
 export const metadata = {
