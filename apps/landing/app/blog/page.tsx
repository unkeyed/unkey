--- conflicted
+++ resolved
@@ -1,17 +1,11 @@
+import { BlogHeading, BlogSubTitle, BlogTitle } from "@/components/blog-heading";
+import { BlogHero } from "@/components/blog-hero";
 import { Container } from "@/components/container";
-
-import { BlogHeading, BlogSubTitle, BlogTitle } from "@/components/blog-heading";
 import { MdxContent } from "@/components/mdx-content";
 import { authors } from "@/content/blog/authors";
+import { BLOG_PATH, getContentData, getFilePaths, getPost } from "@/lib/mdx-helper";
 import type { Metadata } from "next";
-
 import { notFound } from "next/navigation";
-
-<<<<<<< HEAD
-import { BlogHero } from "@/components/blog-hero";
-=======
->>>>>>> 22c7a214
-import { BLOG_PATH, getContentData, getFilePaths, getPost } from "@/lib/mdx-helper";
 
 type Props = {
   params: { slug: string };
@@ -66,8 +60,7 @@
 
   return (
     <>
-<<<<<<< HEAD
-      <Container className="scroll-smooth my-8">
+      <Container className="scroll-smooth">
         <BlogHero
           label={"Product"}
           imageUrl="/images/blog-images/ai-post/create-api.png"
@@ -76,9 +69,6 @@
           author={author}
           publishDate={frontmatter.date}
         />
-=======
-      <Container className="scroll-smooth">
->>>>>>> 22c7a214
         <div className="relative mt-16 flex flex-col items-start space-y-8 lg:mt-32 lg:flex-row lg:space-y-0">
           <div className="mx-auto w-full lg:pl-8 ">
             <BlogHeading>
