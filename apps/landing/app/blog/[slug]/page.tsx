import { CTA } from "@/components/cta";
import { Frame } from "@/components/frame";
import { MdxContent } from "@/components/mdx-content";
import { TopLeftShiningLight, TopRightShiningLight } from "@/components/svg/background-shiny";
import { MeteorLinesAngular } from "@/components/ui/meteorLines";
import { authors } from "@/content/blog/authors";
import { BLOG_PATH, getContentData, getFilePaths, getMeta, getPost } from "@/lib/mdx-helper";
import { format } from "date-fns";
import type { Metadata } from "next";
import Image from "next/image";
import { notFound } from "next/navigation";
import { performance } from "perf_hooks";
import { BlogAuthors } from "../blog-authors";
import { BlogContainer } from "../blog-container";
import { SuggestedBlogs } from "../suggested-blogs";

type Props = {
  params: { slug: string };
  searchParams: { [key: string]: string | string[] | undefined };
};

export async function generateMetadata({ params }: Props): Promise<Metadata> {
  // read route params
<<<<<<< HEAD
  const start = performance.now();
  const { frontmatter } = await getPost(params.slug);
  const end = performance.now();

  console.log("metadata:", end - start);
=======
  const { frontmatter } = await getMeta(params.slug);
>>>>>>> 850888a5

  if (!frontmatter) {
    return notFound();
  }

  return {
    title: `${frontmatter.title} | Unkey`,
    description: frontmatter.description,
    openGraph: {
      title: `${frontmatter.title} | Unkey`,
      description: frontmatter.description,
      url: `https://unkey.dev/blog/${params.slug}`,
      siteName: "unkey.dev",
    },
    twitter: {
      card: "summary_large_image",
      title: `${frontmatter.title} | Unkey`,
      description: frontmatter.description,
      site: "@unkeydev",
      creator: "@unkeydev",
    },
    icons: {
      shortcut: "/images/landing/unkey.png",
    },
  };
}

export const generateStaticParams = async () => {
  const posts = await getFilePaths(BLOG_PATH);
<<<<<<< HEAD
  // Remove file extensions for page paths
  const start = performance.now();
  posts.map((path) => path.replace(/\.mdx?$/, "")).map((slug) => ({ params: { slug } }));
  const end = performance.now();
  console.log("static params", end - start);
  return posts;
=======
  const paths = posts
    .filter((post) => post.includes(".mdx"))
    .map((post) => {
      return {
        slug: post.replace(".mdx", ""),
      };
    });
  return paths;
>>>>>>> 850888a5
};

const BlogArticleWrapper = async ({ params }: { params: { slug: string } }) => {
  const { serialized, frontmatter, headings } = await getPost(params.slug);

  const author = authors[frontmatter.author];
  const start = performance.now();
  const _moreArticles = await getContentData({
    contentPath: BLOG_PATH,
    filepath: params.slug,
  });
  const end = performance.now();

  console.log("more articles", end - start);

  return (
    <>
      <BlogContainer className="mt-32 overflow-hidden scroll-smooth ">
        <div>
          <TopLeftShiningLight className="-z-40 hidden h-full sm:block" />
        </div>
        <div className="-z-40 w-full overflow-clip">
          <MeteorLinesAngular
            number={1}
            xPos={0}
            speed={10}
            delay={5}
            className="overflow-hidden"
          />
          <MeteorLinesAngular
            number={1}
            xPos={0}
            speed={10}
            delay={0}
            className="overflow-hidden"
          />
          <MeteorLinesAngular
            number={1}
            xPos={100}
            speed={10}
            delay={7}
            className="overflow-hidden sm:hidden"
          />
          <MeteorLinesAngular
            number={1}
            xPos={100}
            speed={10}
            delay={2}
            className="overflow-hidden sm:hidden"
          />
          <MeteorLinesAngular
            number={1}
            xPos={200}
            speed={10}
            delay={7}
            className="overflow-hidden"
          />
          <MeteorLinesAngular
            number={1}
            xPos={200}
            speed={10}
            delay={2}
            className="overflow-hidden"
          />
          <MeteorLinesAngular
            number={1}
            xPos={400}
            speed={10}
            delay={5}
            className="overflow-hidden sm:hidden md:block"
          />
          <MeteorLinesAngular
            number={1}
            xPos={400}
            speed={10}
            delay={0}
            className="overflow-hidden sm:hidden md:block"
          />
        </div>
        <div className="-z-40 overflow-hidden">
          <TopRightShiningLight />
        </div>
        <div className="flex flex-col xl:flex-row">
<<<<<<< HEAD
          <div className="flex flex-col mx-6 sm:pl-4 lg:pl-24 md:px-12 lg:w-10/12 xl:mt-12">
            <div className="text-white text-[20px] flex">
              {frontmatter.tags && (
                <>
                  <p className="blog-breadcrumb-gradient">Blog</p>
                  <span className="mx-4 text-white/30">/</span>
                  <p className="capitalize blog-breadcrumb-gradient">
                    {frontmatter?.tags?.split(" ")[0]}
                  </p>
                </>
              )}
            </div>
            <h1 className="text-left pt-4 sm:pt-8 text-[40px] sm:text-[56px] text-6xl font-medium tracking-tight blog-heading-gradient leading-[56px] sm:leading-[72px] pr-0 xl:pr-30 xl:w-3/4">
=======
          <div className="mx-6 flex flex-col sm:pl-4 md:px-12 lg:w-10/12 lg:pl-24 xl:mt-12">
            <h1 className="blog-heading-gradient xl:pr-30 pr-0 text-left text-6xl text-[40px] font-medium leading-[56px] tracking-tight sm:pt-8 sm:text-[56px] sm:leading-[72px] xl:mt-0 xl:w-3/4">
>>>>>>> 850888a5
              {frontmatter.title}
            </h1>
            <p className="mt-10 text-left text-lg font-normal leading-8 text-white/40 ">
              {frontmatter.description}
            </p>
          </div>
          <div className="mt-6 flex w-full flex-col justify-start p-0 pl-6 lg:w-2/12">
            <div className="mb-8 flex w-full flex-row items-start gap-2 md:ml-12 lg:ml-24 lg:gap-12 xl:ml-0 xl:flex-col">
              <BlogAuthors author={author} className="mb-0 mt-0 w-40 sm:ml-4 lg:w-full" />
              <div className="mt-0 flex w-full flex-col">
                <p className="mb-0 text-nowrap text-white/30">Published on</p>
                <p className="mt-8 text-nowrap pt-1 text-white xl:pt-0">
                  {format(new Date(frontmatter.date!), "MMM dd, yyyy")}
                </p>
              </div>
            </div>
          </div>
        </div>
        <div className="mb-40 flex ">
          <div className="flex w-full flex-col gap-12 xl:w-10/12 ">
            <div className="flex ">
              <Frame className="mx-6 h-full w-full px-0 shadow-sm xl:mx-12" size="lg">
                <Image
                  src={frontmatter.image ?? "/images/blog-images/defaultBlog.png"}
                  width={1200}
                  height={860}
                  alt=""
                />
              </Frame>
            </div>
            <div className="mx-6 flex flex-col gap-12 sm:px-4 md:px-12 lg:px-24">
              <MdxContent source={serialized} />
            </div>
          </div>
          <div className="hidden w-2/12 pt-12 text-white xl:ml-6 xl:flex xl:flex-col">
            <p className="text-md text-white/30">Contents</p>
            <div className="relative mt-6 overflow-hidden ">
              {/* <div className="absolute top-0 left-0 z-20 w-full h-full bg-gradient-to-r from-transparent via-[#010101]/30 to-[#010101]/100" /> */}
              {headings.map((heading) => {
                return (
                  <div
                    key={`#${heading.slug}`}
                    className="blog-heading-gradient z-0 my-8 text-ellipsis"
                  >
                    <a
                      data-level={heading.level}
                      className={
                        heading.level === "two" || heading.level === "one"
                          ? "text-md font-semibold"
                          : "text-sm"
                      }
                      href={`#${heading.slug}`}
                    >
                      {heading.text}
                    </a>
                  </div>
                );
              })}
            </div>
            <div className="flex flex-col">
              <p className="text-md pt-10 text-white/30">Suggested</p>
              <div>
                <SuggestedBlogs currentPostSlug={params.slug} />
              </div>
            </div>
          </div>
        </div>
        <CTA />
      </BlogContainer>
    </>
  );
};

export default BlogArticleWrapper;<|MERGE_RESOLUTION|>--- conflicted
+++ resolved
@@ -20,16 +20,7 @@
 };
 
 export async function generateMetadata({ params }: Props): Promise<Metadata> {
-  // read route params
-<<<<<<< HEAD
-  const start = performance.now();
-  const { frontmatter } = await getPost(params.slug);
-  const end = performance.now();
-
-  console.log("metadata:", end - start);
-=======
   const { frontmatter } = await getMeta(params.slug);
->>>>>>> 850888a5
 
   if (!frontmatter) {
     return notFound();
@@ -59,14 +50,6 @@
 
 export const generateStaticParams = async () => {
   const posts = await getFilePaths(BLOG_PATH);
-<<<<<<< HEAD
-  // Remove file extensions for page paths
-  const start = performance.now();
-  posts.map((path) => path.replace(/\.mdx?$/, "")).map((slug) => ({ params: { slug } }));
-  const end = performance.now();
-  console.log("static params", end - start);
-  return posts;
-=======
   const paths = posts
     .filter((post) => post.includes(".mdx"))
     .map((post) => {
@@ -75,7 +58,6 @@
       };
     });
   return paths;
->>>>>>> 850888a5
 };
 
 const BlogArticleWrapper = async ({ params }: { params: { slug: string } }) => {
@@ -159,7 +141,6 @@
           <TopRightShiningLight />
         </div>
         <div className="flex flex-col xl:flex-row">
-<<<<<<< HEAD
           <div className="flex flex-col mx-6 sm:pl-4 lg:pl-24 md:px-12 lg:w-10/12 xl:mt-12">
             <div className="text-white text-[20px] flex">
               {frontmatter.tags && (
@@ -173,10 +154,6 @@
               )}
             </div>
             <h1 className="text-left pt-4 sm:pt-8 text-[40px] sm:text-[56px] text-6xl font-medium tracking-tight blog-heading-gradient leading-[56px] sm:leading-[72px] pr-0 xl:pr-30 xl:w-3/4">
-=======
-          <div className="mx-6 flex flex-col sm:pl-4 md:px-12 lg:w-10/12 lg:pl-24 xl:mt-12">
-            <h1 className="blog-heading-gradient xl:pr-30 pr-0 text-left text-6xl text-[40px] font-medium leading-[56px] tracking-tight sm:pt-8 sm:text-[56px] sm:leading-[72px] xl:mt-0 xl:w-3/4">
->>>>>>> 850888a5
               {frontmatter.title}
             </h1>
             <p className="mt-10 text-left text-lg font-normal leading-8 text-white/40 ">
