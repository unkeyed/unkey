--- conflicted
+++ resolved
@@ -19,12 +19,7 @@
 };
 
 export async function generateMetadata({ params }: Props): Promise<Metadata> {
-<<<<<<< HEAD
-  // read route params
-  const { frontmatter } = await getPost(params.slug);
-=======
   const { frontmatter } = await getMeta(params.slug);
->>>>>>> 1ed7909f
 
   if (!frontmatter) {
     return notFound();
@@ -54,11 +49,6 @@
 
 export const generateStaticParams = async () => {
   const posts = await getFilePaths(BLOG_PATH);
-<<<<<<< HEAD
-  // Remove file extensions for page paths
-  posts.map((path) => path.replace(/\.mdx?$/, "")).map((slug) => ({ params: { slug } }));
-  return posts;
-=======
   const paths = posts
     .filter((post) => post.includes(".mdx"))
     .map((post) => {
@@ -67,7 +57,6 @@
       };
     });
   return paths;
->>>>>>> 1ed7909f
 };
 
 const BlogArticleWrapper = async ({ params }: { params: { slug: string } }) => {
