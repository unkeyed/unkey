--- conflicted
+++ resolved
@@ -169,14 +169,8 @@
           </div>
           <div className="pt-12 text-white hidden xl:flex xl:flex-col w-2/12 xl:ml-6">
             <p className="text-white/30 text-md">Contents</p>
-<<<<<<< HEAD
-            <div className="relative mt-6 overflow-hidden whitespace-nowrap">
-              <div className="absolute top-0 left-0 z-20 w-full h-full bg-gradient-to-r from-transparent via-[#010101]/30 to-[#010101]/100" />
-=======
-
             <div className="relative mt-6 overflow-hidden ">
               {/* <div className="absolute top-0 left-0 z-20 w-full h-full bg-gradient-to-r from-transparent via-[#010101]/30 to-[#010101]/100" /> */}
->>>>>>> ca10d375
               {headings.map((heading) => {
                 return (
                   <div
