import { BlogAuthors } from "@/components/blog/blog-authors";
import { BlogContainer } from "@/components/blog/blog-container";
import { SuggestedBlogs } from "@/components/blog/suggested-blogs";
import { CTA } from "@/components/cta";
import { Frame } from "@/components/frame";
import { MDX } from "@/components/mdx-content";
import { TopLeftShiningLight, TopRightShiningLight } from "@/components/svg/background-shiny";
import { Avatar, AvatarFallback, AvatarImage } from "@/components/ui/avatar";
import { MeteorLinesAngular } from "@/components/ui/meteorLines";
import { authors } from "@/content/blog/authors";
import { cn } from "@/lib/utils";
import { format, parseISO } from "date-fns";
import Image from "next/image";
import Link from "next/link";
import { notFound } from "next/navigation";
import { type Post, allPosts } from ".contentlayer/generated";

interface Heading {
  level: number | undefined;
  text: string;
  slug: string;
}

export const generateStaticParams = async () =>
  allPosts.map((post) => ({ slug: post._raw.flattenedPath.replace("blog/", "") }));

export const generateMetadata = ({ params }: { params: { slug: string } }) => {
  const post = allPosts.find((post) => post._raw.flattenedPath === `blog/${params.slug}`);
  if (!post) {
    notFound();
  }
  return {
    title: `${post.title} | Unkey`,
    description: post.description,
    openGraph: {
      title: `${post.title} | Unkey`,
      description: post.description,
      url: `https://unkey.dev/${post._raw.flattenedPath}`,
      siteName: "unkey.dev",
      type: "article",
      article: {
        publishedTime: format(parseISO(post.date), "yyyy-MM-dd"),
        modifiedTime: format(parseISO(post.date), "yyyy-MM-dd"),
        tags: post.tags,
      },
      ogImage: {
        url: `https://unkey.dev${post.image}`,
        width: 800,
        height: 600,
      },
    },
    twitter: {
      card: "summary_large_image",
      title: `${post.title} | Unkey`,
      description: post.description,
      site: "@unkeydev",
      creator: "@unkeydev",
    },
    icons: {
      shortcut: "/images/landing/unkey.png",
    },
  };
};

const BlogArticleWrapper = async ({ params }: { params: { slug: string } }) => {
  const post = allPosts.find((post) => post._raw.flattenedPath === `blog/${params.slug}`) as Post;
  if (!post) {
    notFound();
  }

  const author = authors[post.author];
  return (
    <>
      <div className="container mx-auto mt-32 overflow-hidden scroll-smooth ">
        <div>
          <TopLeftShiningLight className="hidden h-full -z-40 sm:block" />
        </div>
        <div className="w-full -z-40 overflow-clip">
          <MeteorLinesAngular
            number={1}
            xPos={0}
            speed={10}
            delay={5}
            className="overflow-hidden"
          />
          <MeteorLinesAngular
            number={1}
            xPos={0}
            speed={10}
            delay={0}
            className="overflow-hidden"
          />
          <MeteorLinesAngular
            number={1}
            xPos={100}
            speed={10}
            delay={7}
            className="overflow-hidden sm:hidden"
          />
          <MeteorLinesAngular
            number={1}
            xPos={100}
            speed={10}
            delay={2}
            className="overflow-hidden sm:hidden"
          />
          <MeteorLinesAngular
            number={1}
            xPos={200}
            speed={10}
            delay={7}
            className="overflow-hidden"
          />
          <MeteorLinesAngular
            number={1}
            xPos={200}
            speed={10}
            delay={2}
            className="overflow-hidden"
          />
          <MeteorLinesAngular
            number={1}
            xPos={400}
            speed={10}
            delay={5}
            className="overflow-hidden sm:hidden md:block"
          />
          <MeteorLinesAngular
            number={1}
            xPos={400}
            speed={10}
            delay={0}
            className="overflow-hidden sm:hidden md:block"
          />
        </div>
        <div className="overflow-hidden -z-40">
          <TopRightShiningLight />
        </div>
<<<<<<< HEAD
        <div className="flex flex-col gap-8 mx-auto">
          <div className="flex flex-col items-start justify-between w-full gap-8 lg:flex-row lg:gap-16">
            <div className="w-full lg:w-3/4">
              <div className="mx-auto prose sm:prose-sm md:prose-md">
                <div className="flex items-center gap-5 mb-8 font-medium">
                  <span className="text-transparent bg-gradient-to-r bg-clip-text from-white to-white/60">
                    Blog
                  </span>
                  <span className="text-white/40">/</span>
                  <span className="text-transparent capitalize bg-gradient-to-r bg-clip-text from-white to-white/60">
                    {post.tags?.at(0)}
                  </span>
                </div>

                <h1 className="not-prose blog-heading-gradient text-left text-4xl font-medium leading-[56px] tracking-tight  sm:text-5xl sm:leading-[72px]">
                  {post.title}
                </h1>
                <p className="mt-8 text-lg font-normal leading-8 not-prose text-white/40 ">
                  {post.description}
                </p>
              </div>
            </div>

            <div className="w-full prose sm:prose-sm md:prose-md lg:w-1/4">
              <div className="flex flex-row items-start w-full gap-16 mt-16 not-prose lg:mt-0 lg:flex-col ">
                <div className="flex flex-col gap-4 lg:gap-4">
                  <p className="text-white/40">Written by</p>
                  <div className="flex flex-col ">
                    <div className="flex items-center gap-2">
                      <Avatar className="w-10 h-10">
                        <AvatarImage
                          alt={author.name}
                          src={author.image.src}
                          width={12}
                          height={12}
                          className="w-full"
                        />
                        <AvatarFallback />
                      </Avatar>
                      <p className="text-white text-nowrap lg:block">{author.name}</p>
                    </div>
                  </div>
                </div>

                <div className="flex flex-col gap-4 not-prose lg:gap-4">
                  <p className="mb-0 text-nowrap text-white/30">Published on</p>
                  <time
                    dateTime={post.date}
                    className="inline-flex items-center h-10 text-white text-nowrap"
                  >
                    {format(parseISO(post.date), "MMM dd, yyyy")}
                  </time>
                </div>
=======
        <div className="flex gap-8 mx-auto lg:gap-16">
          <div className="flex flex-col items-center w-full xl:w-9/12">
            <div className="prose sm:prose-sm md:prose-md">
              <h1 className="blog-heading-gradient text-left text-4xl font-medium leading-[56px] tracking-tight  sm:text-5xl sm:leading-[72px]">
                {post.title}
              </h1>
              <p className="text-lg font-normal leading-8 text-white/40 ">{post.description}</p>
            </div>
          </div>
          <div className="flex flex-col justify-start w-full p-0 pl-6 mt-6 lg:w-2/12">
            <div className="flex flex-row items-start w-full gap-2 mb-8 md:ml-12 lg:ml-24 lg:gap-12 xl:ml-0 xl:flex-col">
              <BlogAuthors author={author} className="w-40 mt-0 mb-0 sm:ml-4 lg:w-full" />
              <div className="flex flex-col w-full mt-0">
                <p className="mb-0 text-nowrap text-white/30">Published on</p>
                <time dateTime={post.date} className="pt-1 mt-8 text-white text-nowrap xl:pt-0">
                  {format(parseISO(post.date), "MMM dd, yyyy")}
                </time>
>>>>>>> a7dcc87d
              </div>
            </div>
          </div>
        </div>
<<<<<<< HEAD
        <div className="flex justify-between w-full gap-8 mx-auto mt-12 mb-40 lg:gap-16">
          <div className="flex flex-col w-full gap-8 lg:gap-16 lg:w-3/4 ">
            <Frame className="px-0 overflow-clip" size="lg">
=======
        <div className="flex gap-8 mx-auto mb-40 lg:gap-16">
          <div className="flex flex-col items-center w-full gap-12 xl:w-9/12 ">
            <Frame className="w-full h-full px-0 overflow-clip" size="lg">
>>>>>>> a7dcc87d
              <Image
                src={post.image ?? "/images/blog-images/defaultBlog.png"}
                width={1200}
                height={860}
                alt={post.title}
              />
            </Frame>
<<<<<<< HEAD
            <div className="prose xs:prose:xs sm:prose-sm md:prose-md">
              <MDX code={post.body.code} />
            </div>
          </div>
          <div className="hidden w-1/4 pt-12 text-white lg:flex lg:flex-col">
=======
            <div className="flex flex-col gap-4 prose md:gap-8 lg:gap-12 sm:prose-sm md:prose-md ">
              <MDX code={post.body.code} />
            </div>
          </div>
          <div className="hidden w-3/12 pt-12 text-white xl:ml-6 xl:flex xl:flex-col">
>>>>>>> a7dcc87d
            {post.tableOfContents.length !== 0 ? (
              <>
                <p className="text-md text-white/50">Contents</p>
                <ul className="relative flex flex-col gap-2 mt-2 overflow-hidden">
                  {post.tableOfContents.map((heading: Heading) => {
                    return (
                      <Link
                        key={`#${heading.slug}`}
                        data-level={heading.level}
                        className={cn({
                          "text-sm  font-medium mt-4 text-transparent bg-clip-text bg-gradient-to-r from-white to-white/60":
                            heading.level === 1 || heading.level === 2,
                          "text-sm ml-4 leading-8 text-transparent bg-clip-text bg-gradient-to-r from-white/50 to-white/40":
                            heading.level === 3,
                        })}
                        href={`#${heading.slug}`}
                      >
                        {heading.text}
                      </Link>
                    );
                  })}
                </ul>
              </>
            ) : null}
            <div className="flex flex-col mt-10">
              <p className="pt-10 text-md text-white/50">Suggested</p>
              <div>
                <SuggestedBlogs currentPostSlug={post.url} />
              </div>
            </div>
          </div>
        </div>
        <CTA />
      </div>
    </>
  );
};

export default BlogArticleWrapper;<|MERGE_RESOLUTION|>--- conflicted
+++ resolved
@@ -136,7 +136,6 @@
         <div className="overflow-hidden -z-40">
           <TopRightShiningLight />
         </div>
-<<<<<<< HEAD
         <div className="flex flex-col gap-8 mx-auto">
           <div className="flex flex-col items-start justify-between w-full gap-8 lg:flex-row lg:gap-16">
             <div className="w-full lg:w-3/4">
@@ -190,38 +189,13 @@
                     {format(parseISO(post.date), "MMM dd, yyyy")}
                   </time>
                 </div>
-=======
-        <div className="flex gap-8 mx-auto lg:gap-16">
-          <div className="flex flex-col items-center w-full xl:w-9/12">
-            <div className="prose sm:prose-sm md:prose-md">
-              <h1 className="blog-heading-gradient text-left text-4xl font-medium leading-[56px] tracking-tight  sm:text-5xl sm:leading-[72px]">
-                {post.title}
-              </h1>
-              <p className="text-lg font-normal leading-8 text-white/40 ">{post.description}</p>
+              </div>
             </div>
           </div>
-          <div className="flex flex-col justify-start w-full p-0 pl-6 mt-6 lg:w-2/12">
-            <div className="flex flex-row items-start w-full gap-2 mb-8 md:ml-12 lg:ml-24 lg:gap-12 xl:ml-0 xl:flex-col">
-              <BlogAuthors author={author} className="w-40 mt-0 mb-0 sm:ml-4 lg:w-full" />
-              <div className="flex flex-col w-full mt-0">
-                <p className="mb-0 text-nowrap text-white/30">Published on</p>
-                <time dateTime={post.date} className="pt-1 mt-8 text-white text-nowrap xl:pt-0">
-                  {format(parseISO(post.date), "MMM dd, yyyy")}
-                </time>
->>>>>>> a7dcc87d
-              </div>
-            </div>
-          </div>
-        </div>
-<<<<<<< HEAD
+        </div>
         <div className="flex justify-between w-full gap-8 mx-auto mt-12 mb-40 lg:gap-16">
           <div className="flex flex-col w-full gap-8 lg:gap-16 lg:w-3/4 ">
             <Frame className="px-0 overflow-clip" size="lg">
-=======
-        <div className="flex gap-8 mx-auto mb-40 lg:gap-16">
-          <div className="flex flex-col items-center w-full gap-12 xl:w-9/12 ">
-            <Frame className="w-full h-full px-0 overflow-clip" size="lg">
->>>>>>> a7dcc87d
               <Image
                 src={post.image ?? "/images/blog-images/defaultBlog.png"}
                 width={1200}
@@ -229,19 +203,11 @@
                 alt={post.title}
               />
             </Frame>
-<<<<<<< HEAD
             <div className="prose xs:prose:xs sm:prose-sm md:prose-md">
               <MDX code={post.body.code} />
             </div>
           </div>
-          <div className="hidden w-1/4 pt-12 text-white lg:flex lg:flex-col">
-=======
-            <div className="flex flex-col gap-4 prose md:gap-8 lg:gap-12 sm:prose-sm md:prose-md ">
-              <MDX code={post.body.code} />
-            </div>
-          </div>
-          <div className="hidden w-3/12 pt-12 text-white xl:ml-6 xl:flex xl:flex-col">
->>>>>>> a7dcc87d
+          <div className="hidden w-1/4 text-white lg:flex lg:flex-col">
             {post.tableOfContents.length !== 0 ? (
               <>
                 <p className="text-md text-white/50">Contents</p>
