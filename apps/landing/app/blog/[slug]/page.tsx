--- conflicted
+++ resolved
@@ -10,7 +10,6 @@
 import { format, parseISO } from "date-fns";
 import Image from "next/image";
 import { notFound } from "next/navigation";
-<<<<<<< HEAD
 import { Post, allPosts } from ".contentlayer/generated";
 
 interface Heading {
@@ -21,19 +20,6 @@
 
 export const generateStaticParams = async () =>
   allPosts.map((post) => ({ slug: post._raw.flattenedPath.replace("blog/", "") }));
-=======
-import { BlogAuthors } from "../blog-authors";
-import { BlogContainer } from "../blog-container";
-import { SuggestedBlogs } from "../suggested-blogs";
-
-type Props = {
-  params: { slug: string };
-  searchParams: { [key: string]: string | string[] | undefined };
-};
-
-export async function generateMetadata({ params }: Props): Promise<Metadata> {
-  const { frontmatter } = await getMeta(params.slug);
->>>>>>> 94399b20
 
 export const generateMetadata = ({ params }: { params: { slug: string } }) => {
   const post = allPosts.find((post) => post._raw.flattenedPath === `blog/${params.slug}`);
@@ -148,7 +134,6 @@
           <TopRightShiningLight />
         </div>
         <div className="flex flex-col xl:flex-row">
-<<<<<<< HEAD
           <div className="mx-6 flex flex-col sm:pl-4 md:px-12 lg:w-10/12 lg:pl-24 xl:mt-12">
             <h1 className="blog-heading-gradient xl:pr-30 pr-0 text-left text-6xl text-[40px] font-medium leading-[56px] tracking-tight sm:pt-8 sm:text-[56px] sm:leading-[72px] xl:mt-0 xl:w-3/4">
               {post.title}
@@ -165,38 +150,6 @@
                 <time dateTime={post.date} className="mt-8 text-nowrap pt-1 text-white xl:pt-0">
                   {format(parseISO(post.date), "MMM dd, yyyy")}
                 </time>
-=======
-          <div className="flex flex-col ml-6 sm:pl-4 lg:pl-24 md:px-12 lg:w-9/12 xl:mt-12">
-            <div className="text-white text-[20px] flex">
-              {frontmatter.tags && (
-                <>
-                  <p className="blog-breadcrumb-gradient">Blog</p>
-                  <span className="mx-4 text-white/30">/</span>
-                  <p className="capitalize blog-breadcrumb-gradient">
-                    {frontmatter?.tags?.split(" ")[0]}
-                  </p>
-                </>
-              )}
-            </div>
-            <h1 className="text-left pt-4 sm:pt-8 text-[40px] sm:text-[56px] text-6xl font-medium tracking-tight blog-heading-gradient leading-[56px] sm:leading-[72px] pr-0 xl:pr-30 xl:w-3/4">
-              {frontmatter.title}
-            </h1>
-            <p className="mt-10 text-left text-lg font-normal leading-8 text-white/40 lg:mb-12">
-              {frontmatter.description}
-            </p>
-          </div>
-          <div className="mt-6 flex w-full flex-col justify-start p-0 pl-0 ml-0 lg:w-3/12 xl:mt-24">
-            <div className="mb-8 flex w-full flex-row items-start gap-2 md:ml-14 lg:ml-[120px] lg:gap-12 xl:ml-0 xl:pl-0 xxl:ml-0 xxl:pl-0 xl:flex-col">
-              <BlogAuthors
-                author={author}
-                className="mb-0 mt-0 w-40 ml-6 sm:ml-10 md:ml-4 lg:ml-0 lg:w-full xl:ml-0 xl:pl-0 "
-              />
-              <div className="mt-0 flex w-full flex-col ml-8 xl:ml-0">
-                <p className="mb-0 ml-0 pl-0 text-nowrap text-white/30">Published on</p>
-                <p className="mt-4 text-nowrap pt-16 text-white xl:pt-0 lg:pt-[74px]">
-                  {format(new Date(frontmatter.date!), "MMM dd, yyyy")}
-                </p>
->>>>>>> 94399b20
               </div>
             </div>
           </div>
@@ -206,17 +159,10 @@
             <div className="flex px-12">
               <Frame className="overflow-clip h-full w-full px-0" size="lg">
                 <Image
-<<<<<<< HEAD
                   src={post.image ?? "/images/blog-images/defaultBlog.png"}
                   width={1200}
                   height={860}
                   alt={post.title}
-=======
-                  src={frontmatter.image ?? "/images/blog-images/defaultBlog.png"}
-                  width={1920}
-                  height={1080}
-                  alt=""
->>>>>>> 94399b20
                 />
               </Frame>
             </div>
