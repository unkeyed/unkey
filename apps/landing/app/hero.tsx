--- conflicted
+++ resolved
@@ -3,87 +3,10 @@
 
 export const Hero: React.FC = () => {
   return (
-<<<<<<< HEAD
     <div className="flex relative flex-col xl:flex-row justify-between items-center xl:items-start mt-[300px] sm:mt-[250px] xl:mt-[200px] max-w-[1440px]">
       <HeroMainSection />
       <YoutubeEmbed />
       <SubHeroMainboardStuff className="absolute left-[400px] top-[250px]" />
-=======
-    <div className="flex flex-col xl:flex-row justify-between items-center xl:items-start mt-[300px] sm:mt-[250px] xl:mt-[200px] max-w-[1440px]">
-      <div className="relative text-center xl:text-left flex flex-col items-center xl:items-start">
-        <div className="absolute top-[-50px] hero-hiring-gradient text-white text-sm flex space-x-2 py-1.5 px-2 items-center">
-          <svg
-            xmlns="http://www.w3.org/2000/svg"
-            width="16"
-            height="16"
-            viewBox="0 0 16 16"
-            fill="none"
-          >
-            <g clip-path="url(#clip0_840_5284)">
-              <path
-                d="M13 0.75C13 1.89705 11.8971 3 10.75 3C11.8971 3 13 4.10295 13 5.25C13 4.10295 14.1029 3 15.25 3C14.1029 3 13 1.89705 13 0.75Z"
-                stroke="white"
-                strokeLinecap="round"
-                strokeLinejoin="round"
-              />
-              <path
-                d="M13 10.75C13 11.8971 11.8971 13 10.75 13C11.8971 13 13 14.1029 13 15.25C13 14.1029 14.1029 13 15.25 13C14.1029 13 13 11.8971 13 10.75Z"
-                stroke="white"
-                strokeLinecap="round"
-                strokeLinejoin="round"
-              />
-              <path
-                d="M5 3.75C5 5.91666 2.91666 8 0.75 8C2.91666 8 5 10.0833 5 12.25C5 10.0833 7.0833 8 9.25 8C7.0833 8 5 5.91666 5 3.75Z"
-                stroke="white"
-                strokeLinecap="round"
-                strokeLinejoin="round"
-              />
-            </g>
-            <defs>
-              <clipPath id="clip0_840_5284">
-                <rect width="16" height="16" fill="white" />
-              </clipPath>
-            </defs>
-          </svg>
-          <Link href="/careers">We are hiring!</Link>
-          <svg
-            xmlns="http://www.w3.org/2000/svg"
-            width="16"
-            height="16"
-            viewBox="0 0 16 16"
-            fill="none"
-          >
-            <path d="M12 8.5L8 4.5M12 8.5L8 12.5M12 8.5H4" stroke="white" />
-          </svg>
-        </div>
-
-        <h1 className="bg-gradient-to-br text-transparent bg-gradient-stop bg-clip-text from-white via-white max-w-[546px] via-30% to-white/30 font-medium text-[32px] leading-[48px] xs:text-[48px] xs:leading-[56px] sm:text-[56px] sm:leading-[72px] md:text-[64px] md:leading-[80px] xl:text-[64px] xl:leading-[80px]  ">
-          Build your API, not Auth
-        </h1>
-
-        <p className="mt-8 bg-gradient-to-br text-transparent bg-gradient-stop bg-clip-text from-white via-white via-40% to-white/30 max-w-lg text-sm xs:text-[15px] sm:text-base leading-[28px]">
-          Unkey is an open source API authentication and authorization platform for scaling user
-          facing APIs. Create, verify and manage low latency API keys in seconds.
-        </p>
-
-        <div className="flex items-center gap-6 mt-12">
-          <Link href="/app" className="group">
-            <PrimaryButton IconLeft={LogIn} label="Get Started" className="h-10" />
-          </Link>
-
-          <Link href="/docs" className="hidden sm:flex">
-            <SecondaryButton IconLeft={BookOpen} label="Documentation" IconRight={ChevronRight} />
-          </Link>
-        </div>
-      </div>
-
-      <div className="rounded-[38px] bg-white/5 border border-gray-800 z-10 mt-16 xl:mt-0 ">
-        <div className="m-[10px] rounded-[28px] border border-gray-800">
-          <img src="/images/hero.png" alt="Youtube" />
-        </div>
-        <SubHeroMainboardStuff className="absolute inset-x-0 top-[70%]  -left-[50%]" />
-      </div>
->>>>>>> 067eb712
     </div>
   );
 };
