--- conflicted
+++ resolved
@@ -14,14 +14,9 @@
   AccordionTriggerAbout,
 } from "@/components/ui/accordion";
 import { MeteorLines } from "@/components/ui/meteorLines";
-
-<<<<<<< HEAD
-import { BlogCard } from "@/app/blog/blog-card";
 import { CTA } from "@/components/cta";
-=======
 import { allPosts } from "@/.contentlayer/generated";
 import { BlogCard } from "@/components/blog/blog-card";
->>>>>>> 96d9e1ff
 import { AboutLight } from "@/components/svg/about-light";
 import { authors } from "@/content/blog/authors";
 import allison from "@/images/about/allison5.png";
@@ -259,7 +254,6 @@
               titleWidth={640}
               text="Take a peek into the minds behind Unkey. Here, our founders share their thoughts and stories, giving you a glimpse into what drives us forward."
             />
-<<<<<<< HEAD
             <div className="border-[1px] border-white/10 mt-[78px] leading-8 rounded-[48px] py-[60px] xl:py-[96px] px-8 md:px-[88px] text-white text-center max-w-[1008px] flex flex-col justify-center items-center">
               <p className="about-founders-text-gradient">
                 Nice to meet you! We're James and Andreas. We crossed paths while working together
@@ -292,24 +286,6 @@
                   </div>
                 </div>
               </div>
-=======
-            <div className="flex flex-col lg:flex-row w-full mx-auto gap-8 mt-[96px]">
-              {posts.map((post) => {
-                return (
-                  <Link key={post._raw.flattenedPath} href={`${post._raw.flattenedPath}`}>
-                    <BlogCard
-                      tags={post.tags}
-                      imageUrl={post.image ?? "/images/blog-images/defaultBlog.png"}
-                      title={post.title}
-                      subTitle={post.description}
-                      author={authors[post.author]}
-                      publishDate={post.date}
-                    />
-                  </Link>
-                );
-              })}
->>>>>>> 96d9e1ff
-            </div>
             <div className="relative w-full max-w-[680px] z-0">
               <div className="relative z-50 w-full bg-black">
                 <Accordion
@@ -374,19 +350,21 @@
                 text="Explore insights, tips, and updates directly from our team members"
               />
               <div className="flex flex-col lg:flex-row w-full mx-auto gap-8 mt-[96px]">
-                {selectedPosts.map((post) => {
-                  return (
+              {posts.map((post) => {
+                return (
+                  <Link key={post._raw.flattenedPath} href={`${post._raw.flattenedPath}`}>
                     <BlogCard
-                      tags={post.frontmatter.tags?.toString()}
-                      imageUrl={post.frontmatter.image ?? "/images/blog-images/defaultBlog.png"}
-                      title={post.frontmatter.title}
-                      subTitle={post.frontmatter.description}
-                      author={authors[post.frontmatter.author]}
-                      publishDate={post.frontmatter.date}
+                      tags={post.tags}
+                      imageUrl={post.image ?? "/images/blog-images/defaultBlog.png"}
+                      title={post.title}
+                      subTitle={post.description}
+                      author={authors[post.author]}
+                      publishDate={post.date}
                     />
-                  );
-                })}
-              </div>
+                  </Link>
+                );
+              })}
+            </div>
             </div>
           </div>
         </div>
