--- conflicted
+++ resolved
@@ -217,13 +217,8 @@
               align="center"
               text="Just as significant as the products we craft is the culture we cultivate - a culture defined by our unwavering commitment to our core values"
             />
-<<<<<<< HEAD
-            <div className="md:px-6 mx-auto lg:px-8">
+            <div className="md:px-5 mx-auto lg:px-8">
               <div className="text-white mt-[62px] w-full grid grid-cols-1 lg:grid-cols-2 xl:grid-cols-3 border-[1px] border-white/10 rounded-[24px] mb-10 ">
-=======
-            <div className="px-5 mx-auto lg:px-8">
-              <div className="text-white mt-[62px] w-full grid grid-cols-1 lg:grid-cols-2 xl:grid-cols-3 border-[1px] border-white/10 rounded-[24px] mb-10">
->>>>>>> c49008d3
                 <Value
                   text="We don't meet expectations; we redefine them by doing all the hard work upfront to craft an effortless user experience."
                   title="Quality"
