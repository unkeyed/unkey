{
  "name": "landing",
  "version": "0.1.0",
  "private": true,
  "scripts": {
    "dev": "next dev",
    "build": "next build",
    "start": "next start",
    "lint": "next lint"
  },
  "dependencies": {
    "@chronark/zod-bird": "^0.3.3",
    "@planetscale/database": "^1.11.0",
    "@radix-ui/react-separator": "^1.0.3",
    "@radix-ui/react-tabs": "^1.0.4",
    "@unkey/db": "workspace:^",
    "class-variance-authority": "^0.7.0",
    "clsx": "^2.0.0",
    "drizzle-orm": "^0.29.1",
    "framer-motion": "10.16.2",
    "geist": "^1.2.1",
    "github-slugger": "^2.0.0",
    "lucide-react": "^0.314.0",
    "next": "14.1.0",
<<<<<<< HEAD
    "prism-react-renderer": "^2.3.1",
=======
    "next-mdx-remote": "^4.4.1",
>>>>>>> b987515a
    "react": "^18",
    "react-dom": "^18",
    "rehype-autolink-headings": "^7.1.0",
    "rehype-code-titles": "^1.2.0",
    "rehype-pretty-code": "^0.10.1",
    "rehype-slug": "^6.0.0",
    "remark-gfm": "^3.0.1",
    "shiki": "^0.14.7",
    "tailwind-merge": "^1.14.0",
    "tailwindcss-animate": "^1.0.7",
    "vaul": "^0.8.9",
    "zod": "^3.22.4"
  },
  "devDependencies": {
    "@types/node": "^20.11.5",
    "@types/react": "^18.2.48",
    "@types/react-dom": "^18.2.18",
    "autoprefixer": "^10.0.1",
    "postcss": "^8",
    "tailwindcss": "^3.3.0",
    "typescript": "^5"
  }
}<|MERGE_RESOLUTION|>--- conflicted
+++ resolved
@@ -22,11 +22,8 @@
     "github-slugger": "^2.0.0",
     "lucide-react": "^0.314.0",
     "next": "14.1.0",
-<<<<<<< HEAD
     "prism-react-renderer": "^2.3.1",
-=======
     "next-mdx-remote": "^4.4.1",
->>>>>>> b987515a
     "react": "^18",
     "react-dom": "^18",
     "rehype-autolink-headings": "^7.1.0",
