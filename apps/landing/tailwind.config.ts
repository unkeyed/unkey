--- conflicted
+++ resolved
@@ -19,55 +19,8 @@
       xl: "1440px",
     },
     extend: {
-<<<<<<< HEAD
-      colors: {
-        border: "hsl(var(--border))",
-        input: "hsl(var(--input))",
-        ring: "hsl(var(--ring))",
-        background: "hsl(var(--background))",
-        foreground: "hsl(var(--foreground))",
-        primary: {
-          DEFAULT: "hsl(var(--primary))",
-          foreground: "hsl(var(--primary-foreground))",
-        },
-        secondary: {
-          DEFAULT: "hsl(var(--secondary))",
-          foreground: "hsl(var(--secondary-foreground))",
-        },
-        destructive: {
-          DEFAULT: "hsl(var(--destructive))",
-          foreground: "hsl(var(--destructive-foreground))",
-        },
-        muted: {
-          DEFAULT: "hsl(var(--muted))",
-          foreground: "hsl(var(--muted-foreground))",
-        },
-        accent: {
-          DEFAULT: "hsl(var(--accent))",
-          foreground: "hsl(var(--accent-foreground))",
-        },
-        popover: {
-          DEFAULT: "hsl(var(--popover))",
-          foreground: "hsl(var(--popover-foreground))",
-        },
-        card: {
-          DEFAULT: "hsl(var(--card))",
-          foreground: "hsl(var(--card-foreground))",
-        },
-      },
-      keyframes: {
-        "accordion-down": {
-          from: { height: "0" },
-          to: { height: "var(--radix-accordion-content-height)" },
-        },
-        "accordion-up": {
-          from: { height: "var(--radix-accordion-content-height)" },
-          to: { height: "0" },
-        },
-=======
       borderRadius: {
         "4xl": "2rem",
->>>>>>> 25d54ec5
       },
       fontFamily: {
         sans: ["var(--font-geist-sans)"],
