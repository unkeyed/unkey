--- conflicted
+++ resolved
@@ -28,11 +28,11 @@
       xxl: "1440px",
     },
     extend: {
-<<<<<<< HEAD
+      fontSize: {
+        xxs: ["10px", "16px"],
+      },
       borderWidth: { DEFAULT: "0.75px" },
-=======
       opacity: { "02": "0.7 " },
->>>>>>> 55eed780
       typography: {},
       borderRadius: {
         "4xl": "2rem",
