--- conflicted
+++ resolved
@@ -10,7 +10,6 @@
   ],
   prefix: "",
   theme: {
-<<<<<<< HEAD
     screens: {
       xxs: "361px",
       xs: "500px",
@@ -26,69 +25,6 @@
       fontFamily: {
         sans: ["var(--font-geist-sans)"],
         mono: ["var(--font-geist-mono)"],
-=======
-    container: {
-      center: true,
-      padding: "2rem",
-      screens: {
-        "2xl": "1400px",
-      },
-    },
-    extend: {
-      colors: {
-        border: "hsl(var(--border))",
-        input: "hsl(var(--input))",
-        ring: "hsl(var(--ring))",
-        background: "hsl(var(--background))",
-        foreground: "hsl(var(--foreground))",
-        primary: {
-          DEFAULT: "hsl(var(--primary))",
-          foreground: "hsl(var(--primary-foreground))",
-        },
-        secondary: {
-          DEFAULT: "hsl(var(--secondary))",
-          foreground: "hsl(var(--secondary-foreground))",
-        },
-        destructive: {
-          DEFAULT: "hsl(var(--destructive))",
-          foreground: "hsl(var(--destructive-foreground))",
-        },
-        muted: {
-          DEFAULT: "hsl(var(--muted))",
-          foreground: "hsl(var(--muted-foreground))",
-        },
-        accent: {
-          DEFAULT: "hsl(var(--accent))",
-          foreground: "hsl(var(--accent-foreground))",
-        },
-        popover: {
-          DEFAULT: "hsl(var(--popover))",
-          foreground: "hsl(var(--popover-foreground))",
-        },
-        card: {
-          DEFAULT: "hsl(var(--card))",
-          foreground: "hsl(var(--card-foreground))",
-        },
-      },
-      borderRadius: {
-        lg: "var(--radius)",
-        md: "calc(var(--radius) - 2px)",
-        sm: "calc(var(--radius) - 4px)",
-      },
-      keyframes: {
-        "accordion-down": {
-          from: { height: "0" },
-          to: { height: "var(--radix-accordion-content-height)" },
-        },
-        "accordion-up": {
-          from: { height: "var(--radix-accordion-content-height)" },
-          to: { height: "0" },
-        },
-      },
-      animation: {
-        "accordion-down": "accordion-down 0.2s ease-out",
-        "accordion-up": "accordion-up 0.2s ease-out",
->>>>>>> fed3b61a
       },
     },
   },
