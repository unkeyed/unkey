--- conflicted
+++ resolved
@@ -52,28 +52,13 @@
   const [showApi, toggleShowApi] = useState(true);
 
   return (
-<<<<<<< HEAD
-    <div className="flex justify-center">
-      <div className="bg-[#111111]/60 mt-[120px] xl:w-[1280px] h-[640px] flex justify-center xl:justify-end items-end px-10 xl:pr-[40px] border-gray-100 rounded-3xl border-[.5px] border-white/20 relative">
-        <LightSvg className="absolute left-[300px] top-[-50px]" />
-        <div className="xl:w-[1120px] overflow-y-hidden flex-col md:flex-row relative analytics-background-gradient rounded-tr-3xl rounded-tl-3xl h-[600px] xl:h-[576px] flex bg-[#111111]/10">
-          <div className="flex flex-col w-[216px] h-full text-white text-sm pt-6 px-4 font-mono md:border-r md:border-white/20">
-            <div className="flex items-center cursor-pointer bg-white/10 py-1 px-2 rounded-lg w-[184px]">
-              <TerminalIcon className="w-6 h-6" />
-              <div className="ml-3">cURL</div>
-            </div>
-          </div>
-          <div className="text-white pt-4 pl-8 flex text-xs sm:text-sm w-full font-mono">
-            <Editor />
-          </div>
-=======
-    <div className="flex justify-center relative">
+    <div className="relative flex justify-center">
       <button
         type="button"
         onClick={() => toggleShowApi(!showApi)}
         className="bg-white top-0 absolute top-14 z-50 rounded-lg py-1.5 px-1 font-semibold text-sm flex items-center pr-3"
       >
-        <div className="p-1 rounded-lg bg-gray-200 mr-3">
+        <div className="p-1 mr-3 bg-gray-200 rounded-lg">
           <svg
             xmlns="http://www.w3.org/2000/svg"
             width="20"
@@ -88,7 +73,6 @@
               fill="black"
             />
           </svg>
->>>>>>> 5606e1ea
         </div>
         Hide API Code
       </button>
@@ -110,7 +94,7 @@
           <div className="ml-3">cURL</div>
         </div>
       </div>
-      <div className="text-white pt-4 pl-8 flex text-xs sm:text-sm w-full font-mono">
+      <div className="flex w-full pt-4 pl-8 font-mono text-xs text-white sm:text-sm">
         <Editor theme={theme} codeBlock={codeBlock} language="tsx" />
       </div>
     </div>
@@ -137,18 +121,9 @@
       {({ tokens, getLineProps, getTokenProps }) => (
         <pre className="leading-10">
           {tokens.map((line, i) => (
-<<<<<<< HEAD
-            <div
-              // biome-ignore lint/suspicious/noArrayIndexKey: I got nothing better right now
-              key={`${line}-${i}`}
-              {...getLineProps({ line })}
-            >
-              <span>{i + 1}</span>
-=======
             // biome-ignore lint/suspicious/noArrayIndexKey: I got nothing better right now
             <div key={`${line}-${i}`} {...getLineProps({ line })}>
               <span className="line-number">{i + 1}</span>
->>>>>>> 5606e1ea
               {line.map((token, key) => (
                 <span key={`${key}-${token}`} {...getTokenProps({ token })} />
               ))}
@@ -262,7 +237,7 @@
 export function BentoText() {
   return (
     <div className="flex flex-col text-white absolute left-[90px] sm:left-[40px] xl:left-[40px] bottom-[40px] max-w-[336px]">
-      <div className="flex w-full items-center">
+      <div className="flex items-center w-full">
         <svg
           xmlns="http://www.w3.org/2000/svg"
           width="24"
@@ -279,9 +254,9 @@
             fillOpacity="0.4"
           />
         </svg>
-        <h3 className="text-lg font-medium text-white ml-4">Realtime Analytics</h3>
+        <h3 className="ml-4 text-lg font-medium text-white">Realtime Analytics</h3>
       </div>
-      <p className="mt-4 text-white/60 leading-6">
+      <p className="mt-4 leading-6 text-white/60">
         Empower decision-making with real-time analytics for swift, informed actions based on the
         latest data trends.
       </p>
