--- conflicted
+++ resolved
@@ -1,14 +1,9 @@
 "use client";
-<<<<<<< HEAD
 import { motion } from "framer-motion";
 import { Highlight, PrismTheme } from "prism-react-renderer";
 import { useState } from "react";
 import { AnalyticsStars } from "../svg/analytics-stars";
 import { AnalyticsWebApp, AnalyticsWebAppMobile } from "../svg/analytics-web-app";
-=======
-import { Highlight, PrismTheme } from "prism-react-renderer";
-import { useState } from "react";
->>>>>>> 067eb712
 
 export const theme = {
   plain: {
@@ -60,7 +55,6 @@
   const [showApi, toggleShowApi] = useState(true);
 
   return (
-<<<<<<< HEAD
     <div className="flex justify-center relative w-full">
       <button
         type="button"
@@ -96,42 +90,15 @@
             <path
               opacity="0.9"
               d="M21.5 20.5L22.5 18L23.5 20.5L26 21.5L23.5 22.5L22.5 25L21.5 22.5L19 21.5L21.5 20.5Z"
-=======
-    <div className="relative flex justify-center">
-      <button
-        type="button"
-        onClick={() => toggleShowApi(!showApi)}
-        className="bg-white top-0 absolute top-14 z-50 rounded-lg py-1.5 px-1 font-semibold text-sm flex items-center pr-3"
-      >
-        <div className="p-1 mr-3 bg-gray-200 rounded-lg">
-          <svg
-            xmlns="http://www.w3.org/2000/svg"
-            width="20"
-            height="20"
-            viewBox="0 0 20 20"
-            fill="none"
-          >
-            <path
-              fillRule="evenodd"
-              clipRule="evenodd"
-              d="M15.5579 2.32588C15.8019 2.0818 16.1977 2.0818 16.4418 2.32588L17.674 3.55811C17.9181 3.80219 17.9181 4.19792 17.674 4.442L14.9114 7.20456L12.7953 5.08844L15.5579 2.32588ZM12.0882 5.79555L2.32564 15.5581C2.08156 15.8022 2.08156 16.1979 2.32564 16.442L3.55787 17.6742C3.80195 17.9183 4.19768 17.9183 4.44175 17.6742L14.2043 7.91167L12.0882 5.79555ZM17.3256 1.442C16.5934 0.709764 15.4062 0.709764 14.674 1.442L1.44175 14.6742C0.70952 15.4065 0.70952 16.5936 1.44175 17.3259L2.67399 18.5581C3.40622 19.2903 4.5934 19.2903 5.32564 18.5581L18.5579 5.32588C19.2901 4.59365 19.2901 3.40646 18.5579 2.67423L17.3256 1.442Z"
->>>>>>> 067eb712
               fill="black"
             />
           </svg>
         </div>
-<<<<<<< HEAD
         {showApi ? "Hide API Code" : "Show API code"}
       </button>
       <div className="mt-[80px] w-full h-[640px] analytics-linear-gradient flex justify-center xl:justify-start items-end border rounded-3xl border-[.5px] border-white/10 relative">
         <LightSvg className="absolute top-[-180px] left:0 xl:left-[120px] xxl:left-[330px] z-50 pointer-events-none" />
         <AnalyticsStars />
-=======
-        Hide API Code
-      </button>
-      <div className="bg-gradient-to-b from-[#111111] to-black mt-[80px] xl:w-full h-[640px] flex justify-center xl:justify-end items-end px-10 xl:pr-[40px] border border-gray-100 rounded-3xl border-[.5px] border-white/20 relative">
-        <LightSvg className="absolute left-[250px] top-[-150px]" />
->>>>>>> 067eb712
         {showApi ? <AnalyticsApiView /> : <AnalyticsWebAppView />}
         <BentoText />
       </div>
@@ -140,7 +107,6 @@
 }
 
 function AnalyticsApiView() {
-<<<<<<< HEAD
   return (
     <motion.div
       initial={{ opacity: 0 }}
@@ -189,39 +155,6 @@
   theme,
 }: { codeBlock: string; language: string; theme?: PrismTheme }) {
   return (
-=======
-  return (
-    <div className="xl:w-[1120px] overflow-y-hidden flex-col md:flex-row relative analytics-background-gradient rounded-tr-3xl rounded-tl-3xl h-[600px] xl:h-[576px] flex bg-[#111111]/10">
-      <div className="flex flex-col w-[216px] h-full text-white text-sm pt-6 px-4 font-mono md:border-r md:border-white/10">
-        <div className="flex items-center cursor-pointer bg-white/10 py-1 px-2 rounded-lg w-[184px]">
-          <TerminalIcon className="w-6 h-6" />
-          <div className="ml-3">cURL</div>
-        </div>
-      </div>
-      <div className="flex w-full pt-4 pl-8 font-mono text-xs text-white sm:text-sm">
-        <Editor theme={theme} codeBlock={codeBlock} language="tsx" />
-      </div>
-    </div>
-  );
-}
-
-function AnalyticsWebAppView() {
-  return (
-    <div className="xl:w-[1120px]  overflow-y-hidden flex-col md:flex-row relative analytics-background-gradient rounded-tr-3xl rounded-tl-3xl h-[600px] xl:h-[576px] flex bg-[#111111]/10">
-      <p className="text-white ml-[100px] mt-[100px]">
-        We need an export of this SVG for desktop. The largest in the Figma is 960px currently.
-      </p>
-    </div>
-  );
-}
-
-export function Editor({
-  codeBlock,
-  language,
-  theme,
-}: { codeBlock: string; language: string; theme?: PrismTheme }) {
-  return (
->>>>>>> 067eb712
     <Highlight theme={theme} code={codeBlock} language={language}>
       {({ tokens, getLineProps, getTokenProps }) => (
         <pre className="leading-10">
@@ -342,13 +275,8 @@
 
 export function BentoText() {
   return (
-<<<<<<< HEAD
     <div className="flex flex-col text-white absolute left-[20px] sm:left-[40px] xl:left-[40px] bottom-[40px] max-w-[286px]">
       <div className="flex w-full items-center">
-=======
-    <div className="flex flex-col text-white absolute left-[90px] sm:left-[40px] xl:left-[40px] bottom-[40px] max-w-[336px]">
-      <div className="flex items-center w-full">
->>>>>>> 067eb712
         <svg
           xmlns="http://www.w3.org/2000/svg"
           width="24"
@@ -367,15 +295,9 @@
         </svg>
         <h3 className="ml-4 text-lg font-medium text-white">Realtime Analytics</h3>
       </div>
-<<<<<<< HEAD
       <p className="mt-4 text-white/60 leading-6">
         Access real-time insights into your API usage through our dashboard, or build your own on
         top of our APi.
-=======
-      <p className="mt-4 leading-6 text-white/60">
-        Empower decision-making with real-time analytics for swift, informed actions based on the
-        latest data trends.
->>>>>>> 067eb712
       </p>
     </div>
   );
