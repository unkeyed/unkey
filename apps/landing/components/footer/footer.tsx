"use client";
import Link from "next/link";
import { UnkeyFooterLogo, UnkeyLogoSmall } from "./footer-svgs";
import { socialMediaProfiles } from "./social-media";
const navigation = [
  {
    title: "Company",
    links: [
      { title: "About", href: "/about" },
      { title: "Blog", href: "/blog" },
      { title: "Changelog", href: "/changelog" },
      { title: "Templates", href: "/templates" },
      {
        title: "Analytics",
        href: "https://us.posthog.com/shared/HwZNjaKOLtgtpj6djuSo3fgOqrQm0Q?whitelabel",
      },
      {
        title: "Source Code",
        href: "https://github.com/unkeyed/unkey",
      },
      {
        title: "Docs",
        href: "https://unkey.dev/docs",
      },
    ],
  },
  {
    title: "Connect",
    links: socialMediaProfiles,
  },
  {
    title: "Legal",
    links: [
      { title: "Terms of Service", href: "/policies/terms" },
      { title: "Privacy Policy", href: "/policies/privacy" },
    ],
  },
];

function CompanyInfo() {
  return (
<<<<<<< HEAD
    <div className="flex flex-col xxs:mx-auto">
      <UnkeyLogoSmall />
=======
    <div className="flex flex-col xs:w-full">
      <div className="max-sm:mx-auto">
        <UnkeyLogoSmall />
      </div>
>>>>>>> 9fc98822
      <div className="font-normal text-sm leading-6 text-[rgba(255,255,255,0.5)] mt-8">
        Seriously Fast API Authentication.
      </div>
      <div className="font-normal text-sm leading-6 text-[rgba(255,255,255,0.3)]">
        Unkeyed, Inc. 2023
      </div>
    </div>
  );
}

function Navigation() {
  return (
<<<<<<< HEAD
    <nav className="xxs:w-full">
      <ul className="flex flex-auto xxs:flex-col sm:flex-row gap-16 xxs:mx-auto xxs:text-center text-left">
=======
    <nav>
      <ul className="flex flex-row max-xs:flex-col xxs:gap-4 sm:gap-20 gap-16">
>>>>>>> 9fc98822
        {navigation.map((section) => (
          <li key={section.title}>
            <div className="text-sm font-medium tracking-wider text-white font-display">
              {section.title}
            </div>
            <ul className="text-sm text-[rgba(255,255,255,0.7)] font-normal gap-4 flex flex-col md:gap-8 mt-4 md:mt-8 ">
              {section.links.map((link) => (
                <li key={link.href} className="">
                  {link.href.startsWith("https://") ? (
                    <a
                      href={link.href}
                      target="_blank"
                      rel="noopener noreferrer"
                      className="transition hover:text-[rgba(255,255,255,0.4)] "
                    >
                      {link.title}
                    </a>
                  ) : (
                    <Link
                      href={link.href}
                      className="transition hover:text-[rgba(255,255,255,0.4)] "
                    >
                      {link.title}
                    </Link>
                  )}
                </li>
              ))}
            </ul>
          </li>
        ))}
      </ul>
    </nav>
  );
}

export function Footer() {
  return (
    <footer className="relative pt-32 border-t max-sm:pt-8 border-white/10 blog-footer-radial-gradient h-fit w-full">
      <div className="absolute inset-x-0 w-full h-full " />
      <div className="flex flex-col mx-auto lg:w-fit ">
        <div className="flex flex-row justify-center max-sm:flex-col sm:flex-col md:flex-row lg:gap-20 xl:gap-48">
          <div className="flex mb-8 lg:mx-auto max-sm:flex sm:flex-row sm:w-full md:pl-12 lg:pl-14 md:w-fit shrink-0 xl:pl-28 max-sm:justify-center max-sm:text-center">
            <CompanyInfo />
          </div>
          <div className="flex w-full max-sm:pt-6 max-sm:mt-22 md:pl-18 lg:pl-6 max-sm:mb-8 max-sm:justify-center max-sm:text-center">
            <Navigation />
          </div>
        </div>
      </div>
      <div className="flex justify-center w-full mt-24">
        <UnkeyFooterLogo />
      </div>
    </footer>
  );
}<|MERGE_RESOLUTION|>--- conflicted
+++ resolved
@@ -39,15 +39,8 @@
 
 function CompanyInfo() {
   return (
-<<<<<<< HEAD
     <div className="flex flex-col xxs:mx-auto">
       <UnkeyLogoSmall />
-=======
-    <div className="flex flex-col xs:w-full">
-      <div className="max-sm:mx-auto">
-        <UnkeyLogoSmall />
-      </div>
->>>>>>> 9fc98822
       <div className="font-normal text-sm leading-6 text-[rgba(255,255,255,0.5)] mt-8">
         Seriously Fast API Authentication.
       </div>
@@ -60,13 +53,8 @@
 
 function Navigation() {
   return (
-<<<<<<< HEAD
     <nav className="xxs:w-full">
       <ul className="flex flex-auto xxs:flex-col sm:flex-row gap-16 xxs:mx-auto xxs:text-center text-left">
-=======
-    <nav>
-      <ul className="flex flex-row max-xs:flex-col xxs:gap-4 sm:gap-20 gap-16">
->>>>>>> 9fc98822
         {navigation.map((section) => (
           <li key={section.title}>
             <div className="text-sm font-medium tracking-wider text-white font-display">
