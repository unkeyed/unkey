--- conflicted
+++ resolved
@@ -82,11 +82,7 @@
         <div className="flex flex-col items-start cols-span-1 sm:col-span-3 xl:col-span-2">
           <UnkeyLogo />
           <div className="mt-8 text-sm font-normal leading-6 text-white/60">
-<<<<<<< HEAD
-            Seriously Fast API Authentication.
-=======
             Build better APIs faster.
->>>>>>> 694a421e
           </div>
           <div className="text-sm font-normal leading-6 text-white/40">
             Unkeyed, Inc. {new Date().getUTCFullYear()}
