--- conflicted
+++ resolved
@@ -9,11 +9,7 @@
 
 export function RateLimits() {
   return (
-<<<<<<< HEAD
     <div className="mx-[40px] flex w-full flex-col">
-=======
-    <div className="mx-[40px] flex w-full flex-col ">
->>>>>>> 067eb712
       <div className="flex h-[200px] w-full ratelimits-editor-bg-gradient rounded-b-xl ">
         <div className="flex flex-col font-mono text-sm text-white px-[24px] space-y-3 mt-1 border-r-[.75px] border-[#ffffff]/20">
           <p>1</p>
@@ -223,13 +219,8 @@
           fill="none"
         >
           <path
-<<<<<<< HEAD
-            fill-rule="evenodd"
-            clip-rule="evenodd"
-=======
             fillRule="evenodd"
             clipRule="evenodd"
->>>>>>> 067eb712
             d="M21 4H18V3H21.5H22V3.5V8.42105V20.5V21H21.5H18V20H21V16H18V15H21V12H18V11H21V8.42105V8H18V7H21V4ZM9.85355 5.14645L9.5 4.79289L9.14645 5.14645L5.64645 8.64645L5.29289 9L5.64645 9.35355L6.79289 10.5L2.14645 15.1464L2 15.2929V15.5V17.5V18H2.5H5.5H6V17.5V16H7.5H8V15.5V14.7071L9.5 13.2071L10.6464 14.3536L11 14.7071L11.3536 14.3536L14.8536 10.8536L15.2071 10.5L14.8536 10.1464L9.85355 5.14645ZM7.85355 10.1464L7.5 9.79289L6.70711 9L9.5 6.20711L13.7929 10.5L11 13.2929L10.2071 12.5L9.85355 12.1464L7.85355 10.1464ZM3 15.7071L7.5 11.2071L8.79289 12.5L7.14645 14.1464L7 14.2929V14.5V15H5.5H5V15.5V17H3V15.7071ZM9.14645 9.35355L10.6464 10.8536L11.3536 10.1464L9.85355 8.64645L9.14645 9.35355Z"
             fill="white"
             fillOpacity="0.4"
