--- conflicted
+++ resolved
@@ -18,17 +18,12 @@
             </>
           }
         >
-          <div className="mt-2 sm:mt-5 flex flex-col items-center justify-center gap-6 sm:flex-row">
+          <div className="flex flex-col items-center justify-center gap-6 mt-2 sm:mt-5 sm:flex-row">
             <Link target="_blank" href="https://cal.com/team/unkey/unkey-chat?utm_campaign=oss">
               <SecondaryButton label="Chat with us" IconRight={CalendarDays} />
             </Link>
-<<<<<<< HEAD
             <Link href="https://app.unkey.dev">
-              <PrimaryButton label="Start Now" IconRight={ChevronRight} />
-=======
-            <Link href="/app">
               <PrimaryButton shiny label="Start Now" IconRight={ChevronRight} />
->>>>>>> d987148e
             </Link>
           </div>
         </SectionTitle>
