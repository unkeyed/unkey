--- conflicted
+++ resolved
@@ -41,11 +41,7 @@
     <button
       type="button"
       className={cn(
-<<<<<<< HEAD
-        "items-center gap-2 px-4 duration-500 text-white/50 hover:text-white h-10 flex",
-=======
-        "items-center gap-2 px-4 duration-500 text-white/70 hover:text-white h-10 hidden sm:flex",
->>>>>>> 46d94d6d
+        "items-center gap-2 px-4 duration-500 text-white/70 hover:text-white h-10 flex",
         className,
       )}
     >
