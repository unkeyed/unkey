import {
  Drawer,
  DrawerClose,
  DrawerContent,
  DrawerFooter,
  DrawerHeader,
  DrawerTrigger,
} from "@/components/ui/drawer";
import { cn } from "@/lib/utils";
import { ChevronDown, ChevronRight } from "lucide-react";
import Link from "next/link";
import { PrimaryButton, SecondaryButton } from "../button";
import { DesktopNavLink, MobileNavLink } from "./link";

export function Navigation() {
  return (
<<<<<<< HEAD
    <nav className="container mx-auto w-full flex items-center justify-between h-20">
=======
    <nav className="container flex items-center justify-between h-20 mx-auto px-6 ">
>>>>>>> 067eb712
      <div className="flex items-center justify-between w-full sm:w-auto sm:gap-12 lg:gap-20">
        <Link href="/">
          <Logo className="min-w-[50px]" />
        </Link>
        <MobileLinks className="lg:hidden" />
        <DesktopLinks className="hidden lg:flex" />
      </div>
      <div className="hidden sm:flex">
        <Link href="/auth/sign-up">
          <SecondaryButton
            label="Create Account"
            IconRight={ChevronRight}
            className="h-8 text-sm"
          />
        </Link>
        <Link href="/app">
          <PrimaryButton label="Sign In" IconRight={ChevronRight} className="h-8" />
        </Link>
      </div>
    </nav>
  );
}

const MobileLinks: React.FC<{ className: string }> = ({ className }) => (
  <div className={className}>
    <Drawer>
      <DrawerTrigger asChild>
        <button
          type="button"
          className="flex items-center justify-center h-8 gap-2 px-3 py-2 mr-3 text-sm duration-150 text-white/60 hover:text-white"
        >
          Menu
          <ChevronDown className="w-4 h-4 relative top-[1px]" />
        </button>
      </DrawerTrigger>
      <DrawerContent className="bg-black/90">
        <DrawerHeader className="flex justify-center">
          <Logo />
        </DrawerHeader>
        <div className="relative w-full mx-auto antialiased">
          <ul className="flex flex-col px-8 divide-y divide-white/25">
            <MobileNavLink href="/" label="Home" />
            <MobileNavLink href="/about" label="About" />
            <MobileNavLink href="/blog" label="Blog" />
            <MobileNavLink href="/pricing" label="Pricing" />
            <MobileNavLink href="/changelog" label="Changelog" />
            <MobileNavLink href="/templates" label="Templates" />
            <MobileNavLink href="/docs" label="Docs" />
          </ul>
        </div>
        <DrawerFooter>
          <Link href="/app">
            <PrimaryButton
              label="Sign In"
              IconRight={ChevronRight}
              className="flex justify-center w-full text-center"
            />
          </Link>
          <DrawerClose asChild>
            <button
              type="button"
              className={cn(
                "px-4 duration-500 text-white/75 hover:text-white h-10 border rounded-lg text-center bg-black",
                className,
              )}
            >
              Close
            </button>
          </DrawerClose>
        </DrawerFooter>
      </DrawerContent>
    </Drawer>
  </div>
);

const DesktopLinks: React.FC<{ className: string }> = ({ className }) => (
  <ul className={cn("items-center hidden gap-8 lg:flex xl:gap-12", className)}>
    <DesktopNavLink href="/about" label="About" />
    <DesktopNavLink href="/blog" label="Blog" />
    <DesktopNavLink href="/pricing" label="Pricing" />
    <DesktopNavLink href="/changelog" label="Changelog" />
    <DesktopNavLink href="/templates" label="Templates" />
    <DesktopNavLink href="/docs" label="Docs" />
  </ul>
);

const Logo: React.FC<{ className?: string }> = ({ className }) => (
  <svg
    className={className}
    xmlns="http://www.w3.org/2000/svg"
    width="93"
    height="40"
    viewBox="0 0 93 40"
  >
    <path
      d="M10.8 30.3C4.8 30.3 1.38 27.12 1.38 21.66V9.9H4.59V21.45C4.59 25.5 6.39 27.18 10.8 27.18C15.21 27.18 17.01 25.5 17.01 21.45V9.9H20.25V21.66C20.25 27.12 16.83 30.3 10.8 30.3ZM26.3611 30H23.1211V15.09H26.0911V19.71H26.3011C26.7511 17.19 28.7311 14.79 32.5111 14.79C36.6511 14.79 38.6911 17.58 38.6911 21.03V30H35.4511V21.9C35.4511 19.11 34.1911 17.7 31.1011 17.7C27.8311 17.7 26.3611 19.38 26.3611 22.62V30ZM44.8181 30H41.5781V9.9H44.8181V21H49.0781L53.5481 15.09H57.3281L51.7181 22.26L57.2981 30H53.4881L49.0781 23.91H44.8181V30ZM66.4219 30.3C61.5319 30.3 58.3219 27.54 58.3219 22.56C58.3219 17.91 61.5019 14.79 66.3619 14.79C70.9819 14.79 74.1319 17.34 74.1319 21.87C74.1319 22.41 74.1019 22.83 74.0119 23.28H61.3519C61.4719 26.16 62.8819 27.69 66.3319 27.69C69.4519 27.69 70.7419 26.67 70.7419 24.9V24.66H73.9819V24.93C73.9819 28.11 70.8619 30.3 66.4219 30.3ZM66.3019 17.34C63.0019 17.34 61.5619 18.81 61.3819 21.48H71.0719V21.42C71.0719 18.66 69.4819 17.34 66.3019 17.34ZM78.9586 35.1H76.8286V32.16H79.7386C81.0586 32.16 81.5986 31.8 82.0486 30.78L82.4086 30L75.0586 15.09H78.6886L82.4986 23.01L83.9686 26.58H84.2086L85.6186 22.98L89.1286 15.09H92.6986L84.9286 31.62C83.6986 34.29 82.0186 35.1 78.9586 35.1Z"
      fill="url(#paint0_radial_301_76)"
    />
    <defs>
      <radialGradient
        id="paint0_radial_301_76"
        cx="0"
        cy="0"
        r="1"
        gradientUnits="userSpaceOnUse"
        gradientTransform="rotate(23.2729) scale(101.237 101.088)"
      >
        <stop offset="0.26875" stopColor="white" />
        <stop offset="0.904454" stopColor="white" stopOpacity="0.5" />
      </radialGradient>
    </defs>
  </svg>
);<|MERGE_RESOLUTION|>--- conflicted
+++ resolved
@@ -14,11 +14,7 @@
 
 export function Navigation() {
   return (
-<<<<<<< HEAD
     <nav className="container mx-auto w-full flex items-center justify-between h-20">
-=======
-    <nav className="container flex items-center justify-between h-20 mx-auto px-6 ">
->>>>>>> 067eb712
       <div className="flex items-center justify-between w-full sm:w-auto sm:gap-12 lg:gap-20">
         <Link href="/">
           <Logo className="min-w-[50px]" />
