--- conflicted
+++ resolved
@@ -23,24 +23,13 @@
     <h2 {...props} className="text-2xl font-medium leading-8 blog-heading-gradient" />
   ),
   p: (props: any) => <p {...props} className="text-lg font-normal leading-8" />,
-<<<<<<< HEAD
   code: (props: any) => (
     <span
       {...props}
       className="font-mono rounded-md code-inline-gradient text-white/50 px-3 pt-0.5 pb-1 mx-1"
     />
   ),
-=======
-  code: (props: any) => BlogCodeBlock(props),
   BlogCodeBlock: (props: any) => BlogCodeBlock(props),
-  //pre: (props: any) => BlogCodeBlock(props),
-  // code: (props: any) => (
-  //   <code
-  //     {...props}
-  //     className="border-b-[20px] border-t-[.5px] border-[rgba(255,255,255,0.1)] bg-transparent"
-  //   />
-  // ),
->>>>>>> fcc0726e
 };
 
 export function MdxContent({ source }: MdxContentProps) {
