import { Avatar, AvatarFallback, AvatarImage } from "@/components/ui/avatar";
import type { Author } from "@/content/blog/authors";
import { cn } from "@/lib/utils";
import { format } from "date-fns";
import Image from "next/image";
import { Frame } from "../frame";
export function QuestionCircle({ className }: { className?: string }) {
  return (
    <svg width="24" height="24" viewBox="0 0 24 24" fill="none" xmlns="http://www.w3.org/2000/svg">
      <circle cx="12" cy="12" r="7.5" stroke="white" />
      <path
        d="M9.98389 9C10.17 8.62441 10.4574 8.30833 10.8136 8.08745C11.1698 7.86657 11.5807 7.74969 11.9999 7.75C12.4464 7.74998 12.8827 7.88278 13.2535 8.13152C13.6243 8.38025 13.9126 8.73367 14.082 9.14679C14.2513 9.55992 14.2938 10.0141 14.2042 10.4515C14.1147 10.8889 13.897 11.2897 13.5789 11.603C13.0789 12.096 12.4709 12.628 12.1769 13.253M11.9999 16.25V16.26"
        stroke="white"
        strokeLinecap="round"
        strokeLinejoin="round"
        className={className}
      />
    </svg>
  );
}

type BlogHeroProps = {
  tags?: string[];
  imageUrl?: string;
  title?: string;
  subTitle?: string;
  author: Author;
  publishDate?: string;
  className?: string;
};

export function BlogHero({
  tags,
  imageUrl,
  title,
  subTitle,
  author,
  publishDate,
  className,
}: BlogHeroProps) {
  return (
    <div className={cn("flex flex-col lg:flex-row items-center w-full relative z-100", className)}>
      <Frame className="order-2 w-full my-auto lg:order-1 z-100" size="lg">
        <Image src={imageUrl!} width={1920} height={1080} alt="Hero Image" />
      </Frame>
      <div className="flex flex-col order-1 w-full lg:order-2 z-100">
<<<<<<< HEAD
=======
      <Frame className="order-2 w-full my-auto shadow-sm lg:order-1 z-100" size="lg">
        <Image src={imageUrl!} width={1920} height={1080} alt="Hero Image" />
      </Frame>
      <div className="flex flex-col order-1 w-full lg:order-2 md:pl-12 z-100">
>>>>>>> a7dcc87d
        <div className="flex flex-row justify-center gap-4 lg:justify-start">
          {tags?.map((tag) => (
            <p
              key={tag}
              className="text-white/50 text-sm bg-[rgb(26,26,26)] px-[9px] rounded-md w-fit leading-6 flex items-center capitalize py-1 z-100"
            >
              {tag.charAt(0).toUpperCase() + tag.slice(1)}
            </p>
          ))}
        </div>
        <h2 className="flex justify-center my-6 text-3xl font-medium leading-10 blog-heading-gradient sm:text-center lg:justify-start lg:text-left">
          {title}
        </h2>
        <p className="flex justify-center text-base font-normal leading-7 text-white/60 lg:pr-16 lg:justify-start">
          {subTitle}
        </p>
        <div className="flex flex-row justify-center w-full gap-24 pb-8 mt-10 lg:justify-start lg:pt-0">
          <div className="flex flex-col gap-6 text-nowrap">
            <p className="text-sm text-white/30 ">Written by</p>
            <div className="flex items-center gap-4">
              {/* Todo: Needs ability to add multiple authors at some point */}

              <Avatar className="">
                <AvatarImage alt={author.name} src={author.image.src} width={12} height={12} />
                <AvatarFallback />
              </Avatar>
              <p className="text-sm text-white">{author.name}</p>
              {/* <TooltipProvider>
                <Tooltip>
                  <TooltipTrigger className="pt-1 pl-4">
                    <QuestionCircle />
                  </TooltipTrigger>
                  <TooltipContent
                    side="bottom"
                    align="center"
                    sideOffset={5}
                    className="text-white/60"
                  >
                    <p>{author.name}</p>
                  </TooltipContent>
                </Tooltip>
              </TooltipProvider> */}
              <div />
            </div>
          </div>
          <div className="flex flex-col gap-6">
            <p className="text-sm text-white/30">Published on</p>
            <div>
              <p className="pt-3 text-sm text-white">
                {format(new Date(publishDate!), "MMM dd, yyyy")}
              </p>
            </div>
          </div>
        </div>
      </div>
    </div>
  );
}<|MERGE_RESOLUTION|>--- conflicted
+++ resolved
@@ -44,13 +44,6 @@
         <Image src={imageUrl!} width={1920} height={1080} alt="Hero Image" />
       </Frame>
       <div className="flex flex-col order-1 w-full lg:order-2 z-100">
-<<<<<<< HEAD
-=======
-      <Frame className="order-2 w-full my-auto shadow-sm lg:order-1 z-100" size="lg">
-        <Image src={imageUrl!} width={1920} height={1080} alt="Hero Image" />
-      </Frame>
-      <div className="flex flex-col order-1 w-full lg:order-2 md:pl-12 z-100">
->>>>>>> a7dcc87d
         <div className="flex flex-row justify-center gap-4 lg:justify-start">
           {tags?.map((tag) => (
             <p
@@ -69,7 +62,7 @@
         </p>
         <div className="flex flex-row justify-center w-full gap-24 pb-8 mt-10 lg:justify-start lg:pt-0">
           <div className="flex flex-col gap-6 text-nowrap">
-            <p className="text-sm text-white/30 ">Written by</p>
+            <span className="text-sm text-white/30 ">Written by</span>
             <div className="flex items-center gap-4">
               {/* Todo: Needs ability to add multiple authors at some point */}
 
@@ -77,31 +70,16 @@
                 <AvatarImage alt={author.name} src={author.image.src} width={12} height={12} />
                 <AvatarFallback />
               </Avatar>
-              <p className="text-sm text-white">{author.name}</p>
-              {/* <TooltipProvider>
-                <Tooltip>
-                  <TooltipTrigger className="pt-1 pl-4">
-                    <QuestionCircle />
-                  </TooltipTrigger>
-                  <TooltipContent
-                    side="bottom"
-                    align="center"
-                    sideOffset={5}
-                    className="text-white/60"
-                  >
-                    <p>{author.name}</p>
-                  </TooltipContent>
-                </Tooltip>
-              </TooltipProvider> */}
+              <span className="text-sm text-white">{author.name}</span>
               <div />
             </div>
           </div>
           <div className="flex flex-col gap-6">
-            <p className="text-sm text-white/30">Published on</p>
+            <span className="text-sm text-white/30">Published on</span>
             <div>
-              <p className="pt-3 text-sm text-white">
+              <span className="pt-3 text-sm text-white">
                 {format(new Date(publishDate!), "MMM dd, yyyy")}
-              </p>
+              </span>
             </div>
           </div>
         </div>
