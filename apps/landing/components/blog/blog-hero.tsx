--- conflicted
+++ resolved
@@ -39,16 +39,11 @@
   className,
 }: BlogHeroProps) {
   return (
-<<<<<<< HEAD
-    <div className={cn("flex flex-col xl:flex-row w-full relative z-100", className)}>
-      <Frame className="order-2 w-full my-auto shadow-sm xl:order-1 z-100" size="lg">
-=======
     <div className={cn("flex flex-col lg:flex-row items-center w-full relative z-100", className)}>
-      <Frame className="order-2 w-full my-auto shadow-sm lg:order-1 z-100" size="lg">
->>>>>>> 32a93306
+      <Frame className="order-2 w-full my-auto lg:order-1 z-100" size="lg">
         <Image src={imageUrl!} width={1920} height={1080} alt="Hero Image" />
       </Frame>
-      <div className="flex flex-col order-1 w-full lg:order-2 md:pl-12 z-100">
+      <div className="flex flex-col order-1 w-full lg:order-2 z-100">
         <div className="flex flex-row justify-center gap-4 lg:justify-start">
           {tags?.map((tag) => (
             <p
