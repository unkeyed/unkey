"use client";
import { SectionTitle } from "@/app/section-title";
import { motion } from "framer-motion";
import { Star } from "lucide-react";
import Image from "next/image";
import Link from "next/link";
import GithubSvg from "../images/unkey-github.svg";
import { PrimaryButton } from "./button";
import { OssChip } from "./svg/oss-chip";
import { OssLight } from "./svg/oss-light";

export const OpenSource: React.FC = () => {
  return (
    <div className="pt-[00px] flex items-center flex-col md:flex-row relative">
      <div className="absolute top-[-460px] md:right-[120px] -z-[10]">
        <OssLight />
      </div>
      <div className="flex flex-col items-center xl:flex-row w-full justify-center xl:justify-between">
        <motion.div
          initial={{ opacity: 0 }}
          whileInView={{ opacity: 1 }}
          transition={{ duration: 1, ease: "easeOut" }}
          viewport={{ once: true, amount: 0.5 }}
        >
          <SectionTitle
            align="left"
            title="Developer-first"
            text="Unkey allows open-source contributions through Github, enabing collaboration and
        knowledge sharing with all the developers in the world."
            titleWidth={463}
            contentWidth={461}
            label="oss/acc"
          >
            <div className="flex mt-10 space-x-6">
              <Link href="/app" className="group">
                <PrimaryButton IconLeft={Star} label="Star us on GitHub" />
              </Link>
            </div>
          </SectionTitle>
        </motion.div>
        <div className="relative">
          <motion.div
            initial={{ opacity: 0 }}
            whileInView={{ opacity: 1 }}
            viewport={{ once: true, amount: 0.5 }}
            transition={{ duration: 1, ease: "easeOut" }}
          >
<<<<<<< HEAD
            <Github className="w-[380px] md:w-[640px] mt-24 xl:mt-0" />
=======
            <Image alt="Github logo" src={GithubSvg} className="mt-24" />
>>>>>>> c8676490
            <div className="absolute w-[1000px] h-[400px] top-[400px] left-[150px]">
              <OssChip />
            </div>
          </motion.div>
        </div>
      </div>
    </div>
  );
};<|MERGE_RESOLUTION|>--- conflicted
+++ resolved
@@ -45,11 +45,8 @@
             viewport={{ once: true, amount: 0.5 }}
             transition={{ duration: 1, ease: "easeOut" }}
           >
-<<<<<<< HEAD
             <Github className="w-[380px] md:w-[640px] mt-24 xl:mt-0" />
-=======
             <Image alt="Github logo" src={GithubSvg} className="mt-24" />
->>>>>>> c8676490
             <div className="absolute w-[1000px] h-[400px] top-[400px] left-[150px]">
               <OssChip />
             </div>
