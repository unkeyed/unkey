<<<<<<< HEAD
DATABASE_DSN=

# Don't need to populate these. `pnpm run setup` will do it for you.
UNKEY_WORKSPACE_ID=
UNKEY_API_ID=
UNKEY_APP_AUTH_TOKEN=
UNKEY_KEY_AUTH_ID=
=======
# This is returned as part of the boostrapping process
UNKEY_WORKSPACE_ID=
UNKEY_API_ID=
UNKEY_KEY_AUTH_ID=

# This is required for the frontend to communicate with the agent
# Set it to anything you want, just use the same value in the frontend
#
# `openssl rand -base64 32` is a great way to generate a random value on linux/mac
UNKEY_APP_AUTH_TOKEN=

# The planetscale connection string, it looks like this
# "<USERNAME>:<PASSWORD>@tcp(aws.connect.psdb.cloud)/unkey?tls=true"
DATABASE_DSN=
>>>>>>> 4544c4ee
<|MERGE_RESOLUTION|>--- conflicted
+++ resolved
@@ -1,12 +1,3 @@
-<<<<<<< HEAD
-DATABASE_DSN=
-
-# Don't need to populate these. `pnpm run setup` will do it for you.
-UNKEY_WORKSPACE_ID=
-UNKEY_API_ID=
-UNKEY_APP_AUTH_TOKEN=
-UNKEY_KEY_AUTH_ID=
-=======
 # This is returned as part of the boostrapping process
 UNKEY_WORKSPACE_ID=
 UNKEY_API_ID=
@@ -20,5 +11,4 @@
 
 # The planetscale connection string, it looks like this
 # "<USERNAME>:<PASSWORD>@tcp(aws.connect.psdb.cloud)/unkey?tls=true"
-DATABASE_DSN=
->>>>>>> 4544c4ee
+DATABASE_DSN=