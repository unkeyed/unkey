--- conflicted
+++ resolved
@@ -35,13 +35,8 @@
 			ExpiresAt: time.Now().Add(time.Duration(req.Lease.Timeout) * time.Millisecond),
 		}
 	}
-<<<<<<< HEAD
-
-	if !s.ratelimiter.Has(ctx, ratelimitReq.Identifier, ratelimitReq.Duration) && rand.Intn(100) < 1 {
-=======
 	// TODO: reenable later
 	if false && !s.ratelimiter.Has(ctx, ratelimitReq.Identifier, ratelimitReq.Duration) {
->>>>>>> 8885560a
 		originRes, err := s.ratelimitOrigin(ctx, req)
 		if err != nil {
 			s.logger.Err(err).Msg("failed to call ratelimit origin")
