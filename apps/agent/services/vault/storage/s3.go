--- conflicted
+++ resolved
@@ -100,11 +100,7 @@
 	if err != nil {
 
 		if strings.Contains(err.Error(), "StatusCode: 404") {
-<<<<<<< HEAD
 			return nil, false, nil
-=======
-			return nil, fault.Wrap(ErrObjectNotFound, fctx.With(ctx), ftag.With(ftag.NotFound))
->>>>>>> 36c2f44c
 		}
 		return nil, false, fmt.Errorf("failed to get object: %w", err)
 	}
