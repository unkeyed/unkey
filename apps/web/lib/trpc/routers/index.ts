--- conflicted
+++ resolved
@@ -1,15 +1,4 @@
 import { t } from "../trpc";
-<<<<<<< HEAD
-import { apiRouter } from "./api";
-import { budgetRouter } from "./budgets";
-import { keyRouter } from "./key";
-import { keySettingsRouter } from "./keySettings";
-import { plainRouter } from "./plain";
-import { ratelimitRouter } from "./ratelimit";
-import { rbacRouter } from "./rbac";
-import { vercelRouter } from "./vercel";
-import { workspaceRouter } from "./workspace";
-=======
 import { createApi } from "./api/create";
 import { deleteApi } from "./api/delete";
 import { updateApiIpWhitelist } from "./api/updateIpWhitelist";
@@ -53,7 +42,6 @@
 import { changeWorkspacePlan } from "./workspace/changePlan";
 import { createWorkspace } from "./workspace/create";
 import { optWorkspaceIntoBeta } from "./workspace/optIntoBeta";
->>>>>>> 5869486b
 
 export const router = t.router({
   key: t.router({
@@ -95,13 +83,6 @@
     optIntoBeta: optWorkspaceIntoBeta,
   }),
   vercel: vercelRouter,
-<<<<<<< HEAD
-  plain: plainRouter,
-  rbac: rbacRouter,
-  keySettings: keySettingsRouter,
-  ratelimit: ratelimitRouter,
-  budget: budgetRouter,
-=======
   plain: t.router({
     createIssue: createPlainIssue,
   }),
@@ -133,7 +114,6 @@
       delete: deleteOverride,
     }),
   }),
->>>>>>> 5869486b
 });
 
 // export type definition of API
