--- conflicted
+++ resolved
@@ -119,8 +119,8 @@
       }
 
       const workspace = await db.query.workspaces.findFirst({
-<<<<<<< HEAD
-        where: eq(schema.workspaces.tenantId, ctx.tenant.id),
+        where: (table, { and, eq, isNull }) =>
+          and(eq(table.tenantId, ctx.tenant.id), isNull(table.deletedAt)),
         with: {
           apis: {
             columns: {
@@ -128,10 +128,6 @@
             },
           },
         },
-=======
-        where: (table, { and, eq, isNull }) =>
-          and(eq(table.tenantId, ctx.tenant.id), isNull(table.deletedAt)),
->>>>>>> 6e371438
       });
       if (!workspace) {
         console.error(`workspace for tenant ${ctx.tenant.id} not found`);
