import { db, schema, eq } from "@unkey/db";
import { TRPCError } from "@trpc/server";
import { z } from "zod";
import { t, auth } from "../trpc";
import { Kafka } from "@upstash/kafka";
import { env } from "@/lib/env";

import { unkeyRoot, unkeyScoped } from "@/lib/api";
const kafka = new Kafka({
  url: env.UPSTASH_KAFKA_REST_URL,
  username: env.UPSTASH_KAFKA_REST_USERNAME,
  password: env.UPSTASH_KAFKA_REST_PASSWORD,
});

export const keyRouter = t.router({
  create: t.procedure
    .use(auth)
    .input(
      z.object({
        prefix: z.string().optional(),
        bytesLength: z.number().int().gte(1).default(16),
        apiId: z.string(),
        ownerId: z.string().nullish(),
        meta: z.record(z.unknown()).optional(),
        expires: z.number().int().nullish(), // unix timestamp in milliseconds

        ratelimit: z
          .object({
            type: z.enum(["consistent", "fast"]),
            refillInterval: z.number().int().positive(),
            refillRate: z.number().int().positive(),
            limit: z.number().int().positive(),
          })
          .optional(),
      }),
    )
    .mutation(async ({ input, ctx }) => {
      const workspace = await db.query.workspaces.findFirst({
        where: eq(schema.workspaces.tenantId, ctx.tenant.id),
      });
      if (!workspace) {
        throw new TRPCError({ code: "NOT_FOUND", message: "workspace not found" });
      }

      const newRootKey = await unkeyRoot._internal.createRootKey({
        forWorkspaceId: workspace.id,
        name: "Dashboard",
        expires: Date.now() + 60000, // expires in 1 minute
      });

      return unkeyScoped(newRootKey.key).keys.create({
        apiId: input.apiId,
        prefix: input.prefix,
        byteLength: input.bytesLength,
        ownerId: input.ownerId ?? undefined,
        meta: input.meta,
        expires: input.expires ?? undefined,
        ratelimit: input.ratelimit,
      });
    }),
  createInternalRootKey: t.procedure.use(auth).mutation(async ({ ctx }) => {
    const unkeyApi = await db.query.apis.findFirst({
      where: eq(schema.apis.id, env.UNKEY_API_ID),
      with: {
        workspace: true,
      },
    });
    if (!unkeyApi) {
      console.error(`api ${env.UNKEY_API_ID} not found`);
      throw new TRPCError({ code: "NOT_FOUND", message: `api ${env.UNKEY_API_ID} not found` });
    }

    const workspace = await db.query.workspaces.findFirst({
      where: eq(schema.workspaces.tenantId, ctx.tenant.id),
    });
    if (!workspace) {
      console.error(`workspace for tenant ${ctx.tenant.id} not found`);
      throw new TRPCError({ code: "NOT_FOUND", message: "workspace not found" });
    }
    console.log({ workspace });

    const newRootKey = await unkeyRoot._internal
      .createRootKey({
        forWorkspaceId: workspace.id,
      })
      .catch((err) => {
        console.error(err);
        throw new TRPCError({
          code: "INTERNAL_SERVER_ERROR",
          message: `unable to create root key: ${err.message}`,
        });
      });
<<<<<<< HEAD
=======
    console.log({ newRootKey });
>>>>>>> 3b756527
    return newRootKey;
  }),
  delete: t.procedure
    .use(auth)
    .input(
      z.object({
        keyIds: z.array(z.string()),
      }),
    )
    .mutation(async ({ ctx, input }) => {
      await Promise.all(
        input.keyIds.map(async (keyId) => {
          const where = eq(schema.keys.id, keyId);

          const key = await db.query.keys.findFirst({
            where,
          });
          console.log({ keyId, key }, ctx.tenant);

          if (!key) {
            throw new TRPCError({ code: "NOT_FOUND", message: "key not found" });
          }

          const workspace = await db.query.workspaces.findFirst({
            where: eq(schema.workspaces.id, key.forWorkspaceId ?? key.workspaceId),
          });
          if (!workspace) {
            throw new TRPCError({ code: "NOT_FOUND", message: "workspace not found" });
          }
          if (workspace.tenantId !== ctx.tenant.id) {
            throw new TRPCError({ code: "UNAUTHORIZED" });
          }

          await db.delete(schema.keys).where(where);
          const res = await kafka.producer().produce("key.deleted", {
            key: {
              id: key.id,
              hash: key.hash,
            },
          });
          console.log("kafka", res);
        }),
      );
      return;
    }),
});<|MERGE_RESOLUTION|>--- conflicted
+++ resolved
@@ -90,10 +90,7 @@
           message: `unable to create root key: ${err.message}`,
         });
       });
-<<<<<<< HEAD
-=======
-    console.log({ newRootKey });
->>>>>>> 3b756527
+
     return newRootKey;
   }),
   delete: t.procedure
