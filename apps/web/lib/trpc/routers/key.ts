--- conflicted
+++ resolved
@@ -17,6 +17,12 @@
         ownerId: z.string().nullish(),
         meta: z.record(z.unknown()).optional(),
         remaining: z.number().int().positive().optional(),
+        refill: z
+          .object({
+            interval: z.enum(["daily", "monthly"]),
+            amount: z.coerce.number().int().min(1).positive(),
+          })
+          .optional(),
         expires: z.number().int().nullish(), // unix timestamp in milliseconds
         name: z.string().optional(),
         ratelimit: z
@@ -27,12 +33,6 @@
             limit: z.number().int().positive(),
           })
           .optional(),
-        refill: z
-          .object({
-            interval: z.enum(["daily", "monthly"]),
-            amount: z.number().int().min(1).positive(),
-          })
-          .optional(),
       }),
     )
     .mutation(async ({ input, ctx }) => {
@@ -65,32 +65,6 @@
         prefix: input.prefix,
         byteLength: input.bytesLength,
       });
-<<<<<<< HEAD
-      await db.insert(schema.keys).values({
-        id: keyId,
-        keyAuthId: api.keyAuthId,
-        name: input.name,
-        hash,
-        start,
-        ownerId: input.ownerId,
-        meta: JSON.stringify(input.meta ?? {}),
-        workspaceId: workspace.id,
-        forWorkspaceId: null,
-        expires: input.expires ? new Date(input.expires) : null,
-        createdAt: new Date(),
-        ratelimitLimit: input.ratelimit?.limit,
-        ratelimitRefillRate: input.ratelimit?.refillRate,
-        ratelimitRefillInterval: input.ratelimit?.refillInterval,
-        ratelimitType: input.ratelimit?.type,
-        refillAmount: input.refill?.amount,
-        refillInterval: input.refill?.interval,
-        lastRefillAt: input.refill ? new Date() : null,
-        remaining: input.remaining,
-        totalUses: 0,
-        deletedAt: null,
-      });
-=======
->>>>>>> 6e371438
 
       await db.transaction(async (tx) => {
         await tx.insert(schema.keys).values({
@@ -110,6 +84,8 @@
           ratelimitRefillInterval: input.ratelimit?.refillInterval,
           ratelimitType: input.ratelimit?.type,
           remaining: input.remaining,
+          refillInterval: input.refill?.interval,
+          refillAmount: input.refill?.amount,
           totalUses: 0,
           deletedAt: null,
         });
@@ -169,31 +145,10 @@
       }
 
       const keyId = newId("key");
-<<<<<<< HEAD
       const { key, hash, start } = await newKey({
         prefix: "unkey",
         byteLength: 16,
       });
-      await db.insert(schema.keys).values({
-        id: keyId,
-        keyAuthId: unkeyApi.keyAuthId,
-        name: input?.name,
-        hash,
-        start,
-        ownerId: ctx.user.id,
-        workspaceId: env().UNKEY_WORKSPACE_ID,
-        forWorkspaceId: workspace.id,
-        expires: null,
-        createdAt: new Date(),
-        ratelimitLimit: 10,
-        ratelimitRefillRate: 10,
-        ratelimitRefillInterval: 1000,
-        ratelimitType: "fast",
-        remaining: null,
-        totalUses: 0,
-        deletedAt: null,
-=======
-      const { key, hash, start } = await newKey({ prefix: "unkey", byteLength: 16 });
       await db.transaction(async (tx) => {
         await tx.insert(schema.keys).values({
           id: keyId,
@@ -225,7 +180,6 @@
           description: `created key ${keyId} for api ${unkeyApi.id}`,
           keyId: keyId,
         });
->>>>>>> 6e371438
       });
       return { key, keyId };
     }),
