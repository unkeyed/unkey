"use client";

import { Loading } from "@/components/dashboard/loading";
import { Badge } from "@/components/ui/badge";
import { Button } from "@/components/ui/button";
import {
  Form,
  FormControl,
  FormDescription,
  FormField,
  FormItem,
  FormLabel,
  FormMessage,
} from "@/components/ui/form";
import { Input } from "@/components/ui/input";
import { useToast } from "@/components/ui/use-toast";
import { trpc } from "@/lib/trpc/client";
import { useOrganizationList } from "@clerk/nextjs";
import { zodResolver } from "@hookform/resolvers/zod";
import { Box } from "lucide-react";
import { useRouter } from "next/navigation";
import { useForm } from "react-hook-form";
import { z } from "zod";

const formSchema = z.object({
  name: z.string().min(3, "Name is required and should be at least 3 characters").max(50),
});

export const CreateWorkspace: React.FC = () => {
  const form = useForm<z.infer<typeof formSchema>>({
    resolver: zodResolver(formSchema),
  });
  const { setActive } = useOrganizationList();

  const { toast } = useToast();
  const router = useRouter();
  const createWorkspace = trpc.workspace.create.useMutation({
    onSuccess: async ({ workspace, organizationId }) => {
      toast({
        title: "Workspace Created",
        description: "Your workspace has been created",
      });

      if (setActive) {
        await setActive({ organization: organizationId });
      }
      router.push(`/new?workspaceId=${workspace.id}`);
    },
    onError(_err) {
      toast({
        title: "Error",
        description: "An error occured while creating your workspace, please contact support.",
        variant: "alert",
      });
    },
  });

  function AsideContent() {
    return (
      <div className="space-y-2">
        <div className="bg-primary/5 inline-flex items-center justify-center rounded-full border p-4">
          <Box className="text-primary h-6 w-6" />
        </div>
        <h2 className="text-lg font-medium">What is a workspace?</h2>
        <p className="text-content-subtle text-sm">
          A workspace groups all your resources and billing. You can have one personal workspace for
          free and create more workspaces with your teammates.
        </p>
      </div>
    );
  }
  return (
<<<<<<< HEAD
    <div className="flex items-start justify-between gap-16 max-sm:gap-4">
      <main className="w-3/4 max-sm:w-full">
        <aside className="mb-4 md:hidden">
          <AsideContent />
        </aside>
        <div>
          <Form {...form}>
            <form
              onSubmit={form.handleSubmit((values) => createWorkspace.mutate({ ...values }))}
              className="flex flex-col space-y-4"
            >
              <FormField
                control={form.control}
                name="name"
                render={({ field }) => (
                  <FormItem>
                    <FormLabel>Name</FormLabel>
                    <FormMessage className="text-xs" />
                    <FormControl>
                      <Input {...field} />
                    </FormControl>
                    <FormDescription>What should your workspace be called?</FormDescription>
                  </FormItem>
                )}
              />

              <div className="mt-8">
                <FormField
                  control={form.control}
                  name="plan"
                  render={({ field }) => (
                    <FormItem className="space-y-4">
                      <FormLabel className="text-lg">Plan</FormLabel>
                      <FormControl>
                        <div className="flex flex-col space-y-4">
                          <FormItem
                            className={cn(
                              "flex items-start justify-between space-x-3 space-y-0 border rounded-md p-4 cursor-default",
                              {
                                "border-primary": field.value === "pro",
                              },
                            )}
                            onClick={() => {
                              field.onChange("pro");
                            }}
                          >
                            <div className="w-full ">
                              <FormLabel className="font-semibold">PRO</FormLabel>

                              <p className="text-sm text-content-subtle max-sm:mt-2">
                                Usage based billing for teams
                              </p>
                              <p className="text-xs text-content-subtle">
                                250 Monthly active keys and 10,000 verifications included.
                              </p>
                            </div>

                            <Badge className="py-1 px-4 max-sm:text-xs whitespace-nowrap max-sm:absolute max-sm:right-12">
                              14 Day Trial
                            </Badge>
                          </FormItem>
                          <FormItem
                            aria-disabled={workspaces.length > 0}
                            className={cn(
                              "flex items-start justify-between  space-x-3 space-y-0 border rounded-md p-4 cursor-default",
                              {
                                "border-primary": field.value === "free",
                              },
                            )}
                            onClick={() => {
                              {
                                if (workspaces.length > 0) {
                                  // only one free workspace allowed
                                  return;
                                }
                                field.onChange("free");
                              }
                            }}
                          >
                            <div>
                              <div
                                className={cn({
                                  "opacity-60 cursor-disabled": workspaces.length > 0,
                                })}
                              >
                                <FormLabel className="font-semibold">FREE</FormLabel>
                                <p className="text-sm text-content-subtle max-sm:mt-2">
                                  Free forever for side projects
                                </p>
                                <p className="text-xs text-content-subtle">
                                  The free tier allows up to 100 monthly active keys and 2,500
                                  verifications per month.
                                </p>
                              </div>
                              {workspaces.length > 0 ? (
                                <p className="mt-2 text-xs text-red-500">
                                  Only one free workspace allowed
                                </p>
                              ) : null}
                            </div>
                          </FormItem>
                        </div>
                      </FormControl>
                      <FormMessage />
                    </FormItem>
                  )}
                />
              </div>

              <div className="mt-8">
                <Button
                  aria-disabled={workspaces.length > 0}
                  variant={form.formState.isValid ? "primary" : "disabled"}
                  disabled={createWorkspace.isLoading || !form.formState.isValid}
                  type="submit"
                  className="w-full"
                >
                  {createWorkspace.isLoading ? <Loading /> : "Create Workspace"}
                </Button>
              </div>
            </form>
          </Form>
        </div>
=======
    <div className="flex items-start justify-between gap-16">
      <main className="w-3/4">
        <Form {...form}>
          <form
            onSubmit={form.handleSubmit((values) => createWorkspace.mutate({ ...values }))}
            className="flex flex-col space-y-4"
          >
            <FormField
              control={form.control}
              name="name"
              render={({ field }) => (
                <FormItem>
                  <FormLabel>Name</FormLabel>
                  <FormMessage className="text-xs" />
                  <FormControl>
                    <Input {...field} />
                  </FormControl>
                  <FormDescription>What should your workspace be called?</FormDescription>
                </FormItem>
              )}
            />
            <div className="flex cursor-default items-start justify-between space-x-3 space-y-0 rounded-md border p-4">
              <p className="text-content-subtle text-sm">
                250 Monthly active keys and 10,000 verifications included.
              </p>
              <Badge>14 Day Trial</Badge>
            </div>
            <div className="mt-8">
              <Button
                variant={form.formState.isValid ? "primary" : "disabled"}
                disabled={createWorkspace.isLoading || !form.formState.isValid}
                type="submit"
                className="w-full"
              >
                {createWorkspace.isLoading ? <Loading /> : "Create Workspace"}
              </Button>
            </div>
          </form>
        </Form>
>>>>>>> 43ece78a
      </main>
      <aside className="w-1/4 flex-col items-start justify-center space-y-16 max-md:hidden md:flex ">
        <AsideContent />
      </aside>
    </div>
  );
};<|MERGE_RESOLUTION|>--- conflicted
+++ resolved
@@ -70,131 +70,6 @@
     );
   }
   return (
-<<<<<<< HEAD
-    <div className="flex items-start justify-between gap-16 max-sm:gap-4">
-      <main className="w-3/4 max-sm:w-full">
-        <aside className="mb-4 md:hidden">
-          <AsideContent />
-        </aside>
-        <div>
-          <Form {...form}>
-            <form
-              onSubmit={form.handleSubmit((values) => createWorkspace.mutate({ ...values }))}
-              className="flex flex-col space-y-4"
-            >
-              <FormField
-                control={form.control}
-                name="name"
-                render={({ field }) => (
-                  <FormItem>
-                    <FormLabel>Name</FormLabel>
-                    <FormMessage className="text-xs" />
-                    <FormControl>
-                      <Input {...field} />
-                    </FormControl>
-                    <FormDescription>What should your workspace be called?</FormDescription>
-                  </FormItem>
-                )}
-              />
-
-              <div className="mt-8">
-                <FormField
-                  control={form.control}
-                  name="plan"
-                  render={({ field }) => (
-                    <FormItem className="space-y-4">
-                      <FormLabel className="text-lg">Plan</FormLabel>
-                      <FormControl>
-                        <div className="flex flex-col space-y-4">
-                          <FormItem
-                            className={cn(
-                              "flex items-start justify-between space-x-3 space-y-0 border rounded-md p-4 cursor-default",
-                              {
-                                "border-primary": field.value === "pro",
-                              },
-                            )}
-                            onClick={() => {
-                              field.onChange("pro");
-                            }}
-                          >
-                            <div className="w-full ">
-                              <FormLabel className="font-semibold">PRO</FormLabel>
-
-                              <p className="text-sm text-content-subtle max-sm:mt-2">
-                                Usage based billing for teams
-                              </p>
-                              <p className="text-xs text-content-subtle">
-                                250 Monthly active keys and 10,000 verifications included.
-                              </p>
-                            </div>
-
-                            <Badge className="py-1 px-4 max-sm:text-xs whitespace-nowrap max-sm:absolute max-sm:right-12">
-                              14 Day Trial
-                            </Badge>
-                          </FormItem>
-                          <FormItem
-                            aria-disabled={workspaces.length > 0}
-                            className={cn(
-                              "flex items-start justify-between  space-x-3 space-y-0 border rounded-md p-4 cursor-default",
-                              {
-                                "border-primary": field.value === "free",
-                              },
-                            )}
-                            onClick={() => {
-                              {
-                                if (workspaces.length > 0) {
-                                  // only one free workspace allowed
-                                  return;
-                                }
-                                field.onChange("free");
-                              }
-                            }}
-                          >
-                            <div>
-                              <div
-                                className={cn({
-                                  "opacity-60 cursor-disabled": workspaces.length > 0,
-                                })}
-                              >
-                                <FormLabel className="font-semibold">FREE</FormLabel>
-                                <p className="text-sm text-content-subtle max-sm:mt-2">
-                                  Free forever for side projects
-                                </p>
-                                <p className="text-xs text-content-subtle">
-                                  The free tier allows up to 100 monthly active keys and 2,500
-                                  verifications per month.
-                                </p>
-                              </div>
-                              {workspaces.length > 0 ? (
-                                <p className="mt-2 text-xs text-red-500">
-                                  Only one free workspace allowed
-                                </p>
-                              ) : null}
-                            </div>
-                          </FormItem>
-                        </div>
-                      </FormControl>
-                      <FormMessage />
-                    </FormItem>
-                  )}
-                />
-              </div>
-
-              <div className="mt-8">
-                <Button
-                  aria-disabled={workspaces.length > 0}
-                  variant={form.formState.isValid ? "primary" : "disabled"}
-                  disabled={createWorkspace.isLoading || !form.formState.isValid}
-                  type="submit"
-                  className="w-full"
-                >
-                  {createWorkspace.isLoading ? <Loading /> : "Create Workspace"}
-                </Button>
-              </div>
-            </form>
-          </Form>
-        </div>
-=======
     <div className="flex items-start justify-between gap-16">
       <main className="w-3/4">
         <Form {...form}>
@@ -234,7 +109,6 @@
             </div>
           </form>
         </Form>
->>>>>>> 43ece78a
       </main>
       <aside className="w-1/4 flex-col items-start justify-center space-y-16 max-md:hidden md:flex ">
         <AsideContent />
