--- conflicted
+++ resolved
@@ -269,32 +269,8 @@
           </Card>
         ) : null}
       </main>
-<<<<<<< HEAD
       <aside className="md:flex flex-col items-start justify-center w-1/4 space-y-16 max-md:hidden ">
         <AsideContent />
-=======
-      <aside className="flex flex-col items-start justify-center w-1/4 space-y-16">
-        <div className="space-y-2">
-          <div className="inline-flex items-center justify-center p-4 border rounded-full bg-primary/5">
-            <Lock className="w-6 h-6 text-primary" />
-          </div>
-          <h4 className="text-lg font-medium">Root Keys</h4>
-          <p className="text-sm text-content-subtle">
-            Root keys create resources such as keys or APIs on Unkey. Never share them with your
-            users.
-          </p>
-        </div>
-        <div className="space-y-2">
-          <div className="inline-flex items-center justify-center p-4 border rounded-full bg-primary/5">
-            <KeyRound className="w-6 h-6 text-primary" />
-          </div>
-          <h4 className="text-lg font-medium">Regular Keys</h4>
-          <p className="text-sm text-content-subtle">
-            Regular API keys are used to authenticate your users. You can use your root key to
-            create regular API keys and give them to your users.
-          </p>
-        </div>
->>>>>>> 9af10e2d
       </aside>
     </div>
   );
