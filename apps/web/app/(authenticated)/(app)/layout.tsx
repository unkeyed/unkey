import { Toaster } from "@/components/ui/toaster";
<<<<<<< HEAD
import { ReactQueryProvider } from "@/components/react-query-provider";
import { ThemeProvider } from "@/components/theme-provider";
=======
import { ReactQueryProvider } from "@/components/dashboard/react-query-provider";
>>>>>>> a660e0a8

export default function Layout({ children }: { children: React.ReactNode }) {
  return (
    <ReactQueryProvider>
      <ThemeProvider attribute="class">
        {children}
        <Toaster />
      </ThemeProvider>
    </ReactQueryProvider>
  );
}<|MERGE_RESOLUTION|>--- conflicted
+++ resolved
@@ -1,10 +1,6 @@
 import { Toaster } from "@/components/ui/toaster";
-<<<<<<< HEAD
-import { ReactQueryProvider } from "@/components/react-query-provider";
-import { ThemeProvider } from "@/components/theme-provider";
-=======
 import { ReactQueryProvider } from "@/components/dashboard/react-query-provider";
->>>>>>> a660e0a8
+import { ThemeProvider } from "@/components/dashboard/theme-provider";
 
 export default function Layout({ children }: { children: React.ReactNode }) {
   return (
