--- conflicted
+++ resolved
@@ -1,13 +1,8 @@
-<<<<<<< HEAD
-import { DesktopSidebar } from "@/components/dashboard/desktop-sidebar";
-=======
-import { DesktopSidebar } from "@/app/(authenticated)/(app)/app/desktop-sidebar";
->>>>>>> bbef0a23
+import { DesktopSidebar } from "./desktop-sidebar";
 import { getTenantId } from "@/lib/auth";
 import { db, eq, schema } from "@unkey/db";
 import { redirect } from "next/navigation";
-import { ScrollArea, ScrollBar } from "@/components/ui/scroll-area";
-import { MobileSideBar } from "@/components/dashboard/mobile-sidebar";
+import { MobileSideBar } from "./mobile-sidebar";
 interface LayoutProps {
   children: React.ReactNode;
   params: {
@@ -30,21 +25,11 @@
 
   return (
     <>
-<<<<<<< HEAD
       <div className="flex flex-col md:flex-row min-h-screen bg-gradient-to-tl">
         <DesktopSidebar workspace={workspace} className=" hidden md:block" />
         <MobileSideBar workspace={workspace} />
-        <div className="w-full px-4 md:px-8 md:m-2 bg-gradient-to-br from-white to-zinc-100 dark:from-zinc-900 dark:to-zinc-950 shadow md:ml-72 rounded-xl">
+        <div className="w-full px-4 md:px-8 md:m-2 bg-gradient-to-br bg-zinc-100 dark:bg-zinc-900 shadow md:ml-72 rounded-xl">
           {children}
-=======
-      <div className="flex min-h-screen bg-gradient-to-tl from-stone-200 to-stone-100">
-        <DesktopSidebar workspace={workspace} />
-        <div className="w-full m-2 bg-white shadow ml-72 rounded-xl">
-          <ScrollArea className="max-h-screen p-4 m-4 overflow-y-auto ">
-            {children}
-            <ScrollBar />
-          </ScrollArea>
->>>>>>> bbef0a23
         </div>
       </div>
     </>
