<<<<<<< HEAD
import { DesktopSidebar } from "../../../../components/desktop-sidebar";
=======
import { DesktopSidebar } from "@/components/desktop-sidebar";
>>>>>>> 75e229ff
import { getTenantId } from "@/lib/auth";
import { db, eq, schema } from "@unkey/db";
import { redirect } from "next/navigation";
import { ScrollArea, ScrollBar } from "@/components/ui/scroll-area";
import { MobileSideBar } from "../../../../components/mobile-sidebar";
interface LayoutProps {
  children: React.ReactNode;
  params: {
    workspaceSlug: string;
  };
}

export default async function Layout({ children }: LayoutProps) {
  const tenantId = getTenantId();

  const workspace = await db.query.workspaces.findFirst({
    where: eq(schema.workspaces.tenantId, tenantId),
    with: {
      apis: true,
    },
  });
  if (!workspace) {
    return redirect("/app/apis");
  }

  return (
    <>
<<<<<<< HEAD
      <div className="flex flex-col md:flex-row min-h-screen bg-gradient-to-tl">
        <DesktopSidebar workspace={workspace} className=" hidden md:block" />
        <MobileSideBar workspace={workspace} />
        <div className="w-full md:m-2 bg-gradient-to-br from-white to-zinc-100 dark:from-zinc-900 dark:to-zinc-950 shadow md:ml-72 rounded-xl">
=======
      <div className="flex min-h-screen bg-gradient-to-tl from-stone-200 to-stone-100">
        <DesktopSidebar workspace={workspace} />
        <div className="w-full m-2 bg-white shadow ml-72 rounded-xl">
>>>>>>> 75e229ff
          <ScrollArea className="max-h-screen p-4 m-4 overflow-y-auto ">
            {children}
            <ScrollBar />
          </ScrollArea>
        </div>
      </div>
    </>
  );
}<|MERGE_RESOLUTION|>--- conflicted
+++ resolved
@@ -1,8 +1,4 @@
-<<<<<<< HEAD
-import { DesktopSidebar } from "../../../../components/desktop-sidebar";
-=======
 import { DesktopSidebar } from "@/components/desktop-sidebar";
->>>>>>> 75e229ff
 import { getTenantId } from "@/lib/auth";
 import { db, eq, schema } from "@unkey/db";
 import { redirect } from "next/navigation";
@@ -30,16 +26,10 @@
 
   return (
     <>
-<<<<<<< HEAD
       <div className="flex flex-col md:flex-row min-h-screen bg-gradient-to-tl">
         <DesktopSidebar workspace={workspace} className=" hidden md:block" />
         <MobileSideBar workspace={workspace} />
         <div className="w-full md:m-2 bg-gradient-to-br from-white to-zinc-100 dark:from-zinc-900 dark:to-zinc-950 shadow md:ml-72 rounded-xl">
-=======
-      <div className="flex min-h-screen bg-gradient-to-tl from-stone-200 to-stone-100">
-        <DesktopSidebar workspace={workspace} />
-        <div className="w-full m-2 bg-white shadow ml-72 rounded-xl">
->>>>>>> 75e229ff
           <ScrollArea className="max-h-screen p-4 m-4 overflow-y-auto ">
             {children}
             <ScrollBar />
