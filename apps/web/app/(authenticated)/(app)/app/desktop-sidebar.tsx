--- conflicted
+++ resolved
@@ -5,7 +5,6 @@
 import { cn } from "@/lib/utils";
 import {
   Activity,
-  BarChart4,
   BookOpen,
   Code,
   Crown,
@@ -90,24 +89,12 @@
       active: segments.at(0) === "audit",
     },
     {
-<<<<<<< HEAD
-      icon: BarChart4,
-      href: "/app/analytics",
-      label: "Analytics",
-      active: segments.at(0) === "analytics",
-      tag: <Tag label="alpha" />,
-    },
-  ];
-  if (workspace.features.successPage) {
-    navigation.push({
-=======
       icon: Settings,
       href: "/app/settings/general",
       label: "Settings",
       active: segments.at(0) === "settings",
     },
     {
->>>>>>> b8832ff5
       icon: Crown,
       href: "/app/success",
       label: "Success",
