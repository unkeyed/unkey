--- conflicted
+++ resolved
@@ -6,12 +6,8 @@
 import Link from "next/link";
 import { ApiLink } from "@/components/dashboard/app-link";
 import { WorkspaceSwitcher } from "./team-switcher";
-<<<<<<< HEAD
-import type { Workspace } from "@unkey/db";
 import { cn } from "@/lib/utils";
-=======
 import type { Workspace } from "@/lib/db";
->>>>>>> 3b16a023
 type Props = {
   workspace: Workspace & {
     apis: {
@@ -29,9 +25,9 @@
     >
       <Link
         href="/app"
-        className="flex items-center px-8 py-6 text-2xl font-semibold tracking-tight duration-200 stroke-zinc-800 dark:text-zinc-200 dark:stroke-zinc-500 dark:hover:stroke-white cursor-pointer hover:stroke-zinc-700 hover:text-zinc-700 dark:hover:text-white"
+        className="flex items-center px-8 py-6 text-2xl font-semibold tracking-tight duration-200 cursor-pointer stroke-zinc-800 dark:text-zinc-200 dark:stroke-zinc-500 dark:hover:stroke-white hover:stroke-zinc-700 hover:text-zinc-700 dark:hover:text-white"
       >
-        <span className=" bg-gradient-to-tr from-gray-800 to-gray-500 dark:from-gray-100 dark:to-gray-400 bg-clip-text text-transparent">
+        <span className="text-transparent bg-gradient-to-tr from-gray-800 to-gray-500 dark:from-gray-100 dark:to-gray-400 bg-clip-text">
           U
         </span>
         <span>nkey</span>
