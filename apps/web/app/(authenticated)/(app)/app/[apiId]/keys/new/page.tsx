--- conflicted
+++ resolved
@@ -1,11 +1,7 @@
 import { getTenantId } from "@/lib/auth";
 import { db, schema, eq } from "@unkey/db";
 import { redirect } from "next/navigation";
-<<<<<<< HEAD
-import { CreateKey } from "../../../../../../../components/_create-key";
-=======
-import { CreateKey } from "@/components/create-key";
->>>>>>> 75e229ff
+import { CreateKeyButton } from "@/components/create-key";
 
 export default async function ApiPage(props: { params: { apiId: string } }) {
   const tenantId = getTenantId();
@@ -23,7 +19,7 @@
 
   return (
     <div className="h-full">
-      <CreateKey apiId={api.id} />
+      <CreateKeyButton apiId={api.id} />
     </div>
   );
 }