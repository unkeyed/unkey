import { PageHeader } from "@/components/page-header";
import { Separator } from "@/components/ui/separator";
import { getTenantId } from "@/lib/auth";
import { db, eq, schema, type Key } from "@unkey/db";
import { redirect } from "next/navigation";
<<<<<<< HEAD
import { CreateKeyButton } from "../../../../../components/create-key";
=======
import { CreateKeyButton } from "@/components/create-root-key";
>>>>>>> 75e229ff
import { ApiKeyTable } from "@/components/api-key-table";

export const revalidate = 0;

export default async function SettingsKeysPage() {
  const tenantId = getTenantId();

  const workspace = await db.query.workspaces.findFirst({
    where: eq(schema.workspaces.tenantId, tenantId),
    with: {
      apis: {
        limit: 1,
      },
    },
  });
  if (!workspace) {
    return redirect("/onboarding");
  }

  const found = await db.query.keys.findMany({
    where: eq(schema.keys.forWorkspaceId, workspace.id),
    limit: 100,
  });

  const keys: Key[] = [];
  const expired: Key[] = [];

  for (const k of found) {
    if (k.expires && k.expires.getTime() < Date.now()) {
      expired.push(k);
    } else {
      keys.push(k);
    }
  }
  if (expired.length > 0) {
    await Promise.all(
      expired.map((k) => db.delete(schema.keys).where(eq(schema.keys.id, k.id)))
    );
  }

  return (
    <div>
      <PageHeader
        title="Keys"
        description="These keys are used to interact with the unkey API"
        actions={[
          <CreateKeyButton key="create-key" apiId={workspace.apis.at(0)?.id} />,
        ]}
      />
      <Separator className="my-6" />

      <ApiKeyTable data={keys} />
    </div>
  );
}<|MERGE_RESOLUTION|>--- conflicted
+++ resolved
@@ -3,11 +3,7 @@
 import { getTenantId } from "@/lib/auth";
 import { db, eq, schema, type Key } from "@unkey/db";
 import { redirect } from "next/navigation";
-<<<<<<< HEAD
-import { CreateKeyButton } from "../../../../../components/create-key";
-=======
 import { CreateKeyButton } from "@/components/create-root-key";
->>>>>>> 75e229ff
 import { ApiKeyTable } from "@/components/api-key-table";
 
 export const revalidate = 0;
@@ -43,9 +39,7 @@
     }
   }
   if (expired.length > 0) {
-    await Promise.all(
-      expired.map((k) => db.delete(schema.keys).where(eq(schema.keys.id, k.id)))
-    );
+    await Promise.all(expired.map((k) => db.delete(schema.keys).where(eq(schema.keys.id, k.id))));
   }
 
   return (
@@ -53,9 +47,7 @@
       <PageHeader
         title="Keys"
         description="These keys are used to interact with the unkey API"
-        actions={[
-          <CreateKeyButton key="create-key" apiId={workspace.apis.at(0)?.id} />,
-        ]}
+        actions={[<CreateKeyButton key="create-key" apiId={workspace.apis.at(0)?.id} />]}
       />
       <Separator className="my-6" />
 
