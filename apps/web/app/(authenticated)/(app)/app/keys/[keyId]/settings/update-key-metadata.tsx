--- conflicted
+++ resolved
@@ -13,14 +13,9 @@
 } from "@/components/ui/card";
 import { Label } from "@/components/ui/label";
 import { Textarea } from "@/components/ui/textarea";
-<<<<<<< HEAD
-import { useToast } from "@/components/ui/use-toast";
+import { toast } from "@/components/ui/toaster";
 import { trpc } from "@/lib/trpc";
 
-=======
-import { toast } from "@/components/ui/toaster";
-import { updateMetadata } from "./actions";
->>>>>>> 6c675761
 type Props = {
   apiKey: {
     id: string;
@@ -31,7 +26,6 @@
 export const UpdateKeyMetadata: React.FC<Props> = ({ apiKey }) => {
   const [content, setContent] = useState<string>(apiKey.meta ?? "");
   const rows = Math.max(3, content.split("\n").length);
-<<<<<<< HEAD
 
   function handleSubmit(event: any) {
     event.preventDefault();
@@ -60,20 +54,6 @@
 
   return (
     <form onSubmit={handleSubmit}>
-=======
-  return (
-    <form
-      action={async (formData: FormData) => {
-        const res = await updateMetadata(formData);
-        if (res.error) {
-          toast.error(res.error.message);
-          return;
-        }
-
-        toast.success("Metadata updated");
-      }}
-    >
->>>>>>> 6c675761
       <Card>
         <CardHeader>
           <CardTitle>Metadata</CardTitle>
