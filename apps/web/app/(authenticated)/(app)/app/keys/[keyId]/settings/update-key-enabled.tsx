--- conflicted
+++ resolved
@@ -12,8 +12,7 @@
 import { FormField } from "@/components/ui/form";
 import { Label } from "@/components/ui/label";
 import { Switch } from "@/components/ui/switch";
-<<<<<<< HEAD
-import { useToast } from "@/components/ui/use-toast";
+import { toast } from "@/components/ui/toaster";
 import { trpc } from "@/lib/trpc/client";
 import { zodResolver } from "@hookform/resolvers/zod";
 import { useRouter } from "next/navigation";
@@ -26,10 +25,6 @@
   workspaceId: z.string(),
   enabled: z.boolean(),
 });
-=======
-import { toast } from "@/components/ui/toaster";
-import { updateKeyEnabled } from "./actions";
->>>>>>> 6c675761
 type Props = {
   apiKey: {
     id: string;
@@ -39,11 +34,8 @@
 };
 
 export const UpdateKeyEnabled: React.FC<Props> = ({ apiKey }) => {
-<<<<<<< HEAD
   const { toast } = useToast();
   const router = useRouter();
-=======
->>>>>>> 6c675761
   const [enabled, setEnabled] = useState(apiKey.enabled);
   const [isLoading, _setIsLoading] = useState(false);
 
@@ -73,7 +65,6 @@
   }
 
   return (
-<<<<<<< HEAD
     <Form {...form}>
       <form onSubmit={form.handleSubmit(onSubmit)}>
         <Card>
@@ -111,42 +102,5 @@
         </Card>
       </form>
     </Form>
-=======
-    <form
-      action={async (formData: FormData) => {
-        const res = await updateKeyEnabled(formData);
-        if (res.error) {
-          toast.error(res.error.message);
-          return;
-        }
-        toast.success("Enabled has been updated");
-      }}
-    >
-      <Card>
-        <CardHeader>
-          <CardTitle>Enable Key</CardTitle>
-          <CardDescription>
-            Enable or disable this key. Disabled keys will not verify.
-          </CardDescription>
-        </CardHeader>
-        <CardContent className="flex justify-between item-center">
-          <div className="flex flex-col space-y-2">
-            <input type="hidden" name="keyId" value={apiKey.id} />
-            <input type="hidden" name="enabled" value={enabled ? "true" : "false"} />
-            <Switch
-              id="enableSwitch"
-              checked={enabled}
-              onCheckedChange={setEnabled}
-              defaultChecked={apiKey.enabled}
-            />
-            <Label htmlFor="enable">{enabled ? "Enabled" : "Disabled"}</Label>
-          </div>
-        </CardContent>
-        <CardFooter className="justify-end">
-          <SubmitButton label="Save" />
-        </CardFooter>
-      </Card>
-    </form>
->>>>>>> 6c675761
   );
 };