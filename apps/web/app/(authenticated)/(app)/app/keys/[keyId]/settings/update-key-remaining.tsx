--- conflicted
+++ resolved
@@ -18,12 +18,8 @@
   SelectValue,
 } from "@/components/ui/select";
 import { Switch } from "@/components/ui/switch";
-<<<<<<< HEAD
-import { useToast } from "@/components/ui/use-toast";
+import { toast } from "@/components/ui/toaster";
 import { trpc } from "@/lib/trpc";
-=======
-import { toast } from "@/components/ui/toaster";
->>>>>>> 6c675761
 import { cn } from "@/lib/utils";
 import React, { useState } from "react";
 type Props = {
@@ -44,7 +40,6 @@
     const formData = new FormData(event.target);
     const keyId = event.target.keyId.value;
 
-<<<<<<< HEAD
     const enableRemaining = formData.get("enableRemaining") === "true" ? true : false;
     const remaining = formData.get("remaining");
     const refillInterval = formData.get("refillInterval");
@@ -74,21 +69,6 @@
 
   return (
     <form onSubmit={handleSubmit}>
-=======
-  return (
-    <form
-      action={async (formData: FormData) => {
-        const res = await updateKeyRemaining(formData);
-
-        if (res.error) {
-          toast.error(res.error.message);
-          return;
-        }
-
-        toast.success("Remaining uses updated");
-      }}
-    >
->>>>>>> 6c675761
       <Card>
         <CardHeader>
           <CardTitle>Remaining Uses</CardTitle>
