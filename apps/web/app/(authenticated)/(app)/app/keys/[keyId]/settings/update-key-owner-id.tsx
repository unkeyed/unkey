--- conflicted
+++ resolved
@@ -10,12 +10,8 @@
 } from "@/components/ui/card";
 import { Input } from "@/components/ui/input";
 import { Label } from "@/components/ui/label";
-<<<<<<< HEAD
-import { useToast } from "@/components/ui/use-toast";
+import { toast } from "@/components/ui/toaster";
 import { trpc } from "@/lib/trpc";
-=======
-import { toast } from "@/components/ui/toaster";
->>>>>>> 6c675761
 import { cn } from "@/lib/utils";
 import React from "react";
 
@@ -28,7 +24,6 @@
 };
 
 export const UpdateKeyOwnerId: React.FC<Props> = ({ apiKey }) => {
-<<<<<<< HEAD
   const { toast } = useToast();
 
   function handleSubmit(event: any) {
@@ -57,20 +52,6 @@
   }
   return (
     <form onSubmit={handleSubmit}>
-=======
-  return (
-    <form
-      action={async (formData: FormData) => {
-        const res = await updateKeyOwnerId(formData);
-        if (res.error) {
-          toast.error(res.error.message);
-          return;
-        }
-
-        toast.success("Owner ID has been updated");
-      }}
-    >
->>>>>>> 6c675761
       <Card>
         <CardHeader>
           <CardTitle>Owner ID</CardTitle>
