"use client";
import { Loading } from "@/components/dashboard/loading";
import { Button } from "@/components/ui/button";
import {
  Card,
  CardContent,
  CardDescription,
  CardFooter,
  CardHeader,
  CardTitle,
} from "@/components/ui/card";
<<<<<<< HEAD
import { useToast } from "@/components/ui/use-toast";
import { trpc } from "@/lib/trpc/client";
import React, { useState } from "react";
=======
import { toast } from "@/components/ui/toaster";
import { updateIpWhitelist } from "./actions";
>>>>>>> 52c4db56

import { Alert, AlertDescription, AlertTitle } from "@/components/ui/alert";
import { FormField } from "@/components/ui/form";
import { Textarea } from "@/components/ui/textarea";
import { cn } from "@/lib/utils";
import { zodResolver } from "@hookform/resolvers/zod";
import { Workspace } from "@unkey/db";
import Link from "next/link";
import { useRouter } from "next/navigation";
import { useForm } from "react-hook-form";
import { z } from "zod";

const formSchema = z.object({
  ipWhitelist: z.string(),
  apiId: z.string(),
  workspaceId: z.string(),
});

type Props = {
  workspace: {
    plan: Workspace["plan"];
  };
  api: {
    id: string;
    workspaceId: string;
    name: string;
    ipWhitelist: string | null;
  };
};

export const UpdateIpWhitelist: React.FC<Props> = ({ api, workspace }) => {
<<<<<<< HEAD
  const { toast } = useToast();
  const [isLoading, setLoading] = useState(false);
=======
  const { pending } = useFormStatus();

>>>>>>> 52c4db56
  const isEnabled = workspace.plan === "enterprise";
  const updateIps = trpc.api.updateIpWhitelist.useMutation();

  const form = useForm<z.infer<typeof formSchema>>({
    resolver: zodResolver(formSchema),
    defaultValues: {
      ipWhitelist: api.ipWhitelist ?? "",
      apiId: api.id,
      workspaceId: api.workspaceId,
    },
  });

  async function onSubmit(values: z.infer<typeof formSchema>) {
    try {
      setLoading(true);
      console.log(`Value of whitelist${values.ipWhitelist}`);

      const _result = await updateIps.mutate({
        ips: values.ipWhitelist,
        apiId: values.apiId,
        workspaceId: values.workspaceId,
      });
      toast({
        title: "Success",
        description: "Your ip whitelist has been updated!",
      });
      router.refresh();
    } catch (err) {
      toast({
        title: "Error",
        description: (err as Error).message,
        variant: "alert",
      });
    } finally {
      setLoading(false);
    }
  }
  const router = useRouter();

  return (
<<<<<<< HEAD
    <form onSubmit={form.handleSubmit(onSubmit)}>
=======
    <form
      action={async (formData: FormData) => {
        const res = await updateIpWhitelist(formData);
        if (res.error) {
          toast.error(res.error.message);
          return;
        }

        toast.success("IP whitelist updated!");
      }}
    >
>>>>>>> 52c4db56
      <Card>
        <CardHeader className={cn({ "opacity-40": !isEnabled })}>
          <CardTitle>IP Whitelist</CardTitle>
          <CardDescription>
            Protect your keys from being verified by unauthorized sources. Enter your IP addresses
            either comma or newline separated.
          </CardDescription>
        </CardHeader>
        <CardContent>
          {workspace.plan === "enterprise" ? (
            <div className="flex flex-col space-y-2">
              <input type="hidden" name="workspaceId" value={api.workspaceId} />
              <input type="hidden" name="apiId" value={api.id} />
              <label className="hidden sr-only">Name</label>
              <FormField
                control={form.control}
                name="ipWhitelist"
                render={({ field }) => (
                  <Textarea
                    className="max-w-sm"
                    {...field}
                    autoComplete="off"
                    placeholder={`127.0.0.1
1.1.1.1`}
                  />
                )}
              />
            </div>
          ) : (
            <Alert className="flex items-center justify-between opacity-100">
              <div>
                <AlertTitle>Enterprise Feature</AlertTitle>
                <AlertDescription>
                  IP whitelists are only available on the enterprise plan.
                </AlertDescription>
              </div>
              <Link href="mailto:support@unkey.dev">
                <Button>Upgrade</Button>
              </Link>
            </Alert>
          )}
        </CardContent>
        <CardFooter className={cn("justify-end", { "opacity-30 ": !isEnabled })}>
          <Button
            variant={form.formState.isValid && !isLoading ? "primary" : "disabled"}
            disabled={!form.formState.isValid || isLoading}
            type="submit"
          >
            {isLoading ? <Loading /> : "Save"}
          </Button>
        </CardFooter>
      </Card>
    </form>
  );
};<|MERGE_RESOLUTION|>--- conflicted
+++ resolved
@@ -9,14 +9,9 @@
   CardHeader,
   CardTitle,
 } from "@/components/ui/card";
-<<<<<<< HEAD
-import { useToast } from "@/components/ui/use-toast";
+import { toast } from "@/components/ui/toaster";
 import { trpc } from "@/lib/trpc/client";
 import React, { useState } from "react";
-=======
-import { toast } from "@/components/ui/toaster";
-import { updateIpWhitelist } from "./actions";
->>>>>>> 52c4db56
 
 import { Alert, AlertDescription, AlertTitle } from "@/components/ui/alert";
 import { FormField } from "@/components/ui/form";
@@ -48,13 +43,8 @@
 };
 
 export const UpdateIpWhitelist: React.FC<Props> = ({ api, workspace }) => {
-<<<<<<< HEAD
   const { toast } = useToast();
   const [isLoading, setLoading] = useState(false);
-=======
-  const { pending } = useFormStatus();
-
->>>>>>> 52c4db56
   const isEnabled = workspace.plan === "enterprise";
   const updateIps = trpc.api.updateIpWhitelist.useMutation();
 
@@ -95,21 +85,7 @@
   const router = useRouter();
 
   return (
-<<<<<<< HEAD
     <form onSubmit={form.handleSubmit(onSubmit)}>
-=======
-    <form
-      action={async (formData: FormData) => {
-        const res = await updateIpWhitelist(formData);
-        if (res.error) {
-          toast.error(res.error.message);
-          return;
-        }
-
-        toast.success("IP whitelist updated!");
-      }}
-    >
->>>>>>> 52c4db56
       <Card>
         <CardHeader className={cn({ "opacity-40": !isEnabled })}>
           <CardTitle>IP Whitelist</CardTitle>
