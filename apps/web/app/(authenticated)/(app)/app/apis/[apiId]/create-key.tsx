"use client";

import { CopyButton } from "@/components/dashboard/copy-button";
import { Loading } from "@/components/dashboard/loading";
import { VisibleButton } from "@/components/dashboard/visible-button";
import {
  Accordion,
  AccordionContent,
  AccordionItem,
  AccordionTrigger,
} from "@/components/ui/accordion";
import { Alert, AlertDescription, AlertTitle } from "@/components/ui/alert";
import { Button } from "@/components/ui/button";
import { Card, CardContent, CardDescription, CardHeader, CardTitle } from "@/components/ui/card";
import { Code } from "@/components/ui/code";
import {
  Form,
  FormControl,
  FormDescription,
  FormField,
  FormItem,
  FormLabel,
  FormMessage,
} from "@/components/ui/form";
import { Input } from "@/components/ui/input";
<<<<<<< HEAD
import { Label } from "@/components/ui/label";
=======
>>>>>>> c8ddd131
import {
  Select,
  SelectContent,
  SelectItem,
  SelectTrigger,
  SelectValue,
} from "@/components/ui/select";
<<<<<<< HEAD
import { Switch } from "@/components/ui/switch";
=======
>>>>>>> c8ddd131
import { Textarea } from "@/components/ui/textarea";
import { useToast } from "@/components/ui/use-toast";
import { trpc } from "@/lib/trpc/client";
import { cn } from "@/lib/utils";
import { zodResolver } from "@hookform/resolvers/zod";
import { AlertCircle } from "lucide-react";
import Link from "next/link";
import { useRouter } from "next/navigation";
import { useEffect, useState } from "react";
import { useForm } from "react-hook-form";
import { z } from "zod";

const currentTime = new Date();
const oneMinute = currentTime.setMinutes(currentTime.getMinutes() + 0.5);
const formSchema = z.object({
  bytes: z.coerce.number().positive({ message: "Please enter a positive number" }),
  prefix: z
    .string()
    .max(8, { message: "Please limit the prefix to under 8 characters." })
    .optional(),
  ownerId: z.string().optional(),
  name: z.string().optional(),
  meta: z.string().optional(),
<<<<<<< HEAD
  // remaining: z.coerce.number().positive().optional(),
=======
>>>>>>> c8ddd131
  limit: z
    .object({
      remaining: z.coerce.number().positive({ message: "Please enter a positive number" }),
      refill: z
        .object({
          interval: z.enum(["none", "daily", "monthly"]),
          amount: z.coerce
            .number()
            .int()
            .min(1, {
              message: "Please enter the number of uses per interval",
            })
            .positive(),
        })
        .optional(),
    })
    .optional(),
  expires: z.coerce.date().min(new Date(oneMinute)).optional(),
  ratelimit: z
    .object({
      type: z.enum(["consistent", "fast"]).default("fast"),
      refillInterval: z.coerce.number().positive(),
      refillRate: z.coerce.number().positive(),
      limit: z.coerce.number().positive(),
    })
    .optional(),
});

type Props = {
  apiId: string;
};

export const CreateKey: React.FC<Props> = ({ apiId }) => {
  const [expireEnabled, setExpireEnabled] = useState(false);
  const [metaEnabled, setMetaEnabled] = useState(false);
  const [limitEnabled, setLimitEnabled] = useState(false);
  const [ratelimitEnabled, setRatelimitEnabled] = useState(false);

  const { toast } = useToast();
  const router = useRouter();
  const form = useForm<z.infer<typeof formSchema>>({
    resolver: zodResolver(formSchema),
    mode: "all",
    shouldFocusError: true,
    delayError: 100,
    defaultValues: {
      bytes: 16,
    },
  });
  const formData = form.watch();
<<<<<<< HEAD
  // if (!expireEnabled) {
  //   delete formData.expires;
  // }
  // if(!metaEnabled) {
  //   delete formData.meta;
  // }
  // if(!limitEnabled) {
  //   delete formData.limit;
  // }
  // if(!ratelimitEnabled) {
  //   delete formData.ratelimit;
  // }
=======

  useEffect(() => {
    if (formData.limit?.remaining === undefined) {
      form.resetField("limit");
    }
  }, [formData.limit]);
  useEffect(() => {
    if (formData.limit?.refill?.interval === "none") {
      form.resetField("limit.refill.interval");
      form.resetField("limit.refill.amount");
    }
  }, [formData.limit?.refill]);
>>>>>>> c8ddd131
  useEffect(() => {
    if (
      formData.ratelimit?.limit === undefined &&
      formData.ratelimit?.refillRate === undefined &&
      formData.ratelimit?.refillInterval === undefined
    ) {
      form.resetField("ratelimit");
    }
  }, [formData.ratelimit]);

  const key = trpc.key.create.useMutation({
    onSuccess() {
      toast({
        title: "Key Created",
        description: "Your Key has been created",
      });
      form.reset();
      router.refresh();
    },
    onError(err) {
      const errors = JSON.parse(err.message);

      if (err.data?.code === "BAD_REQUEST" && errors[0].path[0] === "ratelimit") {
        toast({
          title: "Error",
          description: "You need to include all ratelimit fields",
          variant: "alert",
        });
        return;
      }
      toast({
        title: "Error",
        description: "An error occured, please try again",
        variant: "alert",
      });
    },
  });

  async function onSubmit(values: z.infer<typeof formSchema>) {
    console.log(values);

    const _metaVal = null;
    if (values.ratelimit?.limit === undefined) {
      // delete the value to stop the server from validating it
      // as it's not required
      delete values.ratelimit;
    }
    if (!values.meta) {
      delete values.meta;
    }
    if (values.limit?.refill?.interval !== "none" && values.limit?.remaining === undefined) {
      form.setError("limit.remaining", {
        type: "manual",
        message: "Please enter a value if interval is selected",
      });
      return;
    }

    if (
      values.limit &&
      values.limit?.refill?.interval !== "daily" &&
      values.limit?.refill?.interval !== "monthly"
    ) {
      delete values.limit.refill;
    }
    if (values.limit?.remaining === undefined) {
      delete values.limit;
    }

    await key.mutateAsync({
      apiId,
      ...values,
      meta: values.meta ? JSON.parse(values.meta) : undefined,
      expires: values.expires?.getTime() ?? undefined,
      ownerId: values.ownerId ?? undefined,
      remaining: values.limit?.remaining ?? undefined,
      refill:
        values.limit?.refill && values.limit.refill.interval !== "none"
          ? {
              interval: values.limit.refill.interval,
              amount: values.limit.refill.amount,
            }
          : undefined,
    });
  }

  const snippet = `curl -XPOST '${process.env.NEXT_PUBLIC_UNKEY_API_URL ?? "https://api.unkey.dev"}/v1/keys/verify' \\
  -H 'Content-Type: application/json' \\
  -d '{
    "key": "${key.data?.key}"
  }'`;

  const split = key.data?.key.split("_") ?? [];
  const maskedKey =
    split.length >= 2
      ? `${split.at(0)}_${"*".repeat(split.at(1)?.length ?? 0)}`
      : "*".repeat(split.at(0)?.length ?? 0);
  const [showKey, setShowKey] = useState(false);
  const [showKeyInSnippet, setShowKeyInSnippet] = useState(false);

  function getDatePlusTwoMinutes(): string {
    const now = new Date();
    const futureDate = new Date(now.getTime() + 2 * 60000);
    return futureDate.toISOString().slice(0, -8);
  }

  return (
    <>
      {key.data ? (
        <div className="w-full max-sm:p-4">
          <div>
            <p className="mb-4 text-xl font-bold">Your API Key</p>
            <Alert>
              <AlertCircle className="h-4 w-4" />
              <AlertTitle>This key is only shown once and can not be recovered </AlertTitle>
              <AlertDescription>
                Please pass it on to your user or store it somewhere safe.
              </AlertDescription>
            </Alert>

            <Code className="ph-no-capture my-8 flex w-full items-center justify-between gap-4 max-sm:text-xs sm:overflow-hidden">
              <pre>{showKey ? key.data.key : maskedKey}</pre>
              <div className="flex items-start justify-between gap-4 max-sm:absolute  max-sm:right-11">
                <VisibleButton isVisible={showKey} setIsVisible={setShowKey} />
                <CopyButton value={key.data.key} />
              </div>
            </Code>
          </div>

          <p className="my-2 text-center font-medium text-gray-700 ">Try verifying it:</p>
          <Code className="my-8 flex w-full items-start justify-between gap-4 overflow-hidden max-sm:text-xs ">
            <div className="max-sm:mt-10">
              <pre className="ph-no-capture">
                {showKeyInSnippet ? snippet : snippet.replace(key.data.key, maskedKey)}
              </pre>
            </div>
            <div className="max-ms:top-2 flex items-start justify-between gap-4 max-sm:absolute max-sm:right-11 ">
              <VisibleButton isVisible={showKeyInSnippet} setIsVisible={setShowKeyInSnippet} />
              <CopyButton value={snippet} />
            </div>
          </Code>
          <div className="my-4 flex justify-end space-x-4">
            <Link href={`/app/apis/${apiId}`}>
              <Button variant="secondary">Back</Button>
            </Link>
            <Button onClick={() => key.reset()}>Create another key</Button>
          </div>
        </div>
      ) : (
        <>
          <div>
<<<<<<< HEAD
            <div>
              <Form {...form}>
                <form className="flex flex-col" onSubmit={form.handleSubmit(onSubmit)}>
                  <h2 className="mb-2 text-2xl">Create a new Key</h2>
                  <div className="flex-col gap-y-4">
                    <Card className="p-2">
                      <CardHeader>
                        <CardTitle>Key Details</CardTitle>
                        <CardDescription />
                      </CardHeader>
                      <CardContent className="flex justify-between item-center gap-4">
                        <div className="flex w-1/4 ">
                          <FormField
                            control={form.control}
                            name="prefix"
                            render={({ field }) => (
                              <FormItem>
                                <FormLabel>Prefix</FormLabel>
                                <FormControl>
                                  <Input {...field} />
                                </FormControl>
                                <FormDescription>
                                  Using a prefix can make it easier for your users to distinguish
                                  between apis. Don't add a trailing underscore, we'll do that
                                  automatically.
                                </FormDescription>
                                <FormMessage />
                              </FormItem>
                            )}
                          />
                        </div>
                        <div className="flex-col w-1/4">
                          <FormField
                            control={form.control}
                            name="bytes"
                            rules={{ required: true }}
                            render={({ field }) => (
                              <FormItem>
                                <FormLabel>Bytes</FormLabel>
                                <FormControl>
                                  <Input type="number" {...field} />
                                </FormControl>
                                <FormDescription>How many bytes to use.</FormDescription>
                                <FormMessage />
                              </FormItem>
                            )}
                          />
                        </div>
                        <div className="flex-col w-1/4">
                          <FormField
                            control={form.control}
                            name="ownerId"
                            render={({ field }) => (
                              <FormItem>
                                <FormLabel>Owner</FormLabel>
                                <FormControl>
                                  <Input {...field} />
                                </FormControl>
                                <FormDescription>
                                  This is the id of the user or workspace in your system, so you can
                                  identify users from an API key.
                                </FormDescription>
                                <FormMessage />
                              </FormItem>
                            )}
                          />
                        </div>
                        <div className="flex-col w-1/4">
                          <FormField
                            control={form.control}
                            name="name"
                            render={({ field }) => (
                              <FormItem>
                                <FormLabel>Name</FormLabel>
                                <FormControl>
                                  <Input {...field} />
                                </FormControl>
                                <FormDescription>
                                  To make it easier to identify a particular key, you can provide a
                                  name.
                                </FormDescription>
                                <FormMessage />
                              </FormItem>
                            )}
                          />
                        </div>
                      </CardContent>
                    </Card>
                    <Accordion type="multiple" className="w-full">
                      <AccordionItem value="advanced">
                        <AccordionTrigger dir="">Advanced</AccordionTrigger>
                        <AccordionContent className="w-full">
                          <div className="flex gap-4 mb-4">
                            <div className="lg:w-1/3">
                              <Card className="h-full">
                                <CardHeader>
                                  <CardTitle>Ratelimit</CardTitle>
                                  <CardDescription>
                                    How frequently this key can be used.
                                  </CardDescription>
                                </CardHeader>
                                <div className="flex items-center gap-4 pt-6 pl-6">
                                  <Switch
                                    id="enabled"
                                    checked={ratelimitEnabled}
                                    onCheckedChange={setRatelimitEnabled}
                                  />
                                  <Label htmlFor="enabled">
                                    {ratelimitEnabled ? "Enabled" : "Disabled"}
                                  </Label>
                                </div>
                                <CardContent className="w-full justify-between item-center">
                                  <div className="">
                                    <FormField
                                      control={form.control}
                                      name="ratelimit.limit"
                                      render={({ field }) => (
                                        <FormItem className="w-full mt-2">
                                          <FormLabel>Limit</FormLabel>
                                          <FormControl>
                                            <Input
                                              disabled={!ratelimitEnabled}
                                              placeholder="10"
                                              type="number"
                                              {...field}
                                              onBlur={(e) => {
                                                if (e.target.value === "") {
                                                  //don't trigger validation if the field is empty
                                                  return;
                                                }
                                              }}
                                            />
                                          </FormControl>
                                          <FormDescription>
                                            The maximum number of requests possible during a burst.
                                          </FormDescription>
                                          <FormMessage />
                                        </FormItem>
                                      )}
                                    />

                                    <FormField
                                      control={form.control}
                                      name="ratelimit.refillRate"
                                      render={({ field }) => (
                                        <FormItem className="w-full mt-4">
                                          <FormLabel>Refill Rate</FormLabel>
                                          <FormControl>
                                            <Input
                                              disabled={!ratelimitEnabled}
                                              placeholder="5"
                                              type="number"
                                              {...field}
                                              onBlur={(e) => {
                                                if (e.target.value === "") {
                                                  return;
                                                }
                                              }}
                                            />
                                          </FormControl>
=======
            <div className="w-full overflow-scroll">
              <Form {...form}>
                <form className="mx-auto max-w-6xl" onSubmit={form.handleSubmit(onSubmit)}>
                  <h2 className="mb-2 text-2xl">Create a New Key</h2>
                  <div className="flex flex-col justify-evenly gap-4 md:flex-row">
                    <FormField
                      control={form.control}
                      name="prefix"
                      render={({ field }) => (
                        <FormItem className="w-full md:w-1/4">
                          <FormLabel>Prefix</FormLabel>
                          <FormControl>
                            <Input {...field} />
                          </FormControl>
                          <FormDescription>
                            Using a prefix can make it easier for your users to distinguish between
                            apis. Don't add a trailing underscore, we'll do that automatically.
                          </FormDescription>
                          <FormMessage />
                        </FormItem>
                      )}
                    />

                    <FormField
                      control={form.control}
                      name="bytes"
                      rules={{ required: true }}
                      render={({ field }) => (
                        <FormItem className="w-full md:w-1/4">
                          <FormLabel>Bytes</FormLabel>
                          <FormControl>
                            <Input type="number" {...field} />
                          </FormControl>
                          <FormDescription>How many bytes to use.</FormDescription>
                          <FormMessage />
                        </FormItem>
                      )}
                    />

                    <FormField
                      control={form.control}
                      name="ownerId"
                      render={({ field }) => (
                        <FormItem className="w-full md:w-1/4">
                          <FormLabel>Owner</FormLabel>
                          <FormControl>
                            <Input {...field} />
                          </FormControl>
                          <FormDescription>
                            This is the id of the user or workspace in your system, so you can
                            identify users from an API key.
                          </FormDescription>
                          <FormMessage />
                        </FormItem>
                      )}
                    />
                    <FormField
                      control={form.control}
                      name="name"
                      render={({ field }) => (
                        <FormItem className="w-full md:w-1/4">
                          <FormLabel>Name</FormLabel>
                          <FormControl>
                            <Input {...field} />
                          </FormControl>
                          <FormDescription>
                            To make it easier to identify a particular key, you can provide a name.
                          </FormDescription>
                          <FormMessage />
                        </FormItem>
                      )}
                    />
                  </div>
                  <h3 className="my-4 text-xl">Advanced</h3>
                  <div className="flex flex-col md:flex-row ">
                    <div className="w-full px-4">
                      <Accordion type="multiple" className="w-full">
                        <AccordionItem value="ratelimit">
                          <AccordionTrigger dir="">Add Ratelimiting</AccordionTrigger>
                          <AccordionContent>
                            <FormField
                              control={form.control}
                              name="ratelimit.limit"
                              render={({ field }) => (
                                <FormItem className="w-full">
                                  <FormLabel>Limit</FormLabel>
                                  <FormControl>
                                    <Input
                                      placeholder="10"
                                      type="number"
                                      {...field}
                                      onBlur={(e) => {
                                        if (e.target.value === "") {
                                          //don't trigger validation if the field is empty
                                          return;
                                        }
                                      }}
                                    />
                                  </FormControl>
                                  <FormDescription>
                                    The maximum number of requests possible during a burst.
                                  </FormDescription>
                                  <FormMessage />
                                </FormItem>
                              )}
                            />
                            <div className="mt-8 flex items-center gap-4">
                              <FormField
                                control={form.control}
                                name="ratelimit.refillRate"
                                render={({ field }) => (
                                  <FormItem className="w-full">
                                    <FormLabel>Refill Rate</FormLabel>
                                    <FormControl>
                                      <Input
                                        placeholder="5"
                                        type="number"
                                        {...field}
                                        onBlur={(e) => {
                                          if (e.target.value === "") {
                                            return;
                                          }
                                        }}
                                      />
                                    </FormControl>
>>>>>>> c8ddd131

                                          <FormMessage />
                                        </FormItem>
                                      )}
                                    />
                                    <FormField
                                      control={form.control}
                                      name="ratelimit.refillInterval"
                                      render={({ field }) => (
                                        <FormItem className="w-full mt-6">
                                          <FormLabel>Refill Interval (milliseconds)</FormLabel>
                                          <FormControl>
                                            <Input
                                              disabled={!ratelimitEnabled}
                                              placeholder="1000"
                                              type="number"
                                              {...field}
                                              onBlur={(e) => {
                                                if (e.target.value === "") {
                                                  return;
                                                }
                                              }}
                                            />
                                          </FormControl>

                                          <FormMessage />
                                        </FormItem>
                                      )}
                                    />
                                    <FormDescription>
                                      How many requests may be performed in a given interval
                                    </FormDescription>
                                  </div>
                                </CardContent>
                              </Card>
                            </div>
<<<<<<< HEAD

                            <div className="lg:w-1/3">
                              <Card className="h-full">
                                <CardHeader>
                                  <CardTitle>Remaining Uses</CardTitle>
                                  <CardDescription>
                                    How many times this key can be used before it gets disabled
                                    automatically.
                                  </CardDescription>
                                </CardHeader>
                                <div className="flex items-center gap-4 pt-6 pl-6">
                                  <Switch
                                    id="enableRemaining"
                                    checked={limitEnabled}
                                    onCheckedChange={setLimitEnabled}
                                  />
                                  <Label htmlFor="enableRemaining">
                                    {limitEnabled ? "Enabled" : "Disabled"}
                                  </Label>
                                </div>
                                <CardContent className="justify-between item-center">
                                  <div>
                                    <FormField
                                      control={form.control}
                                      name="limit.remaining"
                                      render={({ field }) => (
                                        <FormItem>
                                          <FormLabel>Number of uses</FormLabel>
                                          <FormControl>
                                            <Input
                                              disabled={!limitEnabled}
                                              placeholder="100"
                                              className="w-full"
                                              type="number"
                                              {...field}
                                              onBlur={(e) => {
                                                if (e.target.value === "") {
                                                  return;
                                                }
                                              }}
                                            />
                                          </FormControl>
                                          <FormDescription>
                                            Enter the remaining amount of uses for this key.
                                          </FormDescription>
                                          <FormMessage />
                                        </FormItem>
                                      )}
                                    />
                                    <FormField
                                      control={form.control}
                                      name="limit.refill.interval"
                                      render={({ field }) => (
                                        <FormItem className="">
                                          <FormLabel>Refill Rate</FormLabel>
                                          <Select
                                            disabled={!limitEnabled}
                                            onValueChange={field.onChange}
                                            defaultValue=""
                                          >
                                            <SelectTrigger>
                                              <SelectValue />
                                            </SelectTrigger>
                                            <SelectContent>
                                              <SelectItem value="none">None</SelectItem>
                                              <SelectItem value="daily">Daily</SelectItem>
                                              <SelectItem value="monthly">Monthly</SelectItem>
                                            </SelectContent>
                                          </Select>
                                          <FormMessage />
                                        </FormItem>
                                      )}
=======
                            <FormDescription>
                              How many requests may be performed in a given interval
                            </FormDescription>
                          </AccordionContent>
                        </AccordionItem>
                      </Accordion>
                      <Accordion type="multiple" className="w-full">
                        <AccordionItem value="limit">
                          <AccordionTrigger dir="">Limit Usage</AccordionTrigger>
                          <AccordionContent>
                            <FormField
                              control={form.control}
                              name="limit.remaining"
                              render={({ field }) => (
                                <FormItem>
                                  <FormLabel>Number of uses</FormLabel>
                                  <FormControl>
                                    <Input
                                      placeholder="100"
                                      className="w-full"
                                      type="number"
                                      {...field}
                                      onBlur={(e) => {
                                        if (e.target.value === "") {
                                          return;
                                        }
                                      }}
                                    />
                                  </FormControl>
                                  <FormDescription>
                                    Enter the remaining amount of uses for this key.
                                  </FormDescription>
                                  <FormMessage />
                                </FormItem>
                              )}
                            />
                            <FormField
                              control={form.control}
                              name="limit.refill.interval"
                              render={({ field }) => (
                                <FormItem className="mt-4">
                                  <FormLabel>Refill Rate</FormLabel>
                                  <Select onValueChange={field.onChange} defaultValue="">
                                    <SelectTrigger>
                                      <SelectValue />
                                    </SelectTrigger>
                                    <SelectContent>
                                      <SelectItem value="none">None</SelectItem>
                                      <SelectItem value="daily">Daily</SelectItem>
                                      <SelectItem value="monthly">Monthly</SelectItem>
                                    </SelectContent>
                                  </Select>
                                  <FormMessage />
                                </FormItem>
                              )}
                            />
                            <FormField
                              control={form.control}
                              name="limit.refill.amount"
                              render={({ field }) => (
                                <FormItem className="mt-4">
                                  <FormLabel>Number of uses per interval</FormLabel>
                                  <FormControl>
                                    <Input
                                      placeholder="100"
                                      className="w-full"
                                      type="number"
                                      {...field}
                                      onBlur={(e) => {
                                        if (e.target.value === "") {
                                          return;
                                        }
                                      }}
                                    />
                                  </FormControl>
                                  <FormDescription>
                                    Enter the number of uses to refill per interval.
                                  </FormDescription>
                                  <FormMessage defaultValue="Please enter a value if interval is selected" />
                                </FormItem>
                              )}
                            />
                          </AccordionContent>
                        </AccordionItem>
                      </Accordion>
                    </div>
                    <div className="w-full px-4">
                      <Accordion type="multiple" className="w-full">
                        <AccordionItem value="metadata">
                          <AccordionTrigger dir="">Custom Metadata</AccordionTrigger>
                          <AccordionContent>
                            <FormField
                              control={form.control}
                              name="meta"
                              render={({ field }) => (
                                <FormItem>
                                  <FormControl>
                                    <Textarea
                                      className="m-4 mx-auto w-full rounded-md border shadow-sm"
                                      rows={3}
                                      placeholder={`{"stripeCustomerId" : "cus_9s6XKzkNRiz8i3"}`}
                                      {...field}
>>>>>>> c8ddd131
                                    />
                                    <FormField
                                      control={form.control}
                                      name="limit.refill.amount"
                                      render={({ field }) => (
                                        <FormItem className="mt-4">
                                          <FormLabel>Number of uses per interval</FormLabel>
                                          <FormControl>
                                            <Input
                                              disabled={!limitEnabled}
                                              placeholder="100"
                                              className="w-full"
                                              type="number"
                                              {...field}
                                              onBlur={(e) => {
                                                if (e.target.value === "") {
                                                  return;
                                                }
                                              }}
                                            />
                                          </FormControl>
                                          <FormDescription>
                                            Enter the number of uses to refill per interval.
                                          </FormDescription>
                                          <FormMessage defaultValue="Please enter a value if interval is selected" />
                                        </FormItem>
                                      )}
                                    />
                                  </div>
                                </CardContent>
                              </Card>
                            </div>
                            <div className="lg:w-1/3">
                              <Card className="h-full">
                                <CardHeader>
                                  <CardTitle>Expiration</CardTitle>
                                  <CardDescription>
                                    Automatically revoke this key after a certain date.
                                  </CardDescription>
                                </CardHeader>
                                <div className="flex items-center gap-4 pl-6 pt-6">
                                  <Switch
                                    id="enableExpiration"
                                    checked={expireEnabled}
                                    onCheckedChange={setExpireEnabled}
                                  />
                                  <Label htmlFor="enableExpiration">
                                    {expireEnabled ? "Enabled" : "Disabled"}
                                  </Label>
                                </div>

                                <CardContent className="justify-between item-center h-[328px]">
                                  <div
                                    className={cn("flex flex-col gap-2 w-full", {
                                      "opacity-50": !expireEnabled,
                                    })}
                                  >
                                    <FormField
                                      control={form.control}
                                      name="expires"
                                      render={({ field }) => (
                                        <FormItem>
                                          <FormLabel>Expiry Date</FormLabel>
                                          <FormControl>
                                            <Input
                                              disabled={!expireEnabled}
                                              min={getDatePlusTwoMinutes()}
                                              type="datetime-local"
                                              {...field}
                                              defaultValue={getDatePlusTwoMinutes()}
                                              value={field.value?.toLocaleString()}
                                            />
                                          </FormControl>
                                          <FormDescription>
                                            This api key will automatically be revoked after the
                                            given date.
                                          </FormDescription>
                                          <FormMessage />
                                        </FormItem>
                                      )}
                                    />
                                  </div>
                                </CardContent>
                              </Card>
                            </div>
                          </div>
                          <div className="flex flex-col w-full">
                            <Card>
                              <CardHeader>
                                <CardTitle>Metadata</CardTitle>
                                <CardDescription>
                                  Store json, or any other data you want to associate with this key.
                                  Whenever you verify this key, we'll return the metadata to you.
                                </CardDescription>
                              </CardHeader>
                              <div className="flex items-center gap-4 pl-6 pt-6">
                                <Switch
                                  id="enableMetadata"
                                  checked={metaEnabled}
                                  onCheckedChange={setMetaEnabled}
                                />
                                <Label htmlFor="enableMetadata">
                                  {!metaEnabled ? "Enabled" : "Disabled"}
                                </Label>
                              </div>
                              <CardContent className="justify-between item-center">
                                <div
                                  className={cn("flex flex-col gap-2 w-full", {
                                    "opacity-50": !metaEnabled,
                                  })}
                                >
                                  <FormField
                                    control={form.control}
                                    name="meta"
                                    render={({ field }) => (
                                      <FormItem>
                                        <FormControl>
                                          <Textarea
                                            disabled={!metaEnabled}
                                            className="m-4 mx-auto rounded-md border shadow-sm"
                                            rows={7}
                                            placeholder={`{"stripeCustomerId" : "cus_9s6XKzkNRiz8i3"}`}
                                            {...field}
                                          />
                                        </FormControl>
                                        <FormDescription>
                                          Enter custom metadata as a JSON object.
                                        </FormDescription>
                                        <FormMessage />
                                        <Button
                                          disabled={!metaEnabled}
                                          variant="secondary"
                                          type="button"
                                          onClick={(_e) => {
                                            try {
                                              if (field.value) {
                                                const parsed = JSON.parse(field.value);
                                                field.onChange(JSON.stringify(parsed, null, 2));
                                              }
                                            } catch (_e) {
                                              form.setError("meta", {
                                                type: "manual",
                                                message: "Invalid JSON",
                                              });
                                            }
                                          }}
                                        >
                                          Format Json
                                        </Button>
                                      </FormItem>
                                    )}
                                  />
                                </div>
                              </CardContent>
                            </Card>
                          </div>
                        </AccordionContent>
                      </AccordionItem>
                    </Accordion>
                  </div>
                  <div className="mt-8 flex justify-end">
                    <Button disabled={!form.formState.isValid || key.isLoading} type="submit">
                      {key.isLoading ? <Loading /> : "Create"}
                    </Button>
                  </div>
                </form>
              </Form>
            </div>
          </div>
        </>
      )}
    </>
  );
};<|MERGE_RESOLUTION|>--- conflicted
+++ resolved
@@ -23,10 +23,7 @@
   FormMessage,
 } from "@/components/ui/form";
 import { Input } from "@/components/ui/input";
-<<<<<<< HEAD
 import { Label } from "@/components/ui/label";
-=======
->>>>>>> c8ddd131
 import {
   Select,
   SelectContent,
@@ -34,10 +31,7 @@
   SelectTrigger,
   SelectValue,
 } from "@/components/ui/select";
-<<<<<<< HEAD
 import { Switch } from "@/components/ui/switch";
-=======
->>>>>>> c8ddd131
 import { Textarea } from "@/components/ui/textarea";
 import { useToast } from "@/components/ui/use-toast";
 import { trpc } from "@/lib/trpc/client";
@@ -61,10 +55,6 @@
   ownerId: z.string().optional(),
   name: z.string().optional(),
   meta: z.string().optional(),
-<<<<<<< HEAD
-  // remaining: z.coerce.number().positive().optional(),
-=======
->>>>>>> c8ddd131
   limit: z
     .object({
       remaining: z.coerce.number().positive({ message: "Please enter a positive number" }),
@@ -115,7 +105,6 @@
     },
   });
   const formData = form.watch();
-<<<<<<< HEAD
   // if (!expireEnabled) {
   //   delete formData.expires;
   // }
@@ -128,7 +117,6 @@
   // if(!ratelimitEnabled) {
   //   delete formData.ratelimit;
   // }
-=======
 
   useEffect(() => {
     if (formData.limit?.remaining === undefined) {
@@ -141,7 +129,6 @@
       form.resetField("limit.refill.amount");
     }
   }, [formData.limit?.refill]);
->>>>>>> c8ddd131
   useEffect(() => {
     if (
       formData.ratelimit?.limit === undefined &&
@@ -293,8 +280,7 @@
       ) : (
         <>
           <div>
-<<<<<<< HEAD
-            <div>
+            <div className="w-full overflow-scroll">
               <Form {...form}>
                 <form className="flex flex-col" onSubmit={form.handleSubmit(onSubmit)}>
                   <h2 className="mb-2 text-2xl">Create a new Key</h2>
@@ -454,133 +440,6 @@
                                               }}
                                             />
                                           </FormControl>
-=======
-            <div className="w-full overflow-scroll">
-              <Form {...form}>
-                <form className="mx-auto max-w-6xl" onSubmit={form.handleSubmit(onSubmit)}>
-                  <h2 className="mb-2 text-2xl">Create a New Key</h2>
-                  <div className="flex flex-col justify-evenly gap-4 md:flex-row">
-                    <FormField
-                      control={form.control}
-                      name="prefix"
-                      render={({ field }) => (
-                        <FormItem className="w-full md:w-1/4">
-                          <FormLabel>Prefix</FormLabel>
-                          <FormControl>
-                            <Input {...field} />
-                          </FormControl>
-                          <FormDescription>
-                            Using a prefix can make it easier for your users to distinguish between
-                            apis. Don't add a trailing underscore, we'll do that automatically.
-                          </FormDescription>
-                          <FormMessage />
-                        </FormItem>
-                      )}
-                    />
-
-                    <FormField
-                      control={form.control}
-                      name="bytes"
-                      rules={{ required: true }}
-                      render={({ field }) => (
-                        <FormItem className="w-full md:w-1/4">
-                          <FormLabel>Bytes</FormLabel>
-                          <FormControl>
-                            <Input type="number" {...field} />
-                          </FormControl>
-                          <FormDescription>How many bytes to use.</FormDescription>
-                          <FormMessage />
-                        </FormItem>
-                      )}
-                    />
-
-                    <FormField
-                      control={form.control}
-                      name="ownerId"
-                      render={({ field }) => (
-                        <FormItem className="w-full md:w-1/4">
-                          <FormLabel>Owner</FormLabel>
-                          <FormControl>
-                            <Input {...field} />
-                          </FormControl>
-                          <FormDescription>
-                            This is the id of the user or workspace in your system, so you can
-                            identify users from an API key.
-                          </FormDescription>
-                          <FormMessage />
-                        </FormItem>
-                      )}
-                    />
-                    <FormField
-                      control={form.control}
-                      name="name"
-                      render={({ field }) => (
-                        <FormItem className="w-full md:w-1/4">
-                          <FormLabel>Name</FormLabel>
-                          <FormControl>
-                            <Input {...field} />
-                          </FormControl>
-                          <FormDescription>
-                            To make it easier to identify a particular key, you can provide a name.
-                          </FormDescription>
-                          <FormMessage />
-                        </FormItem>
-                      )}
-                    />
-                  </div>
-                  <h3 className="my-4 text-xl">Advanced</h3>
-                  <div className="flex flex-col md:flex-row ">
-                    <div className="w-full px-4">
-                      <Accordion type="multiple" className="w-full">
-                        <AccordionItem value="ratelimit">
-                          <AccordionTrigger dir="">Add Ratelimiting</AccordionTrigger>
-                          <AccordionContent>
-                            <FormField
-                              control={form.control}
-                              name="ratelimit.limit"
-                              render={({ field }) => (
-                                <FormItem className="w-full">
-                                  <FormLabel>Limit</FormLabel>
-                                  <FormControl>
-                                    <Input
-                                      placeholder="10"
-                                      type="number"
-                                      {...field}
-                                      onBlur={(e) => {
-                                        if (e.target.value === "") {
-                                          //don't trigger validation if the field is empty
-                                          return;
-                                        }
-                                      }}
-                                    />
-                                  </FormControl>
-                                  <FormDescription>
-                                    The maximum number of requests possible during a burst.
-                                  </FormDescription>
-                                  <FormMessage />
-                                </FormItem>
-                              )}
-                            />
-                            <div className="mt-8 flex items-center gap-4">
-                              <FormField
-                                control={form.control}
-                                name="ratelimit.refillRate"
-                                render={({ field }) => (
-                                  <FormItem className="w-full">
-                                    <FormLabel>Refill Rate</FormLabel>
-                                    <FormControl>
-                                      <Input
-                                        placeholder="5"
-                                        type="number"
-                                        {...field}
-                                        onBlur={(e) => {
-                                          if (e.target.value === "") {
-                                            return;
-                                          }
-                                        }}
-                                      />
-                                    </FormControl>
->>>>>>> c8ddd131
 
                                           <FormMessage />
                                         </FormItem>
@@ -617,7 +476,6 @@
                                 </CardContent>
                               </Card>
                             </div>
-<<<<<<< HEAD
 
                             <div className="lg:w-1/3">
                               <Card className="h-full">
@@ -690,110 +548,6 @@
                                           <FormMessage />
                                         </FormItem>
                                       )}
-=======
-                            <FormDescription>
-                              How many requests may be performed in a given interval
-                            </FormDescription>
-                          </AccordionContent>
-                        </AccordionItem>
-                      </Accordion>
-                      <Accordion type="multiple" className="w-full">
-                        <AccordionItem value="limit">
-                          <AccordionTrigger dir="">Limit Usage</AccordionTrigger>
-                          <AccordionContent>
-                            <FormField
-                              control={form.control}
-                              name="limit.remaining"
-                              render={({ field }) => (
-                                <FormItem>
-                                  <FormLabel>Number of uses</FormLabel>
-                                  <FormControl>
-                                    <Input
-                                      placeholder="100"
-                                      className="w-full"
-                                      type="number"
-                                      {...field}
-                                      onBlur={(e) => {
-                                        if (e.target.value === "") {
-                                          return;
-                                        }
-                                      }}
-                                    />
-                                  </FormControl>
-                                  <FormDescription>
-                                    Enter the remaining amount of uses for this key.
-                                  </FormDescription>
-                                  <FormMessage />
-                                </FormItem>
-                              )}
-                            />
-                            <FormField
-                              control={form.control}
-                              name="limit.refill.interval"
-                              render={({ field }) => (
-                                <FormItem className="mt-4">
-                                  <FormLabel>Refill Rate</FormLabel>
-                                  <Select onValueChange={field.onChange} defaultValue="">
-                                    <SelectTrigger>
-                                      <SelectValue />
-                                    </SelectTrigger>
-                                    <SelectContent>
-                                      <SelectItem value="none">None</SelectItem>
-                                      <SelectItem value="daily">Daily</SelectItem>
-                                      <SelectItem value="monthly">Monthly</SelectItem>
-                                    </SelectContent>
-                                  </Select>
-                                  <FormMessage />
-                                </FormItem>
-                              )}
-                            />
-                            <FormField
-                              control={form.control}
-                              name="limit.refill.amount"
-                              render={({ field }) => (
-                                <FormItem className="mt-4">
-                                  <FormLabel>Number of uses per interval</FormLabel>
-                                  <FormControl>
-                                    <Input
-                                      placeholder="100"
-                                      className="w-full"
-                                      type="number"
-                                      {...field}
-                                      onBlur={(e) => {
-                                        if (e.target.value === "") {
-                                          return;
-                                        }
-                                      }}
-                                    />
-                                  </FormControl>
-                                  <FormDescription>
-                                    Enter the number of uses to refill per interval.
-                                  </FormDescription>
-                                  <FormMessage defaultValue="Please enter a value if interval is selected" />
-                                </FormItem>
-                              )}
-                            />
-                          </AccordionContent>
-                        </AccordionItem>
-                      </Accordion>
-                    </div>
-                    <div className="w-full px-4">
-                      <Accordion type="multiple" className="w-full">
-                        <AccordionItem value="metadata">
-                          <AccordionTrigger dir="">Custom Metadata</AccordionTrigger>
-                          <AccordionContent>
-                            <FormField
-                              control={form.control}
-                              name="meta"
-                              render={({ field }) => (
-                                <FormItem>
-                                  <FormControl>
-                                    <Textarea
-                                      className="m-4 mx-auto w-full rounded-md border shadow-sm"
-                                      rows={3}
-                                      placeholder={`{"stripeCustomerId" : "cus_9s6XKzkNRiz8i3"}`}
-                                      {...field}
->>>>>>> c8ddd131
                                     />
                                     <FormField
                                       control={form.control}
