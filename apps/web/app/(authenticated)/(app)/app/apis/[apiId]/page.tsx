import { StackedColumnChart } from "@/components/dashboard/charts";
import {
  Card,
  CardContent,
  CardDescription,
  CardHeader,
  CardTitle,
<<<<<<< HEAD
=======
  MetricCardTitle,
>>>>>>> 3e9f689a
} from "@/components/ui/card";
import { getTenantId } from "@/lib/auth";
import { db, eq, schema } from "@/lib/db";
import { formatNumber } from "@/lib/fmt";
import { getDailyVerifications, getTotalActiveKeys } from "@/lib/tinybird";
import { fillRange } from "@/lib/utils";
import { sql } from "drizzle-orm";
import { redirect } from "next/navigation";

export const dynamic = "force-dynamic";
export const runtime = "edge";

export default async function ApiPage(props: { params: { apiId: string } }) {
  const tenantId = getTenantId();

  const api = await db.query.apis.findFirst({
    where: eq(schema.apis.id, props.params.apiId),
    with: {
      workspace: true,
    },
  });
  if (!api || api.workspace.tenantId !== tenantId) {
    return redirect("/new");
  }

  const keysP = db
    .select({ count: sql<number>`count(*)` })
    .from(schema.keys)
    .where(eq(schema.keys.keyAuthId, api.keyAuthId!))
    .execute()
    .then((res) => res.at(0)?.count ?? 0);

  const end = new Date().setUTCHours(0, 0, 0, 0);
  // start of the day 30 days ago
  const start = end - 30 * 24 * 60 * 60 * 1000;
  const activeP = getTotalActiveKeys({
    workspaceId: api.workspaceId,
    apiId: api.id,
    start,
    end,
  });

  const usage = await getDailyVerifications({
    workspaceId: api.workspaceId,
    apiId: api.id,
  });

  const keys = await keysP;
  const active = await activeP;

  const successOverTime = fillRange(
    usage.data.map(({ time, success }) => ({ value: success, time })),
    start,
    end,
  ).map(({ value, time }) => ({
    x: new Date(time).toUTCString(),
    y: value,
  }));

  const ratelimitedOverTime = fillRange(
    usage.data.map(({ time, rateLimited }) => ({ value: rateLimited, time })),
    start,
    end,
  ).map(({ value, time }) => ({
    x: new Date(time).toUTCString(),
    y: value,
  }));

  const usageExceededOverTime = fillRange(
    usage.data.map(({ time, rateLimited }) => ({ value: rateLimited, time })),
    start,
    end,
  ).map(({ value, time }) => ({
    x: new Date(time).toUTCString(),
    y: value,
  }));

  const data = [
    ...successOverTime.map((d) => ({
      ...d,
      category: "Successful Verifications",
    })),
    ...ratelimitedOverTime.map((d) => ({ ...d, category: "Ratelimited" })),
    ...usageExceededOverTime.map((d) => ({ ...d, category: "Usage Exceeded" })),
  ];

  return (
    <div className="grid grid-cols-2 md:grid-cols-3 md:gap-4">
      <Card className="max-md:mb-4 max-md:mr-2 ">
        <CardHeader className="pb-6 ">
          <MetricCardTitle>{formatNumber(keys)}</MetricCardTitle>
          <CardDescription>Total Keys</CardDescription>
        </CardHeader>
      </Card>
      <Card className="max-md:mb-4 max-md:ml-2">
        <CardHeader className="pb-6">
          <MetricCardTitle>
            {formatNumber(active.data.reduce((sum, day) => sum + day.usage, 0))}
          </MetricCardTitle>
          <CardDescription>Active Keys (30 days)</CardDescription>
        </CardHeader>
      </Card>
      <Card className="col-span-2 max-md:mb-4 md:col-span-1">
        <CardHeader className="pb-6">
<<<<<<< HEAD
          <CardTitle>
            {formatNumber(
              usage.data.reduce((sum, day) => sum + day.success, 0),
            )}
          </CardTitle>
=======
          <MetricCardTitle>
            {formatNumber(usage.data.reduce((sum, day) => sum + day.success, 0))}
          </MetricCardTitle>
>>>>>>> 3e9f689a
          <CardDescription>Successful Verifications (30 days)</CardDescription>
        </CardHeader>
      </Card>
      <Card className="relative col-span-3">
        <CardHeader>
          <CardTitle>Usage in the last 30 days</CardTitle>
          <CardDescription>
            This includes all key verifications in this API
          </CardDescription>
        </CardHeader>
        <CardContent>
          <StackedColumnChart data={data} />
        </CardContent>
      </Card>
    </div>
  );
}<|MERGE_RESOLUTION|>--- conflicted
+++ resolved
@@ -1,15 +1,5 @@
 import { StackedColumnChart } from "@/components/dashboard/charts";
-import {
-  Card,
-  CardContent,
-  CardDescription,
-  CardHeader,
-  CardTitle,
-<<<<<<< HEAD
-=======
-  MetricCardTitle,
->>>>>>> 3e9f689a
-} from "@/components/ui/card";
+import { Card, CardContent, CardDescription, CardHeader, CardTitle } from "@/components/ui/card";
 import { getTenantId } from "@/lib/auth";
 import { db, eq, schema } from "@/lib/db";
 import { formatNumber } from "@/lib/fmt";
@@ -113,26 +103,16 @@
       </Card>
       <Card className="col-span-2 max-md:mb-4 md:col-span-1">
         <CardHeader className="pb-6">
-<<<<<<< HEAD
-          <CardTitle>
-            {formatNumber(
-              usage.data.reduce((sum, day) => sum + day.success, 0),
-            )}
-          </CardTitle>
-=======
           <MetricCardTitle>
             {formatNumber(usage.data.reduce((sum, day) => sum + day.success, 0))}
           </MetricCardTitle>
->>>>>>> 3e9f689a
           <CardDescription>Successful Verifications (30 days)</CardDescription>
         </CardHeader>
       </Card>
       <Card className="relative col-span-3">
         <CardHeader>
           <CardTitle>Usage in the last 30 days</CardTitle>
-          <CardDescription>
-            This includes all key verifications in this API
-          </CardDescription>
+          <CardDescription>This includes all key verifications in this API</CardDescription>
         </CardHeader>
         <CardContent>
           <StackedColumnChart data={data} />
