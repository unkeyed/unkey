import { PageHeader } from "@/components/page-header";
<<<<<<< HEAD
import { CreateApiButton } from "../../../../../components/create-api";
=======
import { CreateApiButton } from "@/components/create-api";
>>>>>>> 75e229ff

import { getTenantId } from "@/lib/auth";
import { db, schema, eq, sql } from "@unkey/db";
import { redirect } from "next/navigation";
import { Separator } from "@/components/ui/separator";
import Link from "next/link";
import { ApiList } from "./client";
import { CreditCard, Search } from "lucide-react";

export const revalidate = 3;

export default async function TenantOverviewPage() {
  const tenantId = getTenantId();
  const workspace = await db.query.workspaces.findFirst({
    where: eq(schema.workspaces.tenantId, tenantId),
    with: {
      apis: true,
    },
  });

  if (!workspace) {
    return redirect("/onboarding");
  }

  const apis = await Promise.all(
    workspace.apis.map(async (api) => ({
      id: api.id,
      name: api.name,
      keys: await db
        .select({ count: sql<number>`count(*)` })
        .from(schema.keys)
        .where(eq(schema.keys.apiId, api.id)),
    }))
  );
  const unpaid =
    workspace.tenantId.startsWith("org_") && workspace.plan === "free";
  return (
    <div className=" ">
      {unpaid ? (
        <div>
          <PageHeader title="Applications" description="Manage your APIs" />
          <Separator className="my-6" />
          <section className=" my-4 flex items-center gap-4 flex-col md:flex-row">
            <div className="flex h-10 flex-grow items-center gap-2 rounded-md border border-input bg-transparent px-3 py-2 text-sm focus-within:border-primary/40">
              <Search size={18} />
              <input
                disabled
                className="disabled:cursor-not-allowed bg-transparent flex-grow disabled:opacity-50 placeholder:text-muted-foreground focus-visible:outline-none  "
                placeholder="Search.."
              />
            </div>
            <CreateApiButton disabled />
          </section>
          <div className="flex flex-col justify-center items-center  mt-24 space-y-6 border border-dashed rounded-lg min-h-[400px]">
            <CreditCard size={80} />
            <h3 className="text-2xl font-semibold leading-none tracking-tight">
              Please add billing to your account
            </h3>
            <p className="text-gray-500">
              Team workspaces is a paid feature. Please add billing to your
              account to continue using it.
            </p>
            <Link
              href="/app/stripe"
              target="_blank"
              className="px-4 py-2 mr-3 text-sm font-medium text-center text-white bg-gray-800 rounded-lg hover:bg-gray-500 focus:ring-4 focus:outline-none focus:ring-gray-300 dark:bg-gray-600 dark:hover:bg-gray-500 dark:focus:ring-gray-800"
            >
              Add billing
            </Link>
          </div>
        </div>
      ) : (
        <ApiList apis={apis} />
      )}
    </div>
  );
}<|MERGE_RESOLUTION|>--- conflicted
+++ resolved
@@ -1,9 +1,5 @@
 import { PageHeader } from "@/components/page-header";
-<<<<<<< HEAD
-import { CreateApiButton } from "../../../../../components/create-api";
-=======
 import { CreateApiButton } from "@/components/create-api";
->>>>>>> 75e229ff
 
 import { getTenantId } from "@/lib/auth";
 import { db, schema, eq, sql } from "@unkey/db";
@@ -36,10 +32,9 @@
         .select({ count: sql<number>`count(*)` })
         .from(schema.keys)
         .where(eq(schema.keys.apiId, api.id)),
-    }))
+    })),
   );
-  const unpaid =
-    workspace.tenantId.startsWith("org_") && workspace.plan === "free";
+  const unpaid = workspace.tenantId.startsWith("org_") && workspace.plan === "free";
   return (
     <div className=" ">
       {unpaid ? (
@@ -63,8 +58,8 @@
               Please add billing to your account
             </h3>
             <p className="text-gray-500">
-              Team workspaces is a paid feature. Please add billing to your
-              account to continue using it.
+              Team workspaces is a paid feature. Please add billing to your account to continue
+              using it.
             </p>
             <Link
               href="/app/stripe"
