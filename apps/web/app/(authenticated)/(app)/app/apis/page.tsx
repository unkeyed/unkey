--- conflicted
+++ resolved
@@ -1,10 +1,5 @@
-<<<<<<< HEAD
-import { PageHeader } from "@/components/page-header";
-import { CreateApiButton } from "@/components/create-api";
-=======
 import { PageHeader } from "@/components/dashboard/page-header";
 import { CreateApiButton } from "@/components/dashboard/create-api";
->>>>>>> a660e0a8
 
 import { getTenantId } from "@/lib/auth";
 import { db, schema, eq, sql } from "@unkey/db";
