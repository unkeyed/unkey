--- conflicted
+++ resolved
@@ -1,9 +1,5 @@
 import { PageHeader } from "@/components/dashboard/page-header";
-<<<<<<< HEAD
-import { CreateApiButton } from "@/components/dashboard/create-api";
-=======
 import { CreateApiButton } from "./create-api-button";
->>>>>>> bbef0a23
 
 import { getTenantId } from "@/lib/auth";
 import { db, schema, eq, sql } from "@unkey/db";
@@ -45,7 +41,6 @@
         <div>
           <PageHeader title="Applications" description="Manage your APIs" />
           <Separator className="my-6" />
-<<<<<<< HEAD
           <section className=" my-4 flex md:items-center gap-4 flex-col md:flex-row">
             <div className="flex h-10 flex-grow items-center gap-2 rounded-md border border-input bg-transparent px-3 py-2 text-sm focus-within:border-primary/40">
               <Icons.search size={18} />
@@ -73,31 +68,6 @@
             >
               Add billing
             </Link>
-=======
-
-          <div className="flex items-center justify-center">
-            <Card className="duration-500 hover:border-primary bg-muted w-3xl ">
-              <CardHeader>
-                <CardTitle>Please add billing to your account</CardTitle>
-              </CardHeader>
-
-              <CardContent>
-                <p className="text-gray-500">
-                  Team workspaces is a paid feature. Please add billing to your account to continue
-                  using it.
-                </p>
-              </CardContent>
-              <CardFooter>
-                <Link
-                  href="/app/stripe"
-                  target="_blank"
-                  className="px-4 py-2 mr-3 text-sm font-medium text-center text-white bg-gray-800 rounded-lg hover:bg-gray-500 focus:ring-4 focus:outline-none focus:ring-gray-300 dark:bg-gray-600 dark:hover:bg-gray-500 dark:focus:ring-gray-800"
-                >
-                  Add billing
-                </Link>
-              </CardFooter>
-            </Card>
->>>>>>> bbef0a23
           </div>
         </div>
       ) : (
