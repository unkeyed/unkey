<<<<<<< HEAD
import { PageHeader } from "@/components/page-header";
import { ColumnChart } from "@/components/charts";
import { Text } from "@/components/text";
import {
  Card,
  CardContent,
  CardDescription,
  CardHeader,
  CardTitle,
} from "@/components/ui/card";
=======
import { PageHeader } from "@/components/dashboard/page-header";
import { ColumnChart } from "@/components/dashboard/charts";
import { Text } from "@/components/dashboard/text";
import { Card, CardContent, CardDescription, CardHeader, CardTitle } from "@/components/ui/card";
>>>>>>> a660e0a8
import { getTenantId } from "@/lib/auth";
import { fillRange } from "@/lib/utils";
import { db, eq, schema } from "@unkey/db";
import { getDailyUsage } from "@/lib/tinybird";
import { redirect } from "next/navigation";
import { Badge } from "@/components/ui/badge";
<<<<<<< HEAD
import { CopyButton } from "@/components/copy-button";
=======
import { CopyButton } from "@/components/dashboard/copy-button";
>>>>>>> a660e0a8

export const revalidate = 0;

export default async function SettingsPage() {
  const tenantId = getTenantId();

  const workspace = await db.query.workspaces.findFirst({
    where: eq(schema.workspaces.tenantId, tenantId),
  });
  if (!workspace) {
    return redirect("/onboarding");
  }
  const usage = await getDailyUsage({
    workspaceId: workspace.id,
  });

  const now = new Date();
  const year = now.getUTCFullYear();
  const month = now.getUTCMonth();
  const start = new Date(year, month, 0, 0, 0, 0, 0);
  const end = new Date(start.getTime());
  end.setUTCMonth(end.getUTCMonth() + 1);

  const usageOverTime = fillRange(
    usage.data.map(({ time, usage }) => ({ value: usage, time })),
    start.getTime(),
    end.getTime()
  ).map(({ value, time }) => ({
    x: new Date(time).toUTCString(),
    y: value,
  }));

  const totalUsage = usage.data.reduce((sum, day) => {
    return sum + day.usage;
  }, 0);
  return (
    <div>
      <PageHeader
        title={workspace.name}
        description="Settings"
        actions={[
          <Badge
            key="workspaceId"
            variant="outline"
            className="font-mono font-medium"
          >
            {workspace.id}
            <CopyButton value={workspace.id} className="ml-2" />
          </Badge>,
        ]}
      />

      <Card>
        <CardHeader>
          <CardTitle>Usage & Billing</CardTitle>
          <CardDescription>
            <Text>
              Current billing cycle:{" "}
              <strong>
                {new Date(year, month, 1).toLocaleString(undefined, {
                  month: "long",
                })}{" "}
                {year}
              </strong>{" "}
            </Text>
          </CardDescription>
        </CardHeader>

        <CardContent>
          <div className="flex justify-center py-4 divide-x divide-zinc-200">
            <div className="flex flex-col items-center gap-2 px-8">
              <Text size="xl">Current Usage</Text>
              <div className="flex items-center gap-2">
                <Text size="lg">{totalUsage.toLocaleString()}</Text>/{" "}
                {/* rome-ignore lint/a11y/noSvgWithoutTitle: <explanation> */}
                <svg
                  className="w-8 h-8"
                  fill="none"
                  shapeRendering="geometricPrecision"
                  stroke="currentColor"
                  strokeLinecap="round"
                  strokeLinejoin="round"
                  strokeWidth="1.5"
                  viewBox="0 0 24 24"
                  width="24"
                  height="24"
                >
                  <title>usage</title>
                  <path d="M13.833 8.875S15.085 7 18.043 7C21 7 23 9.5 23 12s-1.784 5-4.864 5-4.914-3.124-6.136-5c-1.222-1.875-3.392-5-6.446-5S1 9.5 1 12s1.351 5 4.648 5c3.296 0 4.519-1.875 4.519-1.875" />
                </svg>
              </div>
            </div>
          </div>
          <div className="p-8">
            <div className="h-48">
              <ColumnChart data={usageOverTime} />
            </div>
          </div>
        </CardContent>
      </Card>
    </div>
  );
}<|MERGE_RESOLUTION|>--- conflicted
+++ resolved
@@ -1,31 +1,14 @@
-<<<<<<< HEAD
-import { PageHeader } from "@/components/page-header";
-import { ColumnChart } from "@/components/charts";
-import { Text } from "@/components/text";
-import {
-  Card,
-  CardContent,
-  CardDescription,
-  CardHeader,
-  CardTitle,
-} from "@/components/ui/card";
-=======
 import { PageHeader } from "@/components/dashboard/page-header";
 import { ColumnChart } from "@/components/dashboard/charts";
 import { Text } from "@/components/dashboard/text";
 import { Card, CardContent, CardDescription, CardHeader, CardTitle } from "@/components/ui/card";
->>>>>>> a660e0a8
 import { getTenantId } from "@/lib/auth";
 import { fillRange } from "@/lib/utils";
 import { db, eq, schema } from "@unkey/db";
 import { getDailyUsage } from "@/lib/tinybird";
 import { redirect } from "next/navigation";
 import { Badge } from "@/components/ui/badge";
-<<<<<<< HEAD
-import { CopyButton } from "@/components/copy-button";
-=======
 import { CopyButton } from "@/components/dashboard/copy-button";
->>>>>>> a660e0a8
 
 export const revalidate = 0;
 
@@ -52,7 +35,7 @@
   const usageOverTime = fillRange(
     usage.data.map(({ time, usage }) => ({ value: usage, time })),
     start.getTime(),
-    end.getTime()
+    end.getTime(),
   ).map(({ value, time }) => ({
     x: new Date(time).toUTCString(),
     y: value,
@@ -67,11 +50,7 @@
         title={workspace.name}
         description="Settings"
         actions={[
-          <Badge
-            key="workspaceId"
-            variant="outline"
-            className="font-mono font-medium"
-          >
+          <Badge key="workspaceId" variant="outline" className="font-mono font-medium">
             {workspace.id}
             <CopyButton value={workspace.id} className="ml-2" />
           </Badge>,
