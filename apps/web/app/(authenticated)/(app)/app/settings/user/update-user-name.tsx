"use client";
import { EmptyPlaceholder } from "@/components/dashboard/empty-placeholder";
import { Loading } from "@/components/dashboard/loading";
import { Button } from "@/components/ui/button";
import { Card, CardContent, CardFooter, CardHeader, CardTitle } from "@/components/ui/card";
import {
  Form,
  FormControl,
  FormDescription,
  FormField,
  FormItem,
  FormLabel,
  FormMessage,
} from "@/components/ui/form";
import { Input } from "@/components/ui/input";
<<<<<<< HEAD
import { toast } from "@/components/ui/toaster";
=======
import { useToast } from "@/components/ui/use-toast";
import { ClerkError } from "@/lib/clerk";
>>>>>>> 2f1d8661
import { useUser } from "@clerk/nextjs";
import { zodResolver } from "@hookform/resolvers/zod";
import React from "react";
import { useForm } from "react-hook-form";
import { z } from "zod";

const validCharactersRegex = /^[a-zA-Z0-9-_]+$/;

const formSchema = z.object({
  username: z
    .string()
    .min(3)
    .refine((v) => validCharactersRegex.test(v), {
      message: "Username can only contain letters, numbers, dashes and underscores",
    }),
});

export const UpdateUserName: React.FC = () => {
  const { user } = useUser();

  const form = useForm<z.infer<typeof formSchema>>({
    resolver: zodResolver(formSchema),
    mode: "all",
    defaultValues: {
      username: user?.username ?? "",
    },
  });
  if (!user) {
    return (
      <EmptyPlaceholder className="min-h-[200px]">
        <Loading />
      </EmptyPlaceholder>
    );
  }

  const isDisabled = form.formState.isLoading || !form.formState.isValid;
  return (
    <Form {...form}>
      <form
        onSubmit={form.handleSubmit(({ username }) => {
          user
            .update({ username })
            .then(() => {
              toast.success("Workspace name updated");
              user.reload();
            })
<<<<<<< HEAD
            .catch((err) => {
              toast.error((err as Error).message);
=======
            .catch((error) => {
              toast({
                title: "Error",
                description: (error as ClerkError).errors.at(0)?.longMessage ?? "Sorry there was an error updating your username",
                variant: "alert",
              });
>>>>>>> 2f1d8661
            });
        })}
      >
        <Card>
          <CardHeader>
            <CardTitle>Username</CardTitle>
          </CardHeader>
          <CardContent>
            <FormField
              control={form.control}
              name="username"
              render={({ field }) => (
                <FormItem>
                  <FormLabel>Username</FormLabel>
                  <FormControl>
                    <Input {...field} className="max-w-sm" />
                  </FormControl>
                  <FormDescription>Update or create a username</FormDescription>
                  <FormMessage />
                </FormItem>
              )}
            />
          </CardContent>
          <CardFooter className="justify-end">
            <Button
              type="submit"
              variant={isDisabled ? "disabled" : "primary"}
              disabled={isDisabled}
            >
              {form.formState.isLoading ? <Loading /> : "Save"}
            </Button>
          </CardFooter>
        </Card>
      </form>
    </Form>
  );
};<|MERGE_RESOLUTION|>--- conflicted
+++ resolved
@@ -13,12 +13,8 @@
   FormMessage,
 } from "@/components/ui/form";
 import { Input } from "@/components/ui/input";
-<<<<<<< HEAD
 import { toast } from "@/components/ui/toaster";
-=======
-import { useToast } from "@/components/ui/use-toast";
 import { ClerkError } from "@/lib/clerk";
->>>>>>> 2f1d8661
 import { useUser } from "@clerk/nextjs";
 import { zodResolver } from "@hookform/resolvers/zod";
 import React from "react";
@@ -65,17 +61,8 @@
               toast.success("Workspace name updated");
               user.reload();
             })
-<<<<<<< HEAD
             .catch((err) => {
-              toast.error((err as Error).message);
-=======
-            .catch((error) => {
-              toast({
-                title: "Error",
-                description: (error as ClerkError).errors.at(0)?.longMessage ?? "Sorry there was an error updating your username",
-                variant: "alert",
-              });
->>>>>>> 2f1d8661
+              toast.error((error as ClerkError).errors.at(0)?.longMessage ?? "Sorry there was an error updating your username");
             });
         })}
       >
