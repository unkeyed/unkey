--- conflicted
+++ resolved
@@ -23,7 +23,7 @@
     where: eq(schema.workspaces.tenantId, tenantId),
   });
   if (!workspace) {
-    return redirect("/onboarding");
+    return redirect("/new");
   }
 
   const t = new Date();
@@ -64,13 +64,8 @@
               </span>{" "}
             </CardDescription>
           </div>
-<<<<<<< HEAD
           <Link href="/app/settings/billing">
-            <Button>Change Billing</Button>
-=======
-          <Link href="/app/stripe">
             <Button className="max-sm:hidden">Change Billing</Button>
->>>>>>> 22738e1c
           </Link>
         </CardHeader>
 
