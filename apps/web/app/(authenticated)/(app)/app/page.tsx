import { redirect } from "next/navigation";

<<<<<<< HEAD
export default function page() {
=======
export default async function TenantOverviewPage() {
  const tenantId = getTenantId();
  const workspace = await db.query.workspaces.findFirst({
    where: eq(schema.workspaces.tenantId, tenantId),
  });
  if (!workspace) {
    return redirect("/onboarding");
  }
>>>>>>> 75e229ff
  return redirect("/app/apis");
}<|MERGE_RESOLUTION|>--- conflicted
+++ resolved
@@ -1,8 +1,8 @@
+import { getTenantId } from "@/lib/auth";
+import { db, schema } from "@unkey/db";
+import { eq } from "drizzle-orm";
 import { redirect } from "next/navigation";
 
-<<<<<<< HEAD
-export default function page() {
-=======
 export default async function TenantOverviewPage() {
   const tenantId = getTenantId();
   const workspace = await db.query.workspaces.findFirst({
@@ -11,6 +11,5 @@
   if (!workspace) {
     return redirect("/onboarding");
   }
->>>>>>> 75e229ff
   return redirect("/app/apis");
 }