--- conflicted
+++ resolved
@@ -1,14 +1,7 @@
-<<<<<<< HEAD
 import { Container } from "@/components/landing/container";
 import { FadeIn } from "@/components/landing/fade-in";
 import { PageIntro } from "@/components/landing/page-intro";
 import { PageLinks } from "@/components/landing/page-links";
-=======
-import { Container } from "@/components/landing-components/container";
-import { FadeIn } from "@/components/landing-components/fade-in";
-import { PageIntro } from "@/components/landing-components/page-intro";
-import { PageLinks } from "@/components/landing-components/page-links";
->>>>>>> e23008d4
 import { allChangelogs } from "contentlayer/generated";
 import { getMDXComponent } from "next-contentlayer/hooks";
 import { notFound } from "next/navigation";
@@ -45,19 +38,19 @@
 
           <div className="mt-24 border-t border-neutral-200 bg-white/50 sm:mt-32 lg:mt-40">
             <Container>
-              <div className="mx-auto max-w-5xl">
-                <dl className="-mx-6 grid grid-cols-1 text-sm text-neutral-950 sm:mx-0 sm:grid-cols-3">
-                  <div className="border-t border-neutral-200 px-6 py-4 first:border-t-0 sm:border-l sm:border-t-0">
+              <div className="max-w-5xl mx-auto">
+                <dl className="grid grid-cols-1 -mx-6 text-sm text-neutral-950 sm:mx-0 sm:grid-cols-3">
+                  <div className="px-6 py-4 border-t border-neutral-200 first:border-t-0 sm:border-l sm:border-t-0">
                     <dt className="font-semibold">Number of changes</dt>
                     <dd>{changelog.changes}</dd>
                   </div>
-                  <div className="border-t border-neutral-200 px-6 py-4 first:border-t-0 sm:border-l sm:border-t-0">
+                  <div className="px-6 py-4 border-t border-neutral-200 first:border-t-0 sm:border-l sm:border-t-0">
                     <dt className="font-semibold">Date</dt>
                     <dd>
                       <time dateTime={changelog.date}>{changelog.date}</time>
                     </dd>
                   </div>
-                  <div className="border-t border-neutral-200 px-6 py-4 first:border-t-0 sm:border-l sm:border-t-0">
+                  <div className="px-6 py-4 border-t border-neutral-200 first:border-t-0 sm:border-l sm:border-t-0">
                     <dt className="font-semibold">New Features</dt>
                     <dd>{changelog.features}</dd>
                   </div>
@@ -73,7 +66,7 @@
 
         <Container className="mt-24 sm:mt-32 lg:mt-40">
           <FadeIn>
-            <div className='mx-auto prose lg:prose-md max-w-5xl'>
+            <div className='max-w-5xl mx-auto prose lg:prose-md'>
               <Content />
             </div>
           </FadeIn>
