--- conflicted
+++ resolved
@@ -1,19 +1,11 @@
 import Image from "next/image";
 import Link from "next/link";
 
-<<<<<<< HEAD
 import { Border } from "@/components/landing/border";
 import { Button } from "@/components/landing/button";
 import { Container } from "@/components/landing/container";
 import { FadeIn } from "@/components/landing/fade-in";
 import { PageIntro } from "@/components/landing/page-intro";
-=======
-import { Border } from "@/components/landing-components/border";
-import { Button } from "@/components/landing-components/button";
-import { Container } from "@/components/landing-components/container";
-import { FadeIn } from "@/components/landing-components/fade-in";
-import { PageIntro } from "@/components/landing-components/page-intro";
->>>>>>> e23008d4
 import { formatDate } from "@/lib/formatDate";
 import { allPosts } from "contentlayer/generated";
 
@@ -41,25 +33,25 @@
                 <Border className={"pt-16"}>
                   <div className="relative lg:-mx-4 lg:flex lg:justify-end">
                     <div className="pt-10 lg:w-2/3 lg:flex-none lg:px-4 lg:pt-0">
-                      <h2 className="font-display text-2xl font-semibold text-neutral-950">
+                      <h2 className="text-2xl font-semibold font-display text-neutral-950">
                         <Link href={post.url}>{post.title}</Link>
                       </h2>
                       <dl className="lg:absolute lg:left-0 lg:top-0 lg:w-1/3 lg:px-4">
                         <dt className="sr-only">Published</dt>
-                        <dd className="absolute left-0 top-0 text-sm text-neutral-950 lg:static">
+                        <dd className="absolute top-0 left-0 text-sm text-neutral-950 lg:static">
                           <time dateTime={new Date(post.date).toDateString()}>
                             {formatDate(new Date(post.date).toString())}
                           </time>
                         </dd>
                         <dt className="sr-only">Author</dt>
-                        <dd className="mt-6 flex gap-x-4">
+                        <dd className="flex mt-6 gap-x-4">
                           <div className="flex-none overflow-hidden rounded-xl bg-neutral-100">
                             <Image
                               alt={post.author.name}
                               {...post.author.image}
                               width={12}
                               height={12}
-                              className="h-12 w-12 object-cover grayscale"
+                              className="object-cover w-12 h-12 grayscale"
                             />
                           </div>
                           <div className="text-sm text-neutral-950">
@@ -68,7 +60,7 @@
                           </div>
                         </dd>
                       </dl>
-                      <p className="mt-6 max-w-2xl text-base text-neutral-600">
+                      <p className="max-w-2xl mt-6 text-base text-neutral-600">
                         {post.description}
                       </p>
                       <Button
