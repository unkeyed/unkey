import Link from "next/link";

<<<<<<< HEAD
import { Container } from "@/components/landing/container";
import { FadeIn } from "@/components/landing/fade-in";
=======
import { Container } from "@/components/landing-components/container";
import { FadeIn } from "@/components/landing-components/fade-in";
>>>>>>> e23008d4

export default function NotFound() {
  return (
    <Container className="flex h-full items-center pt-24 sm:pt-32 lg:pt-40">
      <FadeIn className="flex flex-col items-center">
        <p className="font-display text-4xl font-semibold text-neutral-950 sm:text-5xl">404</p>
        <h1 className="mt-4 font-display text-2xl font-semibold text-neutral-950">
          Page not found
        </h1>
        <p className="mt-2 text-sm text-neutral-600">
          Sorry, we couldn’t find the page you’re looking for.
        </p>
        <Link
          href="/"
          className="mt-4 text-sm font-semibold text-neutral-950 transition hover:text-neutral-700"
        >
          Go to the home page
        </Link>
      </FadeIn>
    </Container>
  );
}<|MERGE_RESOLUTION|>--- conflicted
+++ resolved
@@ -1,19 +1,14 @@
 import Link from "next/link";
 
-<<<<<<< HEAD
 import { Container } from "@/components/landing/container";
 import { FadeIn } from "@/components/landing/fade-in";
-=======
-import { Container } from "@/components/landing-components/container";
-import { FadeIn } from "@/components/landing-components/fade-in";
->>>>>>> e23008d4
 
 export default function NotFound() {
   return (
-    <Container className="flex h-full items-center pt-24 sm:pt-32 lg:pt-40">
+    <Container className="flex items-center h-full pt-24 sm:pt-32 lg:pt-40">
       <FadeIn className="flex flex-col items-center">
-        <p className="font-display text-4xl font-semibold text-neutral-950 sm:text-5xl">404</p>
-        <h1 className="mt-4 font-display text-2xl font-semibold text-neutral-950">
+        <p className="text-4xl font-semibold font-display text-neutral-950 sm:text-5xl">404</p>
+        <h1 className="mt-4 text-2xl font-semibold font-display text-neutral-950">
           Page not found
         </h1>
         <p className="mt-2 text-sm text-neutral-600">
@@ -21,7 +16,7 @@
         </p>
         <Link
           href="/"
-          className="mt-4 text-sm font-semibold text-neutral-950 transition hover:text-neutral-700"
+          className="mt-4 text-sm font-semibold transition text-neutral-950 hover:text-neutral-700"
         >
           Go to the home page
         </Link>
