--- conflicted
+++ resolved
@@ -12,7 +12,6 @@
   return workspace;
 };
 
-<<<<<<< HEAD
 const publicRoutes = [
   "/",
   "/auth(.*)",
@@ -64,58 +63,13 @@
         if (workspace?.plan === "free") {
           return NextResponse.redirect(new URL("/app/stripe", req.url));
         }
+        return NextResponse.next()
       }
-      if (auth.userId && req.nextUrl.pathname === "/app/apis") {
+      if (auth.userId && !auth.orgId && req.nextUrl.pathname === "/app/apis") {
         const workspace = await findWorkspace({ tenantId: auth.userId });
         if (!workspace) {
-          return NextResponse.redirect(new URL("/onboarding", req.url));
+          return NextResponse.redirect(new URL("/new", req.url));
         }
-=======
-export default authMiddleware({
-  publicRoutes: [
-    "/",
-    "/auth(.*)",
-    "/discord",
-    "/pricing",
-    "/about",
-    "/blog",
-    "/blog/(.*)",
-    "/changelog",
-    "/changelog(.*)",
-    "/policies",
-    "/policies/(.*)",
-    "/docs",
-    "/docs(.*)",
-    "/og",
-    "/og/(.*)",
-    "/api/v1/stripe/webhooks",
-    "/api/v1/cron/(.*)",
-    "/api/v1/clerk/webhooks",
-  ],
-  signInUrl: "/auth/sign-in",
-  debug: DEBUG_ON,
-  async afterAuth(auth, req) {
-    if (!(auth.userId || auth.isPublicRoute)) {
-      return redirectToSignIn({ returnBackUrl: req.url });
-    }
-    // Stops users from accessing the application if they have not paid yet.
-    if (
-      auth.orgId &&
-      !["/app/stripe", "/app/apis", "/app", "/new"].includes(req.nextUrl.pathname)
-    ) {
-
-      const workspace = await findWorkspace({ tenantId: auth.orgId });
-      if (workspace?.plan === "free") {
-        return NextResponse.redirect(new URL("/app/stripe", req.url));
-      }
-      return NextResponse.next();
-    }
-    if (auth.userId && !auth.orgId && req.nextUrl.pathname === "/app/apis") {
-      console.log("we also here");
-      const workspace = await findWorkspace({ tenantId: auth.userId });
-      if (!workspace) {
-        return NextResponse.redirect(new URL("/new", req.url));
->>>>>>> c8a70820
       }
     },
   })(req, evt)
@@ -123,7 +77,8 @@
   // @ts-ignore
   const sessionId = getSessionId(req, res)
 
-  const path = req.nextUrl.pathname.replace(/(api_[a-zA-Z0-9]+)/g, "[apiId]").replace(/(key_[a-zA-Z0-9]+)/g, "[keyId]")
+  // replace ids to make aggregations easier
+  const path = req.nextUrl.pathname.replace(/\/(api_[a-zA-Z0-9]+)/g, "[apiId]").replace(/\/(key_[a-zA-Z0-9]+)/g, "[keyId]")
 
 
   evt.waitUntil(ingestPageView({
