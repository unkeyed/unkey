--- conflicted
+++ resolved
@@ -68,7 +68,6 @@
     },
   })(req, evt);
 
-<<<<<<< HEAD
   try {
 
     // @ts-ignore
@@ -79,24 +78,11 @@
 
 
     evt.waitUntil(ingestPageView({
-=======
-  // @ts-ignore
-  const sessionId = getSessionId(req, res);
-
-  // replace ids to make aggregations easier
-  const path = req.nextUrl.pathname
-    .replace(/\/(api_[a-zA-Z0-9]+)/g, "[apiId]")
-    .replace(/\/(key_[a-zA-Z0-9]+)/g, "[keyId]");
-
-  evt.waitUntil(
-    ingestPageView({
->>>>>>> b0dda0ac
       time: Date.now(),
       sessionId,
       userId,
       tenantId,
       path,
-<<<<<<< HEAD
       region: req.geo?.region,
       country: req.geo?.country,
       city: req.geo?.city,
@@ -111,13 +97,6 @@
 
   return res
 
-
-=======
-    }),
-  );
-
-  return res;
->>>>>>> b0dda0ac
 }
 
 export const config = {
