{
  "$schema": "https://mintlify.com/schema.json",
  "name": "Unkey Docs",
  "colors": {
    "primary": "#09090b",
    "light": "#EAE6E0",
    "dark": "#18181b",
    "background": {
      "light": "#fafaf9",
      "dark": "#0c0a09"
    }
  },
  "feedback": {
    "raiseIssue": true,
    "suggestEdit": true,
    "thumbsRating": true
  },
  "favicon": "/unkey.png",
  "topbarLinks": [
    {
      "name": "Discord",
      "url": "https://unkey.com/discord"
    },
    {
      "name": "Dashboard",
      "url": "https://app.unkey.com"
    }
  ],
  "topbarCtaButton": {
    "type": "github",
    "url": "https://github.com/unkeyed/unkey"
  },
  "tabs": [
    {
      "name": "API Reference",
      "url": "api-reference"
    },
    {
      "name": "SDKs",
      "url": "libraries"
    }
  ],
  "anchors": [
    {
      "name": "Home",
      "icon": "book-open-cover",
      "url": "/"
    },
    {
      "name": "Blog & Tutorials",
      "icon": "newspaper",
      "url": "https://unkey.com/blog"
    },
    {
      "name": "Discord",
      "icon": "discord",
      "url": "https://unkey.com/discord"
    },
    {
      "name": "GitHub",
      "icon": "github",
      "url": "https://github.com/unkeyed"
    },
    {
      "name": "Contributing",
      "url": "contributing",
      "icon": "terminal"
    }
  ],
  "navigation": [
    {
      "group": "Unkey",
      "pages": [
        "introduction",
        {
          "group": "Quickstart",
          "pages": [
            {
              "group": "Onboarding",
              "pages": [
                "quickstart/onboarding/onboarding-api",
                "quickstart/onboarding/onboarding-ratelimiting"
              ]
            },
            {
              "group": "API Keys",
              "pages": ["quickstart/apis/nextjs", "quickstart/apis/bun", "quickstart/apis/express"]
            }
          ]
        },
        {
          "group": "Security",
          "pages": [
            "security/overview",
            "security/root-keys",
            "security/recovering-keys",
            "apis/features/whitelist"
          ]
        }
      ]
    },
    {
      "group": "Features",
      "pages": [
        {
          "group": "Keys",
          "pages": [
            "apis/introduction",
            {
              "group": "Features",
              "pages": [
                "apis/features/ratelimiting",
                "apis/features/temp-keys",
                "apis/features/remaining",
                "apis/features/refill",
                "apis/features/analytics",
                {
                  "group": "Authorization",
                  "pages": [
                    "apis/features/authorization/introduction",
                    "apis/features/authorization/roles-and-permissions",
                    "apis/features/authorization/verifying",
                    "apis/features/authorization/example"
                  ]
                },
                "apis/features/revocation",
                "apis/features/enabled",
                "apis/features/environments"
              ]
            }
          ]
        },
        {
          "group": "Ratelimiting",
          "pages": ["ratelimiting/introduction", "ratelimiting/modes", "ratelimiting/overrides"]
        },
        {
          "group": "Semantic cache",
          "pages": [
            "semantic-cache/introduction",
            "semantic-cache/similarity-threshold",
            "semantic-cache/why-semantic-caching"
          ]
        },
        {
          "group": "Audit logs",
          "pages": ["audit-log/introduction", "audit-log/types"]
        }
      ]
    },
    {
<<<<<<< HEAD
=======
      "group": "Ratelimiting",
      "pages": ["ratelimiting/introduction", "ratelimiting/modes", "ratelimiting/overrides"]
    },
    {
      "group": "Semantic cache",
      "pages": [
        "semantic-cache/introduction",
        "semantic-cache/why-semantic-caching",
        "semantic-cache/settings"
      ]
    },
    {
      "group": "Audit logs",
      "pages": ["audit-log/introduction", "audit-log/types"]
    },
    {
>>>>>>> 51370e8e
      "group": "Integrations",
      "icon": "bolt",
      "pages": ["integrations/vercel"]
    },
    {
      "group": "Migrations",
      "icon": "plane-arrival",
      "pages": ["migrations/introduction", "migrations/keys"]
    },
    {
      "group": "API Documentation",
      "icon": "code",
      "pages": [
        "api-reference/overview",
        "api-reference/authentication",
        {
          "group": "Errors",
          "pages": [
            "api-reference/errors/introduction",
            "api-reference/errors/code/BAD_REQUEST",
            "api-reference/errors/code/UNAUTHORIZED",
            "api-reference/errors/code/FORBIDDEN",
            "api-reference/errors/code/NOT_FOUND",
            "api-reference/errors/code/EXPIRED",
            "api-reference/errors/code/CONFLICT",
            "api-reference/errors/code/DISABLED",
            "api-reference/errors/code/TOO_MANY_REQUESTS",
            "api-reference/errors/code/INTERNAL_SERVER_ERROR"
          ]
        },
        {
          "group": "Keys",
          "pages": [
            "api-reference/keys/create",
            "api-reference/keys/verify",
            "api-reference/keys/get",
            "api-reference/keys/update",
            "api-reference/keys/update-remaining",
            "api-reference/keys/delete",
            "api-reference/keys/verifications",
            "api-reference/keys/add-permissions",
            "api-reference/keys/remove-permissions",
            "api-reference/keys/set-permissions",
            "api-reference/keys/add-roles",
            "api-reference/keys/remove-roles",
            "api-reference/keys/set-roles"
          ]
        },
        {
          "group": "APIs",
          "pages": [
            "api-reference/apis/create",
            "api-reference/apis/get",
            "api-reference/apis/list-keys",
            "api-reference/apis/delete-keys",
            "api-reference/apis/delete"
          ]
        },
        {
          "group": "Permissions",
          "pages": [
            "api-reference/permissions/create-role",
            "api-reference/permissions/get-role",
            "api-reference/permissions/list-roles",
            "api-reference/permissions/delete-role",
            "api-reference/permissions/create-permission",
            "api-reference/permissions/get-permission",
            "api-reference/permissions/list-permissions",
            "api-reference/permissions/delete-permission"
          ]
        },
        {
          "group": "Ratelimits",
          "pages": ["api-reference/ratelimits/limit"]
        },
        {
          "group": "Migrations",
          "pages": ["api-reference/migrations/create-keys"]
        }
      ]
    },
    {
      "group": "Official Libraries",
      "icon": "code",
      "pages": [
        {
          "group": "@unkey/api",
          "pages": [
            "libraries/ts/sdk/overview",
            {
              "group": "Keys",
              "pages": [
                "libraries/ts/sdk/keys/create",
                "libraries/ts/sdk/keys/verify",
                "libraries/ts/sdk/keys/get",
                "libraries/ts/sdk/keys/update",
                "libraries/ts/sdk/keys/update-remaining",
                "libraries/ts/sdk/keys/delete",
                "libraries/ts/sdk/keys/verifications"
              ]
            },
            {
              "group": "APIs",
              "pages": [
                "libraries/ts/sdk/apis/create",
                "libraries/ts/sdk/apis/get",
                "libraries/ts/sdk/apis/list-keys",
                "libraries/ts/sdk/apis/delete"
              ]
            },
            {
              "group": "Ratelimits",
              "pages": ["libraries/ts/sdk/ratelimits/limit"]
            }
          ]
        },
        "libraries/ts/ratelimit",
        "libraries/ts/nextjs",
        "libraries/ts/hono",
        "libraries/ts/cache/overview",
        {
          "group": "unkey-go",
          "pages": ["libraries/go/overview"]
        }
      ]
    },
    {
      "group": "Community Libraries",
      "pages": [
        {
          "group": "Python",
          "pages": [
            "libraries/py/overview",
            {
              "group": "Services",
              "pages": ["libraries/py/services/keys", "libraries/py/services/apis"]
            }
          ]
        },
        {
          "group": "Elixir",
          "pages": [
            "libraries/ex/overview",
            {
              "group": "Functions",
              "pages": [
                "libraries/ex/functions/create_key",
                "libraries/ex/functions/verify_key",
                "libraries/ex/functions/delete_key",
                "libraries/ex/functions/update_key",
                "libraries/ex/functions/update_remaining"
              ]
            }
          ]
        },
        {
          "group": "Nuxt",
          "pages": ["libraries/nuxt/overview"]
        },
        {
          "group": "Rust",
          "pages": ["libraries/rs/overview"]
        },
        {
          "group": "Springboot",
          "pages": [
            "libraries/springboot-java/overview",
            "libraries/springboot-java/api/get",
            "libraries/springboot-java/api/list",
            "libraries/springboot-java/functions/create",
            "libraries/springboot-java/functions/revoke",
            "libraries/springboot-java/functions/update",
            "libraries/springboot-java/functions/verify"
          ]
        }
      ]
    },
    {
      "group": "Contributing",
      "icon": "github",
      "pages": [
        "contributing/getting-started",
        "contributing/versions",
        "contributing/editor-setup",
        "contributing/testing",
        "contributing/sdk-development",
        {
          "group": "Services",
          "pages": [
            {
              "group": "Agent",
              "pages": [
                "contributing/services/agent/architecture",
                "contributing/services/agent/configuration",
                "contributing/services/agent/cluster",
                "contributing/services/agent/profiling"
              ]
            }
          ]
        }
      ]
    }
  ],
  "footerSocials": {
    "twitter": "https://twitter.com/unkeydev",
    "github": "https://github.com/unkeyed/unkey"
  },
  "openapi": "https://api.unkey.dev/openapi.json",
  "api": {
    "baseUrl": "https://api.unkey.dev"
  },
  "analytics": {
    "posthog": {
      "apiKey": "phc_kCLW6KdzuihzMqTuJ6PNC4sHP7ipArtEAF8uUH2V5Yt"
    }
  },
  "redirects": [
    {
      "source": "/onboarding",
      "destination": "/onboarding/onboarding-api"
    },
    {
      "source": "/onboarding/onboarding-api",
      "destination": "/quickstart/onboarding/onboarding-api"
    },
    {
      "source": "/onboarding/onboarding-ratelimiting",
      "destination": "/quickstart/onboarding/onboarding-ratelimiting"
    }
  ]
}<|MERGE_RESOLUTION|>--- conflicted
+++ resolved
@@ -149,25 +149,6 @@
       ]
     },
     {
-<<<<<<< HEAD
-=======
-      "group": "Ratelimiting",
-      "pages": ["ratelimiting/introduction", "ratelimiting/modes", "ratelimiting/overrides"]
-    },
-    {
-      "group": "Semantic cache",
-      "pages": [
-        "semantic-cache/introduction",
-        "semantic-cache/why-semantic-caching",
-        "semantic-cache/settings"
-      ]
-    },
-    {
-      "group": "Audit logs",
-      "pages": ["audit-log/introduction", "audit-log/types"]
-    },
-    {
->>>>>>> 51370e8e
       "group": "Integrations",
       "icon": "bolt",
       "pages": ["integrations/vercel"]
