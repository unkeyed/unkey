--- conflicted
+++ resolved
@@ -39,20 +39,9 @@
           });
         }
 
-<<<<<<< HEAD
     return opts.next({
       ctx: {
         ...opts.ctx,
       },
     });
-  }) : protectedProcedure;
-=======
-        return opts.next({
-          ctx: {
-            ...opts.ctx,
-            remaining: response.remaining,
-          },
-        });
-      })
-    : protectedProcedure;
->>>>>>> 98efcc4b
+  }) : protectedProcedure;