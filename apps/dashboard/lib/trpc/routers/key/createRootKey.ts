import { type Permission, db, eq, schema } from "@/lib/db";
import { env } from "@/lib/env";
<<<<<<< HEAD
import { rateLimitedProcedure, ratelimit } from "@/lib/trpc/ratelimitProcedure";
=======
>>>>>>> 2770f8ac
import { type UnkeyAuditLog, ingestAuditLogs } from "@/lib/tinybird";
import { TRPCError } from "@trpc/server";
import { newId } from "@unkey/id";
import { newKey } from "@unkey/keys";
import { unkeyPermissionValidation } from "@unkey/rbac";
import { z } from "zod";
import { rateLimitedProcedure, ratelimit } from "../../ratelimitProcedure";

import { upsertPermissions } from "../rbac";

export const createRootKey = rateLimitedProcedure(ratelimit.create)
  .input(
    z.object({
      name: z.string().optional(),
      permissions: z.array(unkeyPermissionValidation).min(1, {
        message: "You need to add at least one permissions.",
      }),
    }),
  )
  .mutation(async ({ ctx, input }) => {
    const workspace = await db.query.workspaces.findFirst({
      where: (table, { and, eq, isNull }) =>
        and(eq(table.tenantId, ctx.tenant.id), isNull(table.deletedAt)),
    });
    if (!workspace) {
      throw new TRPCError({
        code: "NOT_FOUND",
        message:
          "We are unable to find the correct workspace. Please contact support using support@unkey.dev.",
      });
    }

    const unkeyApi = await db.query.apis.findFirst({
      where: eq(schema.apis.id, env().UNKEY_API_ID),
      with: {
        workspace: true,
      },
    });
    if (!unkeyApi) {
      throw new TRPCError({
        code: "NOT_FOUND",
        message: `API ${env().UNKEY_API_ID} was not found`,
      });
    }
    if (!unkeyApi.keyAuthId) {
      throw new TRPCError({
        code: "PRECONDITION_FAILED",
        message: `API ${env().UNKEY_API_ID} is not setup to handle keys`,
      });
    }

    const keyId = newId("key");

    const { key, hash, start } = await newKey({
      prefix: "unkey",
      byteLength: 16,
    });

    const auditLogs: UnkeyAuditLog[] = [];
    try {
      await db.transaction(async (tx) => {
        await tx.insert(schema.keys).values({
          id: keyId,
          keyAuthId: unkeyApi.keyAuthId!,
          name: input?.name,
          hash,
          start,
          ownerId: ctx.user.id,
          workspaceId: env().UNKEY_WORKSPACE_ID,
          forWorkspaceId: workspace.id,
          expires: null,
          createdAt: new Date(),
          remaining: null,
          refillInterval: null,
          refillAmount: null,
          lastRefillAt: null,
          deletedAt: null,
          enabled: true,
        });

        auditLogs.push({
          workspaceId: workspace.id,
          actor: { type: "user", id: ctx.user.id },
          event: "key.create",
          description: `Created ${keyId}`,
          resources: [
            {
              type: "key",
              id: keyId,
            },
          ],
          context: {
            location: ctx.audit.location,
            userAgent: ctx.audit.userAgent,
          },
        });

        const { permissions, auditLogs: createPermissionLogs } = await upsertPermissions(
          ctx,
          env().UNKEY_WORKSPACE_ID,
          input.permissions,
        );
        auditLogs.push(...createPermissionLogs);

        auditLogs.push(
          ...permissions.map((p) => ({
            workspaceId: workspace.id,
            actor: { type: "user" as const, id: ctx.user.id },
            event: "authorization.connect_permission_and_key" as const,
            description: `Connected ${p.id} and ${keyId}`,
            resources: [
              {
                type: "key" as const,
                id: keyId,
              },
              {
                type: "permission" as const,
                id: p.id,
              },
            ],
            context: {
              location: ctx.audit.location,
              userAgent: ctx.audit.userAgent,
            },
          })),
        );

        await tx.insert(schema.keysPermissions).values(
          permissions.map((p) => ({
            keyId,
            permissionId: p.id,
            workspaceId: env().UNKEY_WORKSPACE_ID,
          })),
        );
      });
    } catch (_err) {
      throw new TRPCError({
        code: "INTERNAL_SERVER_ERROR",
        message:
          "We are unable to create the rootkey. Please contact support using support@unkey.dev",
      });
    }

    await ingestAuditLogs(auditLogs);

    return { key, keyId };
  });<|MERGE_RESOLUTION|>--- conflicted
+++ resolved
@@ -1,16 +1,13 @@
 import { type Permission, db, eq, schema } from "@/lib/db";
 import { env } from "@/lib/env";
-<<<<<<< HEAD
 import { rateLimitedProcedure, ratelimit } from "@/lib/trpc/ratelimitProcedure";
-=======
->>>>>>> 2770f8ac
 import { type UnkeyAuditLog, ingestAuditLogs } from "@/lib/tinybird";
 import { TRPCError } from "@trpc/server";
 import { newId } from "@unkey/id";
 import { newKey } from "@unkey/keys";
 import { unkeyPermissionValidation } from "@unkey/rbac";
 import { z } from "zod";
-import { rateLimitedProcedure, ratelimit } from "../../ratelimitProcedure";
+
 
 import { upsertPermissions } from "../rbac";
 
