--- conflicted
+++ resolved
@@ -2,19 +2,14 @@
 import { db, eq, schema } from "@/lib/db";
 import { TRPCError } from "@trpc/server";
 import { z } from "zod";
-<<<<<<< HEAD
-
-export const updateKeyOwnerId = rateLimitedProcedure(ratelimit.update)
-=======
 import { auth, t } from "../../trpc";
 export const updateKeyOwnerId = t.procedure
   .use(auth)
->>>>>>> 1d350974
   .input(
     z.object({
       keyId: z.string(),
       ownerId: z.string().nullish(),
-    }),
+    })
   )
   .mutation(async ({ input, ctx }) => {
     const key = await db.query.keys
