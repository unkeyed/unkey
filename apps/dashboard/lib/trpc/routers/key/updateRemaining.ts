--- conflicted
+++ resolved
@@ -29,42 +29,6 @@
       input.refill = undefined;
     }
 
-<<<<<<< HEAD
-    const key = await db.query.keys
-      .findFirst({
-        where: (table, { eq, and, isNull }) =>
-          and(eq(table.id, input.keyId), isNull(table.deletedAt)),
-        with: {
-          workspace: true,
-        },
-      })
-      .catch((_err) => {
-        throw new TRPCError({
-          code: "INTERNAL_SERVER_ERROR",
-          message:
-            "We were unable to update remaining limits on this key. Please contact support using support@unkey.dev",
-        });
-      });
-    if (!key || key.workspace.tenantId !== ctx.tenant.id) {
-      throw new TRPCError({
-        message:
-          "We are unable to find the correct key. Please contact support using support@unkey.dev.",
-        code: "NOT_FOUND",
-      });
-    }
-    const isMonthlyInterval = input.refill?.interval === "monthly";
-    await db
-      .update(schema.keys)
-      .set({
-        remaining: input.remaining ?? null,
-        refillInterval:
-          input.refill?.interval === "none" || input.refill?.interval === undefined
-            ? null
-            : input.refill?.interval,
-        refillDay: isMonthlyInterval ? input.refill?.refillDay : null,
-        refillAmount: input.refill?.amount ?? null,
-        lastRefillAt: input.refill?.interval ? new Date() : null,
-=======
     await db
       .transaction(async (tx) => {
         const key = await tx.query.keys.findFirst({
@@ -74,7 +38,7 @@
             workspace: true,
           },
         });
-
+         const isMonthlyInterval = input.refill?.interval === "monthly";
         if (!key || key.workspace.tenantId !== ctx.tenant.id) {
           throw new TRPCError({
             message:
@@ -90,6 +54,7 @@
               input.refill?.interval === "none" || input.refill?.interval === undefined
                 ? null
                 : input.refill?.interval,
+            refillDay: isMonthlyInterval ? input.refill?.refillDay : null,
             refillAmount: input.refill?.amount ?? null,
             lastRefillAt: input.refill?.interval ? new Date() : null,
           })
@@ -147,7 +112,6 @@
             userAgent: ctx.audit.userAgent,
           },
         });
->>>>>>> 33a71aad
       })
       .catch((err) => {
         console.error(err);
