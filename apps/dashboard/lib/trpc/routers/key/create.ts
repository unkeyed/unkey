--- conflicted
+++ resolved
@@ -1,17 +1,11 @@
-<<<<<<< HEAD
-import { Api } from "@/app/(app)/settings/root-keys/[keyId]/permissions/api";
-import { db, schema } from "@/lib/db";
-import { env } from "@/lib/env";
-import { ingestAuditLogs } from "@/lib/tinybird";
-=======
 import { insertAuditLogs } from "@/lib/audit";
 import { db, schema } from "@/lib/db";
 import { ingestAuditLogsTinybird } from "@/lib/tinybird";
->>>>>>> f55ef6ef
 import { rateLimitedProcedure, ratelimit } from "@/lib/trpc/ratelimitProcedure";
 import { TRPCError } from "@trpc/server";
 import { newId } from "@unkey/id";
 import { newKey } from "@unkey/keys";
+import { env } from "@/lib/env";
 import { type EncryptRequest, type RequestContext, Vault } from "@unkey/vault";
 import { z } from "zod";
 
@@ -92,16 +86,9 @@
       prefix: input.prefix,
       byteLength: input.bytes,
     });
-<<<<<<< HEAD
-    await db.transaction(async (tx) => {
-      await tx
-        .insert(schema.keys)
-        .values({
-=======
     await db
       .transaction(async (tx) => {
         await tx.insert(schema.keys).values({
->>>>>>> f55ef6ef
           id: keyId,
           keyAuthId: keyAuth.id,
           name: input.name,
@@ -123,31 +110,38 @@
           deletedAt: null,
           enabled: input.enabled,
           environment: input.environment,
-<<<<<<< HEAD
-        })
-        .catch((_err) => {
-          throw new TRPCError({
-            code: "INTERNAL_SERVER_ERROR",
-            message:
-              "We are unable to create the key. Please contact support using support.unkey.dev",
-          });
         });
 
-      if (input.recoverEnabled && keyAuth?.storeEncryptedKeys) {
-        const vault = new Vault(env().AGENT_URL, env().AGENT_TOKEN);
-        const encryptReq: EncryptRequest = {
-          keyring: workspace?.id,
-          data: key,
-        };
-        const requestId = crypto.randomUUID();
-        const context: RequestContext = { requestId };
-        const vaultRes = await vault.encrypt(context, encryptReq).catch((_err) => {
-          throw new TRPCError({
-            code: "INTERNAL_SERVER_ERROR",
-            message: "Encryption Failed. Please contact support using support@unkey.dev",
+        if (input.recoverEnabled && keyAuth?.storeEncryptedKeys) {
+          const vault = new Vault(env().AGENT_URL, env().AGENT_TOKEN);
+          const encryptReq: EncryptRequest = {
+            keyring: workspace?.id,
+            data: key,
+          };
+          const requestId = crypto.randomUUID();
+          const context: RequestContext = { requestId };
+          const vaultRes = await vault.encrypt(context, encryptReq).catch((_err) => {
+            throw new TRPCError({
+              code: "INTERNAL_SERVER_ERROR",
+              message: "Encryption Failed. Please contact support using support@unkey.dev",
+            });
           });
-=======
-        });
+          await tx
+            .insert(schema.encryptedKeys)
+            .values({
+              keyId: keyId,
+              workspaceId: workspace?.id,
+              encrypted: vaultRes.encrypted,
+              encryptionKeyId: vaultRes.keyId,
+            })
+            .catch((_err) => {
+              throw new TRPCError({
+                code: "INTERNAL_SERVER_ERROR",
+                message:
+                  "We are unable to encrypt the key. Please contact support using support@unkey.dev",
+              });
+            });
+        }
 
         await insertAuditLogs(tx, {
           workspaceId: workspace.id,
@@ -171,24 +165,7 @@
           code: "INTERNAL_SERVER_ERROR",
           message:
             "We are unable to create the key. Please contact support using support.unkey.dev",
->>>>>>> f55ef6ef
         });
-        await tx
-          .insert(schema.encryptedKeys)
-          .values({
-            keyId: keyId,
-            workspaceId: workspace?.id,
-            encrypted: vaultRes.encrypted,
-            encryptionKeyId: vaultRes.keyId,
-          })
-          .catch((_err) => {
-            throw new TRPCError({
-              code: "INTERNAL_SERVER_ERROR",
-              message:
-                "We are unable to encrypt the key. Please contact support using support@unkey.dev",
-            });
-          });
-      }
     });
 
     await ingestAuditLogsTinybird({
