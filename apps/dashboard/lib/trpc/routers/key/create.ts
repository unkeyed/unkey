import {
  type CreateKeyInput,
  createKeyInputSchema,
} from "@/app/(app)/apis/[apiId]/_components/create-key/create-key.schema";
import { insertAuditLogs } from "@/lib/audit";
import { db, schema } from "@/lib/db";
import { env } from "@/lib/env";
import { Vault } from "@/lib/vault";
import { TRPCError } from "@trpc/server";
import { newId } from "@unkey/id";
import { newKey } from "@unkey/keys";
import { requireUser, requireWorkspace, t } from "../../trpc";

const vault = new Vault({
  baseUrl: env().AGENT_URL,
  token: env().AGENT_TOKEN,
});

export const createKey = t.procedure
  .use(requireUser)
  .use(requireWorkspace)
  .input(createKeyInputSchema)
  .mutation(async ({ input, ctx }) => {
<<<<<<< HEAD
    const keyAuth = await db.query.keyAuth.findFirst({
      where: (table, { and, eq }) =>
        and(eq(table.workspaceId, ctx.workspace.id), eq(table.id, input.keyAuthId)),
      with: {
        api: true,
      },
    });
=======
    const keyAuth = await db.query.keyAuth
      .findFirst({
        where: (table, { and, eq }) =>
          and(eq(table.workspaceId, ctx.workspace.id), eq(table.id, input.keyAuthId)),
        with: {
          api: true,
        },
      })
      .catch((_err) => {
        throw new TRPCError({
          code: "INTERNAL_SERVER_ERROR",
          message:
            "We were unable to create a key for this API. Please try again or contact support@unkey.dev.",
        });
      });
>>>>>>> 1a97c5c2

    if (!keyAuth) {
      throw new TRPCError({
        code: "NOT_FOUND",
        message:
          "We are unable to find the correct keyAuth. Please try again or contact support@unkey.dev",
      });
    }

    try {
      return await db.transaction(async (tx) => {
        return await createKeyCore(
          {
            ...input,
            keyAuthId: keyAuth.id,
            storeEncryptedKeys: keyAuth.storeEncryptedKeys,
          },
          ctx,
          tx,
        );
      });
    } catch (_err) {
      throw new TRPCError({
        code: "INTERNAL_SERVER_ERROR",
        message: "We are unable to create the key. Please contact support using support.unkey.dev",
      });
    }
  });

type CreateKeyContext = {
  workspace: { id: string };
  user: { id: string };
  audit: {
    location: string;
    userAgent?: string;
  };
};

type DatabaseTransaction = Parameters<Parameters<typeof db.transaction>[0]>[0];

export async function createKeyCore(
  input: CreateKeyInput & { storeEncryptedKeys: boolean },
  ctx: CreateKeyContext,
  tx: DatabaseTransaction,
) {
  const keyId = newId("key");
  const { key, hash, start } = await newKey({
    prefix: input.prefix,
    byteLength: input.bytes,
  });

  await tx.insert(schema.keys).values({
    id: keyId,
    keyAuthId: input.keyAuthId,
    name: input.name,
    hash,
    start,
    identityId: input.identityId,
    ownerId: input.externalId,
    meta: JSON.stringify(input.meta ?? {}),
    workspaceId: ctx.workspace.id,
    forWorkspaceId: null,
    expires: input.expires ? new Date(input.expires) : null,
    createdAtM: Date.now(),
    updatedAtM: null,
    remaining: input.remaining,
    refillDay: input.refill?.refillDay ?? null,
    refillAmount: input.refill?.amount ?? null,
    lastRefillAt: input.refill ? new Date() : null,
    enabled: input.enabled,
    environment: input.environment,
  });

  if (input.storeEncryptedKeys) {
    const { encrypted, keyId: encryptionKeyId } = await vault.encrypt({
      keyring: ctx.workspace.id,
      data: key,
    });

    await tx.insert(schema.encryptedKeys).values({
      encrypted,
      encryptionKeyId,
      keyId,
      workspaceId: ctx.workspace.id,
      createdAt: Date.now(),
      updatedAt: null,
    });
  }

  if (input.ratelimit?.length) {
    await tx.insert(schema.ratelimits).values(
      input.ratelimit.map((ratelimit) => ({
        id: newId("ratelimit"),
        keyId,
        duration: ratelimit.refillInterval,
        limit: ratelimit.limit,
        name: ratelimit.name,
        workspaceId: ctx.workspace.id,
        createdAt: Date.now(),
        updatedAt: null,
        autoApply: ratelimit.autoApply,
      })),
    );
  }

  await insertAuditLogs(tx, {
    workspaceId: ctx.workspace.id,
    actor: { type: "user", id: ctx.user.id },
    event: "key.create",
    description: `Created ${keyId}`,
    resources: [
      {
        type: "key",
        id: keyId,
        name: input.name,
      },
    ],
    context: {
      location: ctx.audit.location,
      userAgent: ctx.audit.userAgent,
    },
  });

  return { keyId, key, name: input.name };
}<|MERGE_RESOLUTION|>--- conflicted
+++ resolved
@@ -21,15 +21,6 @@
   .use(requireWorkspace)
   .input(createKeyInputSchema)
   .mutation(async ({ input, ctx }) => {
-<<<<<<< HEAD
-    const keyAuth = await db.query.keyAuth.findFirst({
-      where: (table, { and, eq }) =>
-        and(eq(table.workspaceId, ctx.workspace.id), eq(table.id, input.keyAuthId)),
-      with: {
-        api: true,
-      },
-    });
-=======
     const keyAuth = await db.query.keyAuth
       .findFirst({
         where: (table, { and, eq }) =>
@@ -45,7 +36,6 @@
             "We were unable to create a key for this API. Please try again or contact support@unkey.dev.",
         });
       });
->>>>>>> 1a97c5c2
 
     if (!keyAuth) {
       throw new TRPCError({
