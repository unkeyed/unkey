import { insertAuditLogs } from "@/lib/audit";
import { db, eq, schema } from "@/lib/db";
import { TRPCError } from "@trpc/server";
import { z } from "zod";
<<<<<<< HEAD
import { auth } from "../../trpc";

export const updateKeyName = rateLimitedProcedure(ratelimit.update)
=======
import { auth, t } from "../../trpc";
export const updateKeyName = t.procedure
>>>>>>> 1d350974
  .use(auth)
  .input(
    z.object({
      keyId: z.string(),
      name: z.string().nullish(),
    }),
  )
  .mutation(async ({ input, ctx }) => {
    const key = await db.query.keys
      .findFirst({
        where: (table, { eq, isNull, and }) =>
          and(eq(table.id, input.keyId), isNull(table.deletedAt)),
        with: {
          workspace: true,
        },
      })
      .catch((_err) => {
        throw new TRPCError({
          code: "INTERNAL_SERVER_ERROR",
          message:
            "We were unable to update the name on this key. Please try again or contact support@unkey.dev",
        });
      });
    if (!key || key.workspace.tenantId !== ctx.tenant.id) {
      throw new TRPCError({
        message:
          "We are unable to find the correct key. Please try again or contact support@unkey.dev.",
        code: "NOT_FOUND",
      });
    }
    await db
      .transaction(async (tx) => {
        await tx
          .update(schema.keys)
          .set({
            name: input.name ?? null,
          })
          .where(eq(schema.keys.id, key.id))
          .catch((_err) => {
            throw new TRPCError({
              code: "INTERNAL_SERVER_ERROR",
              message:
                "We are unable to update name on this key. Please try again or contact support@unkey.dev",
            });
          });
        await insertAuditLogs(tx, {
          workspaceId: key.workspace.id,
          actor: {
            type: "user",
            id: ctx.user.id,
          },
          event: "key.update",
          description: `Changed name of ${key.id} to ${input.name}`,
          resources: [
            {
              type: "key",
              id: key.id,
            },
          ],
          context: {
            location: ctx.audit.location,
            userAgent: ctx.audit.userAgent,
          },
        });
      })
      .catch((_err) => {
        throw new TRPCError({
          code: "INTERNAL_SERVER_ERROR",
          message:
            "We are unable to update name on this key. Please try again or contact support@unkey.dev",
        });
      });

    return true;
  });<|MERGE_RESOLUTION|>--- conflicted
+++ resolved
@@ -2,20 +2,14 @@
 import { db, eq, schema } from "@/lib/db";
 import { TRPCError } from "@trpc/server";
 import { z } from "zod";
-<<<<<<< HEAD
-import { auth } from "../../trpc";
-
-export const updateKeyName = rateLimitedProcedure(ratelimit.update)
-=======
 import { auth, t } from "../../trpc";
 export const updateKeyName = t.procedure
->>>>>>> 1d350974
   .use(auth)
   .input(
     z.object({
       keyId: z.string(),
       name: z.string().nullish(),
-    }),
+    })
   )
   .mutation(async ({ input, ctx }) => {
     const key = await db.query.keys
