--- conflicted
+++ resolved
@@ -1,9 +1,6 @@
 import { db, schema } from "@/lib/db";
 import { env } from "@/lib/env";
-<<<<<<< HEAD
 import { rateLimitedProcedure, ratelimit } from "@/lib/trpc/ratelimitProcedure";
-=======
->>>>>>> 2770f8ac
 import { ingestAuditLogs } from "@/lib/tinybird";
 import { TRPCError } from "@trpc/server";
 import { AesGCM } from "@unkey/encryption";
@@ -11,7 +8,6 @@
 import { newId } from "@unkey/id";
 import { KeyV1, newKey } from "@unkey/keys";
 import { z } from "zod";
-import { rateLimitedProcedure, ratelimit } from "../../ratelimitProcedure";
 
 export const createWebhook = rateLimitedProcedure(ratelimit.create)
   .input(
