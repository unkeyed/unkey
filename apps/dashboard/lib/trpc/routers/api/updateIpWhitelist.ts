import { TRPCError } from "@trpc/server";
import { z } from "zod";

import { db, eq, schema } from "@/lib/db";
<<<<<<< HEAD
import { rateLimitedProcedure, ratelimit } from "@/lib/trpc/ratelimitProcedure";
=======
>>>>>>> 2770f8ac
import { ingestAuditLogs } from "@/lib/tinybird";
import { rateLimitedProcedure, ratelimit } from "../../ratelimitProcedure";

export const updateApiIpWhitelist = rateLimitedProcedure(ratelimit.update)
  .input(
    z.object({
      ipWhitelist: z
        .string()
        .transform((s, ctx) => {
          if (s === "") {
            return null;
          }
          const ips = s.split(/,|\n/).map((ip) => ip.trim());
          const parsedIps = z.array(z.string().ip()).safeParse(ips);
          if (!parsedIps.success) {
            ctx.addIssue(parsedIps.error.issues[0]);
            return z.NEVER;
          }
          return parsedIps.data;
        })
        .nullable(),
      apiId: z.string(),
      workspaceId: z.string(),
    }),
  )
  .mutation(async ({ input, ctx }) => {
    const api = await db.query.apis.findFirst({
      where: (table, { eq, and, isNull }) =>
        and(eq(table.id, input.apiId), isNull(table.deletedAt)),
      with: {
        workspace: true,
      },
    });
    if (!api || api.workspace.tenantId !== ctx.tenant.id) {
      throw new TRPCError({
        code: "NOT_FOUND",
        message:
          "We are unable to find the correct API. Please contact support using support@unkey.dev.",
      });
    }

    const newIpWhitelist = input.ipWhitelist === null ? null : input.ipWhitelist.join(",");

    await db
      .update(schema.apis)
      .set({
        ipWhitelist: newIpWhitelist,
      })
      .where(eq(schema.apis.id, input.apiId))
      .catch((_err) => {
        throw new TRPCError({
          code: "INTERNAL_SERVER_ERROR",
          message:
            "We are unable to update the API whitelist. Please contact support using support@unkey.dev",
        });
      });

    await ingestAuditLogs({
      workspaceId: api.workspace.id,
      actor: {
        type: "user",
        id: ctx.user.id,
      },
      event: "api.update",
      description: `Changed ${api.id} IP whitelist from ${api.ipWhitelist} to ${newIpWhitelist}`,
      resources: [
        {
          type: "api",
          id: api.id,
        },
      ],
      context: {
        location: ctx.audit.location,
        userAgent: ctx.audit.userAgent,
      },
    });
  });<|MERGE_RESOLUTION|>--- conflicted
+++ resolved
@@ -2,12 +2,8 @@
 import { z } from "zod";
 
 import { db, eq, schema } from "@/lib/db";
-<<<<<<< HEAD
+import { ingestAuditLogs } from "@/lib/tinybird";
 import { rateLimitedProcedure, ratelimit } from "@/lib/trpc/ratelimitProcedure";
-=======
->>>>>>> 2770f8ac
-import { ingestAuditLogs } from "@/lib/tinybird";
-import { rateLimitedProcedure, ratelimit } from "../../ratelimitProcedure";
 
 export const updateApiIpWhitelist = rateLimitedProcedure(ratelimit.update)
   .input(
