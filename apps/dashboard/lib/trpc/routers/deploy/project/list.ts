import { projectsQueryPayload as projectsInputSchema } from "@/app/(app)/projects/_components/list/projects-list.schema";
import {
  and,
  count,
  db,
  desc,
  eq,
  exists,
  inArray,
  isNotNull,
  isNull,
  like,
  lt,
  or,
  schema,
} from "@/lib/db";
import { ratelimit, requireUser, requireWorkspace, t, withRatelimit } from "@/lib/trpc/trpc";
import { TRPCError } from "@trpc/server";
import { z } from "zod";

const HostnameResponse = z.object({
  id: z.string(),
  hostname: z.string(),
});

const ProjectResponse = z.object({
  id: z.string(),
  name: z.string(),
  slug: z.string(),
  gitRepositoryUrl: z.string().nullable(),
  branch: z.string().nullable(),
  deleteProtection: z.boolean().nullable(),
  createdAt: z.number(),
  updatedAt: z.number().nullable(),
  hostnames: z.array(HostnameResponse),
});

const projectsOutputSchema = z.object({
  projects: z.array(ProjectResponse),
  hasMore: z.boolean(),
  total: z.number(),
  nextCursor: z.number().int().nullish(),
});

type ProjectsOutputSchema = z.infer<typeof projectsOutputSchema>;
export type Project = z.infer<typeof ProjectResponse>;

export const PROJECTS_LIMIT = 10;

export const queryProjects = t.procedure
  .use(requireUser)
  .use(requireWorkspace)
  .use(withRatelimit(ratelimit.read))
  .input(projectsInputSchema)
  .output(projectsOutputSchema)
  .query(async ({ ctx, input }) => {
    // Build base conditions
    const baseConditions = [eq(schema.projects.workspaceId, ctx.workspace.id)];

    // Add cursor condition for pagination
    if (input.cursor && typeof input.cursor === "number") {
      const cursorDate = input.cursor;
      const sql = or(
        // updatedAt exists and is less than cursor
        and(isNotNull(schema.projects.updatedAt), lt(schema.projects.updatedAt, cursorDate)),
        // updatedAt is null, use createdAt instead
        and(isNull(schema.projects.updatedAt), lt(schema.projects.createdAt, cursorDate)),
      );

      if (!sql) {
        throw new TRPCError({
          code: "BAD_REQUEST",
          message: "Invalid cursor: Failed to create pagination condition",
        });
      }

      baseConditions.push(sql);
    }
    const filterConditions = [];

    // Single query field that searches across name, branch, and hostnames
    if (input.query && input.query.length > 0) {
      const searchConditions = [];

      // Process each query filter
      for (const filter of input.query) {
        if (filter.operator !== "contains") {
          throw new TRPCError({
            code: "BAD_REQUEST",
            message: `Unsupported query operator: ${filter.operator}`,
          });
        }

        const searchValue = `%${filter.value}%`;
        const queryConditions = [];

        // Search in project name
        queryConditions.push(like(schema.projects.name, searchValue));

        // Search in project branch (defaultBranch)
        queryConditions.push(like(schema.projects.defaultBranch, searchValue));

        // Search in hostnames
        queryConditions.push(
          exists(
            db
              .select({ projectId: schema.domains.projectId })
              .from(schema.domains)
              .where(
                and(
                  eq(schema.domains.workspaceId, ctx.workspace.id),
                  eq(schema.domains.projectId, schema.projects.id),
                  like(schema.domains.domain, searchValue),
                ),
              ),
          ),
        );

        // Combine all search conditions with OR for this specific query value
        if (queryConditions.length > 0) {
          searchConditions.push(or(...queryConditions));
        }
      }

      if (searchConditions.length > 0) {
        filterConditions.push(or(...searchConditions));
      }
    }

    // Combine all conditions
    const allConditions = [...baseConditions, ...filterConditions];

    try {
      const [totalResult, projectsResult] = await Promise.all([
        db
          .select({ count: count() })
          .from(schema.projects)
          .where(and(...allConditions)),
        db.query.projects.findMany({
          where: and(...allConditions),
          orderBy: [desc(schema.projects.updatedAt)],
          limit: PROJECTS_LIMIT + 1,
          columns: {
            id: true,
            name: true,
            slug: true,
            gitRepositoryUrl: true,
            defaultBranch: true,
            deleteProtection: true,
            createdAt: true,
            updatedAt: true,
          },
        }),
      ]);

      // Check if we have more results
      const hasMore = projectsResult.length > PROJECTS_LIMIT;
      const projectsWithoutExtra = hasMore
        ? projectsResult.slice(0, PROJECTS_LIMIT)
        : projectsResult;

      // Get project IDs for hostname lookup
      const projectIds = projectsWithoutExtra.map((p) => p.id);

      // Fetch hostnames for all projects - only .unkey.app domains
      const hostnamesResult =
        projectIds.length > 0
          ? await db.query.domains.findMany({
              where: and(
                eq(schema.domains.workspaceId, ctx.workspace.id),
                inArray(schema.domains.projectId, projectIds),
                like(schema.domains.domain, "%.unkey.app"),
              ),
              columns: {
                id: true,
                projectId: true,
                domain: true,
              },
<<<<<<< HEAD
              orderBy: [desc(schema.domains.createdAt)],
=======
              orderBy: [desc(schema.projects.updatedAt), desc(schema.projects.createdAt)],
>>>>>>> 45e6e76c
            })
          : [];

      // Group hostnames by projectId
      const hostnamesByProject = hostnamesResult.reduce(
        (acc, hostname) => {
          // Make typescript happy, we already ensure this is the case in the drizzle query
          const projectId = hostname.projectId;
          if (!projectId) {
            return acc;
          }

          if (!acc[projectId]) {
            acc[projectId] = [];
          }
          acc[projectId].push({
            id: hostname.id,
            hostname: hostname.domain,
          });
          return acc;
        },
        {} as Record<string, Array<{ id: string; hostname: string }>>,
      );

      const projects = projectsWithoutExtra.map((project) => ({
        id: project.id,
        name: project.name,
        slug: project.slug,
        gitRepositoryUrl: project.gitRepositoryUrl,
        branch: project.defaultBranch,
        deleteProtection: project.deleteProtection,
        createdAt: project.createdAt,
        updatedAt: project.updatedAt,
        hostnames: hostnamesByProject[project.id] || [],
      }));

      const response: ProjectsOutputSchema = {
        projects,
        hasMore,
        total: totalResult[0]?.count ?? 0,
        nextCursor:
          hasMore && projects.length > 0
            ? (projects[projects.length - 1].updatedAt ?? projects[projects.length - 1].createdAt)
            : null,
      };

      return response;
    } catch (error) {
      console.error("Error querying projects:", error);
      throw new TRPCError({
        code: "INTERNAL_SERVER_ERROR",
        message:
          "Failed to retrieve projects due to an error. If this issue persists, please contact support.",
      });
    }
  });<|MERGE_RESOLUTION|>--- conflicted
+++ resolved
@@ -176,11 +176,7 @@
                 projectId: true,
                 domain: true,
               },
-<<<<<<< HEAD
-              orderBy: [desc(schema.domains.createdAt)],
-=======
               orderBy: [desc(schema.projects.updatedAt), desc(schema.projects.createdAt)],
->>>>>>> 45e6e76c
             })
           : [];
 
