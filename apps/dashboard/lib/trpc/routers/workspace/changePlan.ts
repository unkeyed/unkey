--- conflicted
+++ resolved
@@ -1,15 +1,11 @@
 import { db, eq, schema } from "@/lib/db";
 import { stripeEnv } from "@/lib/env";
-<<<<<<< HEAD
 import { rateLimitedProcedure, ratelimit } from "@/lib/trpc/ratelimitProcedure";
-=======
->>>>>>> 2770f8ac
 import { ingestAuditLogs } from "@/lib/tinybird";
 import { TRPCError } from "@trpc/server";
 import { defaultProSubscriptions } from "@unkey/billing";
 import Stripe from "stripe";
 import { z } from "zod";
-import { rateLimitedProcedure, ratelimit } from "../../ratelimitProcedure";
 
 export const changeWorkspacePlan = rateLimitedProcedure(ratelimit.update)
   .input(
