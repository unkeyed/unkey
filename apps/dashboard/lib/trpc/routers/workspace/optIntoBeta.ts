import { insertAuditLogs } from "@/lib/audit";
import { db, eq, schema } from "@/lib/db";
import { TRPCError } from "@trpc/server";
import { z } from "zod";
import { auth, t } from "../../trpc";

export const optWorkspaceIntoBeta = t.procedure
  .use(auth)
  .input(
    z.object({
      feature: z.enum(["rbac", "ratelimit", "identities", "logsPage"]),
    }),
  )
  .mutation(async ({ ctx, input }) => {
    switch (input.feature) {
      case "rbac": {
        ctx.workspace.betaFeatures.rbac = true;
        break;
      }
      case "identities": {
        ctx.workspace.betaFeatures.identities = true;
        break;
      }
<<<<<<< HEAD
      case "logsPage": {
        ctx.workspace.betaFeatures.logsPage = true;
        break;
      }
=======
>>>>>>> 30f17bda
    }
    await db
      .transaction(async (tx) => {
        await tx
          .update(schema.workspaces)
          .set({
            betaFeatures: ctx.workspace.betaFeatures,
          })
          .where(eq(schema.workspaces.id, ctx.workspace.id));
        await insertAuditLogs(tx, ctx.workspace.auditLogBucket.id, {
          workspaceId: ctx.workspace.id,
          actor: { type: "user", id: ctx.user.id },
          event: "workspace.opt_in",
          description: `Opted ${ctx.workspace.id} into beta: ${input.feature}`,
          resources: [
            {
              type: "workspace",
              id: ctx.workspace.id,
            },
          ],
          context: {
            location: ctx.audit.location,
            userAgent: ctx.audit.userAgent,
          },
        });
      })
      .catch((err) => {
        console.error(err);
        throw new TRPCError({
          code: "INTERNAL_SERVER_ERROR",
          message: "Failed to update workspace, Please try again or contact support@unkey.dev.",
        });
      });
  });<|MERGE_RESOLUTION|>--- conflicted
+++ resolved
@@ -21,13 +21,6 @@
         ctx.workspace.betaFeatures.identities = true;
         break;
       }
-<<<<<<< HEAD
-      case "logsPage": {
-        ctx.workspace.betaFeatures.logsPage = true;
-        break;
-      }
-=======
->>>>>>> 30f17bda
     }
     await db
       .transaction(async (tx) => {
