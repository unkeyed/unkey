import { DAY_IN_MS, HOUR_IN_MS } from "./constants";

export type VerificationTimeseriesGranularity =
  | "per30Minutes"
  | "per5Minutes"
  | "perMinute"
  | "perHour"
  | "perDay"
  | "per12Hours"
  | "per3Days"
  | "perWeek"
  | "perMonth";

export type RegularTimeseriesGranularity =
  | "perMinute"
  | "per5Minutes"
  | "per15Minutes"
  | "per30Minutes"
  | "perHour"
  | "per2Hours"
  | "per4Hours"
  | "per6Hours";

export type TimeseriesContext = "forVerifications" | "forRegular";

export type TimeseriesGranularityMap = {
  forVerifications: VerificationTimeseriesGranularity;
  forRegular: RegularTimeseriesGranularity;
};

export type CompoundTimeseriesGranularity =
  | VerificationTimeseriesGranularity
  | RegularTimeseriesGranularity;

const DEFAULT_GRANULARITY: Record<
  TimeseriesContext,
  CompoundTimeseriesGranularity
> = {
  forVerifications: "perHour",
  forRegular: "perMinute",
};

export type TimeseriesConfig<TContext extends TimeseriesContext> = {
  granularity: TimeseriesGranularityMap[TContext];
  startTime: number;
  endTime: number;
  context: TContext;
};

/**
 * Returns an appropriate timeseries configuration based on the time range and context
 * @param context The context for which to get a granularity ("forVerifications", "forRegular")
 * @param startTime Optional start time in milliseconds
 * @param endTime Optional end time in milliseconds
 * @returns TimeseriesConfig with the appropriate granularity for the given context and time range
 */
export const getTimeseriesGranularity = <TContext extends TimeseriesContext>(
  context: TContext,
  startTime?: number | null,
  endTime?: number | null
): TimeseriesConfig<TContext> => {
  const now = Date.now();
  const WEEK_IN_MS = DAY_IN_MS * 7;
  const MONTH_IN_MS = DAY_IN_MS * 30;
  const QUARTER_IN_MS = MONTH_IN_MS * 3;

  // If both are missing, fallback to an appropriate default for the context
  if (!startTime && !endTime) {
    const defaultGranularity = DEFAULT_GRANULARITY[context];
    const defaultDuration =
      context === "forVerifications" ? DAY_IN_MS : HOUR_IN_MS;
    return {
      granularity: defaultGranularity as TimeseriesGranularityMap[TContext],
      startTime: now - defaultDuration,
      endTime: now,
      context,
    };
  }

  // Set default end time if missing
  const effectiveEndTime = endTime ?? now;
  // Set default start time if missing (defaults vary by context)
  const defaultDuration =
    context === "forVerifications" ? DAY_IN_MS : HOUR_IN_MS;
  const effectiveStartTime = startTime ?? effectiveEndTime - defaultDuration;
  const timeRange = effectiveEndTime - effectiveStartTime;
  let granularity: CompoundTimeseriesGranularity;

  if (context === "forVerifications") {
    if (timeRange >= QUARTER_IN_MS) {
      granularity = "perMonth";
    } else if (timeRange >= MONTH_IN_MS * 2) {
      granularity = "perWeek";
    } else if (timeRange >= MONTH_IN_MS) {
      granularity = "per3Days";
    } else if (timeRange >= WEEK_IN_MS) {
      granularity = "perDay";
    } else if (timeRange >= DAY_IN_MS * 3) {
      granularity = "perHour";
    } else if (timeRange >= DAY_IN_MS) {
      granularity = "perHour";
    } else if (timeRange >= HOUR_IN_MS * 16) {
      granularity = "perHour";
    } else if (timeRange >= HOUR_IN_MS * 8) {
      granularity = "per30Minutes";
    } else if (timeRange >= HOUR_IN_MS * 4) {
      granularity = "per5Minutes";
    } else {
      granularity = "perMinute";
    }
  } else {
<<<<<<< HEAD
    if (timeRange >= QUARTER_IN_MS) {
      granularity = "perMonth";
    } else if (timeRange >= MONTH_IN_MS * 2) {
      granularity = "perWeek";
    } else if (timeRange >= MONTH_IN_MS) {
      granularity = "per3Days";
    } else if (timeRange >= WEEK_IN_MS) {
      granularity = "perDay";
    } else if (timeRange >= HOUR_IN_MS * 16) {
      granularity = "perHour";
    } else if (timeRange >= HOUR_IN_MS * 8) {
      granularity = "per30Minutes";
    } else if (timeRange >= HOUR_IN_MS * 4) {
      granularity = "per5Minutes";
=======
    if (timeRange >= DAY_IN_MS * 7) {
      granularity = "per2Hours";
    } else if (timeRange >= DAY_IN_MS * 3) {
      granularity = "per30Minutes";
    } else if (timeRange >= HOUR_IN_MS * 24) {
      granularity = "per15Minutes";
    } else if (timeRange >= HOUR_IN_MS * 16) {
      granularity = "per15Minutes";
    } else if (timeRange >= HOUR_IN_MS * 12) {
      granularity = "per15Minutes";
    } else if (timeRange >= HOUR_IN_MS * 8) {
      granularity = "per15Minutes";
    } else if (timeRange >= HOUR_IN_MS * 6) {
      granularity = "per5Minutes";
    } else if (timeRange >= HOUR_IN_MS * 4) {
      granularity = "per5Minutes";
    } else if (timeRange >= HOUR_IN_MS * 2) {
      granularity = "perMinute";
>>>>>>> 55c3dd13
    } else {
      granularity = "perMinute";
    }
  }

  return {
    granularity: granularity as TimeseriesGranularityMap[TContext],
    startTime: effectiveStartTime,
    endTime: effectiveEndTime,
    context,
  };
};

/**
 * Returns the appropriate buffer in milliseconds for a given granularity
 * Use this to expand time ranges when exact timestamps are selected
 * @param granularity The current timeseries granularity
 * @returns Buffer time in milliseconds
 */
export const getTimeBufferForGranularity = (
  granularity: CompoundTimeseriesGranularity
): number => {
  // Constants for commonly used durations
  const MINUTE_IN_MS = 60 * 1000;

  // Return appropriate buffer based on granularity
  switch (granularity) {
    case "perMinute":
      return MINUTE_IN_MS;
    case "per5Minutes":
      return 5 * MINUTE_IN_MS;
    case "per15Minutes":
      return 15 * MINUTE_IN_MS;
    case "per30Minutes":
      return 30 * MINUTE_IN_MS;
    case "perHour":
      return HOUR_IN_MS;
    case "per2Hours":
      return 2 * HOUR_IN_MS;
    case "per4Hours":
      return 4 * HOUR_IN_MS;
    case "per6Hours":
      return 6 * HOUR_IN_MS;
    case "per12Hours":
      return 12 * HOUR_IN_MS;
    case "perDay":
      return DAY_IN_MS;
    case "per3Days":
      return 3 * DAY_IN_MS;
    case "perWeek":
      return 7 * DAY_IN_MS;
    case "perMonth":
      return 30 * DAY_IN_MS;
    default:
      // Default to 5 minutes if granularity is unknown
      return 5 * MINUTE_IN_MS;
  }
};<|MERGE_RESOLUTION|>--- conflicted
+++ resolved
@@ -32,10 +32,7 @@
   | VerificationTimeseriesGranularity
   | RegularTimeseriesGranularity;
 
-const DEFAULT_GRANULARITY: Record<
-  TimeseriesContext,
-  CompoundTimeseriesGranularity
-> = {
+const DEFAULT_GRANULARITY: Record<TimeseriesContext, CompoundTimeseriesGranularity> = {
   forVerifications: "perHour",
   forRegular: "perMinute",
 };
@@ -57,7 +54,7 @@
 export const getTimeseriesGranularity = <TContext extends TimeseriesContext>(
   context: TContext,
   startTime?: number | null,
-  endTime?: number | null
+  endTime?: number | null,
 ): TimeseriesConfig<TContext> => {
   const now = Date.now();
   const WEEK_IN_MS = DAY_IN_MS * 7;
@@ -67,8 +64,7 @@
   // If both are missing, fallback to an appropriate default for the context
   if (!startTime && !endTime) {
     const defaultGranularity = DEFAULT_GRANULARITY[context];
-    const defaultDuration =
-      context === "forVerifications" ? DAY_IN_MS : HOUR_IN_MS;
+    const defaultDuration = context === "forVerifications" ? DAY_IN_MS : HOUR_IN_MS;
     return {
       granularity: defaultGranularity as TimeseriesGranularityMap[TContext],
       startTime: now - defaultDuration,
@@ -80,8 +76,7 @@
   // Set default end time if missing
   const effectiveEndTime = endTime ?? now;
   // Set default start time if missing (defaults vary by context)
-  const defaultDuration =
-    context === "forVerifications" ? DAY_IN_MS : HOUR_IN_MS;
+  const defaultDuration = context === "forVerifications" ? DAY_IN_MS : HOUR_IN_MS;
   const effectiveStartTime = startTime ?? effectiveEndTime - defaultDuration;
   const timeRange = effectiveEndTime - effectiveStartTime;
   let granularity: CompoundTimeseriesGranularity;
@@ -109,7 +104,6 @@
       granularity = "perMinute";
     }
   } else {
-<<<<<<< HEAD
     if (timeRange >= QUARTER_IN_MS) {
       granularity = "perMonth";
     } else if (timeRange >= MONTH_IN_MS * 2) {
@@ -124,26 +118,6 @@
       granularity = "per30Minutes";
     } else if (timeRange >= HOUR_IN_MS * 4) {
       granularity = "per5Minutes";
-=======
-    if (timeRange >= DAY_IN_MS * 7) {
-      granularity = "per2Hours";
-    } else if (timeRange >= DAY_IN_MS * 3) {
-      granularity = "per30Minutes";
-    } else if (timeRange >= HOUR_IN_MS * 24) {
-      granularity = "per15Minutes";
-    } else if (timeRange >= HOUR_IN_MS * 16) {
-      granularity = "per15Minutes";
-    } else if (timeRange >= HOUR_IN_MS * 12) {
-      granularity = "per15Minutes";
-    } else if (timeRange >= HOUR_IN_MS * 8) {
-      granularity = "per15Minutes";
-    } else if (timeRange >= HOUR_IN_MS * 6) {
-      granularity = "per5Minutes";
-    } else if (timeRange >= HOUR_IN_MS * 4) {
-      granularity = "per5Minutes";
-    } else if (timeRange >= HOUR_IN_MS * 2) {
-      granularity = "perMinute";
->>>>>>> 55c3dd13
     } else {
       granularity = "perMinute";
     }
@@ -163,9 +137,7 @@
  * @param granularity The current timeseries granularity
  * @returns Buffer time in milliseconds
  */
-export const getTimeBufferForGranularity = (
-  granularity: CompoundTimeseriesGranularity
-): number => {
+export const getTimeBufferForGranularity = (granularity: CompoundTimeseriesGranularity): number => {
   // Constants for commonly used durations
   const MINUTE_IN_MS = 60 * 1000;
 
