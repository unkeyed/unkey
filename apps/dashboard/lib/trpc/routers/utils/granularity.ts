import { DAY_IN_MS, HOUR_IN_MS } from "./constants";

export type VerificationTimeseriesGranularity =
  | "per30Minutes"
  | "per5Minutes"
  | "perMinute"
  | "perHour"
  | "perDay"
  | "per12Hours"
  | "per3Days"
  | "perWeek"
  | "perMonth";

export type RegularTimeseriesGranularity =
  | "perMinute"
  | "per5Minutes"
  | "per15Minutes"
  | "per30Minutes"
  | "perHour"
  | "per2Hours"
  | "per4Hours"
  | "per6Hours";

export type TimeseriesContext = "forVerifications" | "forRegular";

export type TimeseriesGranularityMap = {
  forVerifications: VerificationTimeseriesGranularity;
  forRegular: RegularTimeseriesGranularity;
};

export type CompoundTimeseriesGranularity =
  | VerificationTimeseriesGranularity
  | RegularTimeseriesGranularity;

const DEFAULT_GRANULARITY: Record<TimeseriesContext, CompoundTimeseriesGranularity> = {
  forVerifications: "perHour",
  forRegular: "perMinute",
};

export type TimeseriesConfig<TContext extends TimeseriesContext> = {
  granularity: TimeseriesGranularityMap[TContext];
  startTime: number;
  endTime: number;
  context: TContext;
};

/**
 * Returns an appropriate timeseries configuration based on the time range and context
 * @param context The context for which to get a granularity ("forVerifications", "forRegular")
 * @param startTime Optional start time in milliseconds
 * @param endTime Optional end time in milliseconds
 * @returns TimeseriesConfig with the appropriate granularity for the given context and time range
 */
export const getTimeseriesGranularity = <TContext extends TimeseriesContext>(
  context: TContext,
  startTime?: number | null,
  endTime?: number | null,
  // INFO: We'll delete this once key details is merged. Required for accumulating data for minutely charts before merging the key details.
  allowMinutelyForVerifications = false,
): TimeseriesConfig<TContext> => {
  const now = Date.now();
  const WEEK_IN_MS = DAY_IN_MS * 7;
  const MONTH_IN_MS = DAY_IN_MS * 30;
  const QUARTER_IN_MS = MONTH_IN_MS * 3;

  // If both are missing, fallback to an appropriate default for the context
  if (!startTime && !endTime) {
    const defaultGranularity = DEFAULT_GRANULARITY[context];
    const defaultDuration = context === "forVerifications" ? DAY_IN_MS : HOUR_IN_MS;
    return {
      granularity: defaultGranularity as TimeseriesGranularityMap[TContext],
      startTime: now - defaultDuration,
      endTime: now,
      context,
    };
  }

  // Set default end time if missing
  const effectiveEndTime = endTime ?? now;
  // Set default start time if missing (defaults vary by context)
  const defaultDuration = context === "forVerifications" ? DAY_IN_MS : HOUR_IN_MS;
  const effectiveStartTime = startTime ?? effectiveEndTime - defaultDuration;
  const timeRange = effectiveEndTime - effectiveStartTime;
  let granularity: CompoundTimeseriesGranularity;

  if (context === "forVerifications") {
    if (timeRange >= QUARTER_IN_MS) {
      granularity = "perMonth";
    } else if (timeRange >= MONTH_IN_MS * 2) {
      granularity = "perWeek";
    } else if (timeRange >= MONTH_IN_MS) {
      granularity = "per3Days";
    } else if (timeRange >= WEEK_IN_MS * 2) {
      granularity = "per6Hours";
    } else if (timeRange >= WEEK_IN_MS) {
      granularity = "perHour";
<<<<<<< HEAD
    } else if (timeRange >= DAY_IN_MS * 3) {
      granularity = "perHour";
    } else if (timeRange >= DAY_IN_MS) {
      granularity = "perHour";
    } else if (timeRange >= HOUR_IN_MS * 16) {
      granularity = "perHour";
    } else if (timeRange >= HOUR_IN_MS * 8) {
      granularity = "per30Minutes";
    } else if (timeRange >= HOUR_IN_MS * 4) {
      granularity = "per5Minutes";
    } else {
      granularity = "perMinute";
=======
    } else {
      // Use the minutely granularity only if allowMinutelyForVerifications is true
      if (allowMinutelyForVerifications) {
        if (timeRange >= DAY_IN_MS * 3) {
          granularity = "perHour";
        } else if (timeRange >= DAY_IN_MS) {
          granularity = "perHour";
        } else if (timeRange >= HOUR_IN_MS * 16) {
          granularity = "perHour";
        } else if (timeRange >= HOUR_IN_MS * 8) {
          granularity = "per30Minutes";
        } else if (timeRange >= HOUR_IN_MS * 4) {
          granularity = "per5Minutes";
        } else {
          granularity = "perMinute";
        }
      } else {
        // Fall back to hourly granularity if minutely is disabled
        granularity = "perHour";
      }
>>>>>>> 320e6f92
    }
  } else {
    if (timeRange >= DAY_IN_MS * 7) {
      granularity = "perDay";
    } else if (timeRange >= DAY_IN_MS * 3) {
      granularity = "per6Hours";
    } else if (timeRange >= HOUR_IN_MS * 24) {
      granularity = "per4Hours";
    } else if (timeRange >= HOUR_IN_MS * 16) {
      granularity = "per2Hours";
    } else if (timeRange >= HOUR_IN_MS * 12) {
      granularity = "per30Minutes";
    } else if (timeRange >= HOUR_IN_MS * 8) {
      granularity = "per30Minutes";
    } else if (timeRange >= HOUR_IN_MS * 6) {
      granularity = "per5Minutes";
    } else if (timeRange >= HOUR_IN_MS * 4) {
      granularity = "per5Minutes";
    } else if (timeRange >= HOUR_IN_MS * 2) {
      granularity = "per5Minutes";
    } else {
      granularity = "perMinute";
    }
  }

  return {
    granularity: granularity as TimeseriesGranularityMap[TContext],
    startTime: effectiveStartTime,
    endTime: effectiveEndTime,
    context,
  };
};

/**
 * Returns the appropriate buffer in milliseconds for a given granularity
 * Use this to expand time ranges when exact timestamps are selected
 * @param granularity The current timeseries granularity
 * @returns Buffer time in milliseconds
 */
export const getTimeBufferForGranularity = (granularity: CompoundTimeseriesGranularity): number => {
  // Constants for commonly used durations
  const MINUTE_IN_MS = 60 * 1000;

  // Return appropriate buffer based on granularity
  switch (granularity) {
    case "perMinute":
      return MINUTE_IN_MS;
    case "per5Minutes":
      return 5 * MINUTE_IN_MS;
    case "per15Minutes":
      return 15 * MINUTE_IN_MS;
    case "per30Minutes":
      return 30 * MINUTE_IN_MS;
    case "perHour":
      return HOUR_IN_MS;
    case "per2Hours":
      return 2 * HOUR_IN_MS;
    case "per4Hours":
      return 4 * HOUR_IN_MS;
    case "per6Hours":
      return 6 * HOUR_IN_MS;
    case "per12Hours":
      return 12 * HOUR_IN_MS;
    case "perDay":
      return DAY_IN_MS;
    case "per3Days":
      return 3 * DAY_IN_MS;
    case "perWeek":
      return 7 * DAY_IN_MS;
    case "perMonth":
      return 30 * DAY_IN_MS;
    default:
      // Default to 5 minutes if granularity is unknown
      return 5 * MINUTE_IN_MS;
  }
};<|MERGE_RESOLUTION|>--- conflicted
+++ resolved
@@ -94,7 +94,6 @@
       granularity = "per6Hours";
     } else if (timeRange >= WEEK_IN_MS) {
       granularity = "perHour";
-<<<<<<< HEAD
     } else if (timeRange >= DAY_IN_MS * 3) {
       granularity = "perHour";
     } else if (timeRange >= DAY_IN_MS) {
@@ -107,28 +106,6 @@
       granularity = "per5Minutes";
     } else {
       granularity = "perMinute";
-=======
-    } else {
-      // Use the minutely granularity only if allowMinutelyForVerifications is true
-      if (allowMinutelyForVerifications) {
-        if (timeRange >= DAY_IN_MS * 3) {
-          granularity = "perHour";
-        } else if (timeRange >= DAY_IN_MS) {
-          granularity = "perHour";
-        } else if (timeRange >= HOUR_IN_MS * 16) {
-          granularity = "perHour";
-        } else if (timeRange >= HOUR_IN_MS * 8) {
-          granularity = "per30Minutes";
-        } else if (timeRange >= HOUR_IN_MS * 4) {
-          granularity = "per5Minutes";
-        } else {
-          granularity = "perMinute";
-        }
-      } else {
-        // Fall back to hourly granularity if minutely is disabled
-        granularity = "perHour";
-      }
->>>>>>> 320e6f92
     }
   } else {
     if (timeRange >= DAY_IN_MS * 7) {
