import { TRPCError } from "@trpc/server";
import { z } from "zod";

import { and, db, eq, isNull, schema, sql } from "@/lib/db";
<<<<<<< HEAD
import { rateLimitedProcedure, ratelimit } from "@/lib/trpc/ratelimitProcedure";
=======
>>>>>>> 2770f8ac
import { ingestAuditLogs } from "@/lib/tinybird";
import { newId } from "@unkey/id";
import { rateLimitedProcedure, ratelimit } from "../../ratelimitProcedure";

export const createOverride = rateLimitedProcedure(ratelimit.create)
  .input(
    z.object({
      namespaceId: z.string(),
      identifier: z.string(),
      limit: z.number(),
      duration: z.number(),
      async: z.boolean().optional(),
    }),
  )
  .mutation(async ({ input, ctx }) => {
    const namespace = await db.query.ratelimitNamespaces.findFirst({
      where: (table, { and, eq, isNull }) =>
        and(eq(table.id, input.namespaceId), isNull(table.deletedAt)),
      with: {
        workspace: {
          columns: {
            id: true,
            tenantId: true,
            features: true,
          },
        },
      },
    });
    if (!namespace || namespace.workspace.tenantId !== ctx.tenant.id) {
      throw new TRPCError({
        code: "NOT_FOUND",
        message:
          "We are unable to find the correct namespace. Please contact support using support@unkey.dev.",
      });
    }

    const id = newId("ratelimitOverride");

    await db
      .transaction(async (tx) => {
        const existing = await tx
          .select({ count: sql`count(*)` })
          .from(schema.ratelimitOverrides)
          .where(
            and(
              eq(schema.ratelimitOverrides.namespaceId, namespace.id),
              isNull(schema.ratelimitOverrides.deletedAt),
            ),
          )
          .then((res) => Number(res.at(0)?.count ?? 0));
        const max =
          typeof namespace.workspace.features.ratelimitOverrides === "number"
            ? namespace.workspace.features.ratelimitOverrides
            : 5;
        if (existing >= max) {
          throw new TRPCError({
            code: "FORBIDDEN",
            message: `A plan Upgrade is required, you can only override ${max} identifiers.`,
          });
        }

        await tx.insert(schema.ratelimitOverrides).values({
          workspaceId: namespace.workspace.id,
          namespaceId: namespace.id,
          identifier: input.identifier,
          id,
          limit: input.limit,
          duration: input.duration,
          createdAt: new Date(),
          async: input.async,
        });
      })
      .catch((_err) => {
        throw new TRPCError({
          code: "INTERNAL_SERVER_ERROR",
          message:
            "We are unable to create the override. Please contact support using support@unkey.dev",
        });
      });

    await ingestAuditLogs({
      workspaceId: namespace.workspace.id,
      actor: {
        type: "user",
        id: ctx.user.id,
      },
      event: "ratelimitOverride.create",
      description: `Created ${input.identifier}`,
      resources: [
        {
          type: "ratelimitNamespace",
          id: input.namespaceId,
        },
        {
          type: "ratelimitOverride",
          id,
        },
      ],
      context: {
        location: ctx.audit.location,
        userAgent: ctx.audit.userAgent,
      },
    });

    return {
      id,
    };
  });<|MERGE_RESOLUTION|>--- conflicted
+++ resolved
@@ -2,13 +2,9 @@
 import { z } from "zod";
 
 import { and, db, eq, isNull, schema, sql } from "@/lib/db";
-<<<<<<< HEAD
 import { rateLimitedProcedure, ratelimit } from "@/lib/trpc/ratelimitProcedure";
-=======
->>>>>>> 2770f8ac
 import { ingestAuditLogs } from "@/lib/tinybird";
 import { newId } from "@unkey/id";
-import { rateLimitedProcedure, ratelimit } from "../../ratelimitProcedure";
 
 export const createOverride = rateLimitedProcedure(ratelimit.create)
   .input(
