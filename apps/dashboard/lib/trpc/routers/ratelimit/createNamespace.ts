--- conflicted
+++ resolved
@@ -2,14 +2,10 @@
 import { z } from "zod";
 
 import { db, schema } from "@/lib/db";
-<<<<<<< HEAD
 import { rateLimitedProcedure, ratelimit } from "@/lib/trpc/ratelimitProcedure";
-=======
->>>>>>> 2770f8ac
 import { ingestAuditLogs } from "@/lib/tinybird";
 import { DatabaseError } from "@planetscale/database";
 import { newId } from "@unkey/id";
-import { rateLimitedProcedure, ratelimit } from "../../ratelimitProcedure";
 
 export const createNamespace = rateLimitedProcedure(ratelimit.create)
   .input(
