import { t } from "../trpc";
import { createApi } from "./api/create";
import { deleteApi } from "./api/delete";
import { keysLlmSearch } from "./api/keys/llm-search";
import { apiKeysLlmSearch } from "./api/keys/llm-search-api-keys";
import { activeKeysTimeseries } from "./api/keys/query-active-keys-timeseries";
import { queryKeysList } from "./api/keys/query-api-keys";
import { keyUsageTimeseries } from "./api/keys/query-key-usage-timeseries";
import { keyLastVerificationTime } from "./api/keys/query-latest-verification";
import { queryKeysOverviewLogs } from "./api/keys/query-overview-logs";
import { keyVerificationsTimeseries } from "./api/keys/query-overview-timeseries";
import { enableKey } from "./api/keys/toggle-key-enabled";
import { overviewApiSearch } from "./api/overview-api-search";
import { queryApisOverview } from "./api/overview/query-overview";
import { queryVerificationTimeseries } from "./api/overview/query-timeseries";
import { queryApiKeyDetails } from "./api/query-api-key-details";
import { setDefaultApiBytes } from "./api/setDefaultBytes";
import { setDefaultApiPrefix } from "./api/setDefaultPrefix";
import { updateAPIDeleteProtection } from "./api/updateDeleteProtection";
import { updateApiIpWhitelist } from "./api/updateIpWhitelist";
import { updateApiName } from "./api/updateName";
import { fetchAuditLog } from "./audit/fetch";
import { auditLogsSearch } from "./audit/llm-search";
import { deletePermissionWithRelations } from "./authorization/permissions/delete";
import { permissionsLlmSearch } from "./authorization/permissions/llm-search";
import { queryPermissions } from "./authorization/permissions/query";
import { upsertPermission } from "./authorization/permissions/upsert";
import { getConnectedKeysAndPerms } from "./authorization/roles/connected-keys-and-perms";
import { deleteRoleWithRelations } from "./authorization/roles/delete";
import { queryKeys } from "./authorization/roles/keys/query-keys";
import { searchKeys } from "./authorization/roles/keys/search-key";
import { rolesLlmSearch } from "./authorization/roles/llm-search";
import { queryRolesPermissions } from "./authorization/roles/permissions/query-permissions";
import { searchRolesPermissions } from "./authorization/roles/permissions/search-permissions";
import { queryRoles } from "./authorization/roles/query";
import { upsertRole } from "./authorization/roles/upsert";
import { queryUsage } from "./billing/query-usage";
import { createIdentity } from "./identity/create";
import { queryIdentities } from "./identity/query";
import { searchIdentities } from "./identity/search";
import { createKey } from "./key/create";
import { createRootKey } from "./key/createRootKey";
import { deleteKeys } from "./key/delete";
import { fetchKeyPermissions } from "./key/fetch-key-permissions";
import { queryKeyDetailsLogs } from "./key/query-logs";
import { keyDetailsVerificationsTimeseries } from "./key/query-timeseries";
import { getConnectedRolesAndPerms } from "./key/rbac/connected-roles-and-perms";
import { getPermissionSlugs } from "./key/rbac/get-permission-slugs";
import { queryKeysPermissions } from "./key/rbac/permissions/query";
import { queryKeysRoles } from "./key/rbac/roles/query-keys-roles";
import { searchKeysRoles } from "./key/rbac/roles/search-keys-roles";
import { updateKeyRbac } from "./key/rbac/update-rbac";
import { updateKeysEnabled } from "./key/updateEnabled";
import { updateKeyExpiration } from "./key/updateExpiration";
import { updateKeyMetadata } from "./key/updateMetadata";
import { updateKeyName } from "./key/updateName";
import { updateKeyOwner } from "./key/updateOwnerId";
import { updateKeyRatelimit } from "./key/updateRatelimit";
import { updateKeyRemaining } from "./key/updateRemaining";
import { updateRootKeyName } from "./key/updateRootKeyName";
import { llmSearch } from "./logs/llm-search";
import { queryLogs } from "./logs/query-logs";
import { queryTimeseries } from "./logs/query-timeseries";
import {
  getInvitationList,
  getOrg,
  getOrganizationMemberList,
  inviteMember,
  removeMembership,
  revokeInvitation,
  updateMembership,
} from "./org";
import { createPlainIssue } from "./plain";
import { createNamespace } from "./ratelimit/createNamespace";
import { createOverride } from "./ratelimit/createOverride";
import { deleteNamespace } from "./ratelimit/deleteNamespace";
import { deleteOverride } from "./ratelimit/deleteOverride";
import { ratelimitLlmSearch } from "./ratelimit/llm-search";
import { searchNamespace } from "./ratelimit/namespace-search";
import { queryRatelimitNamespaces } from "./ratelimit/query-keys";
import { queryRatelimitLastUsed } from "./ratelimit/query-last-used-times";
import { queryRatelimitLatencyTimeseries } from "./ratelimit/query-latency-timeseries";
import { queryRatelimitLogs } from "./ratelimit/query-logs";
import { queryRatelimitWorkspaceDetails } from "./ratelimit/query-namespace-details";
import { queryRatelimitOverviewLogs } from "./ratelimit/query-overview-logs";
import { queryRatelimitTimeseries } from "./ratelimit/query-timeseries";
import { updateNamespaceName } from "./ratelimit/updateNamespaceName";
import { updateOverride } from "./ratelimit/updateOverride";
import { addPermissionToRootKey } from "./rbac/addPermissionToRootKey";
import { connectPermissionToRole } from "./rbac/connectPermissionToRole";
import { connectRoleToKey } from "./rbac/connectRoleToKey";
import { createPermission } from "./rbac/createPermission";
import { createRole } from "./rbac/createRole";
import { deletePermission } from "./rbac/deletePermission";
import { deleteRole } from "./rbac/deleteRole";
import { disconnectPermissionFromRole } from "./rbac/disconnectPermissionFromRole";
import { disconnectRoleFromKey } from "./rbac/disconnectRoleFromKey";
import { removePermissionFromRootKey } from "./rbac/removePermissionFromRootKey";
import { updatePermission } from "./rbac/updatePermission";
import { updateRole } from "./rbac/updateRole";
<<<<<<< HEAD
import { deleteRootKeys } from "./settings/root-keys/delete";
=======
>>>>>>> 42ca244e
import { rootKeysLlmSearch } from "./settings/root-keys/llm-search";
import { queryRootKeys } from "./settings/root-keys/query";
import { cancelSubscription } from "./stripe/cancelSubscription";
import { createSubscription } from "./stripe/createSubscription";
import { uncancelSubscription } from "./stripe/uncancelSubscription";
import { updateSubscription } from "./stripe/updateSubscription";
import { getCurrentUser, listMemberships, switchOrg } from "./user";
import { vercelRouter } from "./vercel";
import { changeWorkspaceName } from "./workspace/changeName";
import { createWorkspace } from "./workspace/create";
import { optWorkspaceIntoBeta } from "./workspace/optIntoBeta";

export const router = t.router({
  key: t.router({
    create: createKey,
    delete: deleteKeys,
    fetchPermissions: fetchKeyPermissions,
    logs: t.router({
      query: queryKeyDetailsLogs,
      timeseries: keyDetailsVerificationsTimeseries,
    }),
    update: t.router({
      enabled: updateKeysEnabled,
      expiration: updateKeyExpiration,
      metadata: updateKeyMetadata,
      name: updateKeyName,
      ownerId: updateKeyOwner,
      ratelimit: updateKeyRatelimit,
      remaining: updateKeyRemaining,
      rbac: t.router({
        update: updateKeyRbac,
        roles: t.router({
          search: searchKeysRoles,
          query: queryKeysRoles,
        }),
        permissions: t.router({
          search: searchRolesPermissions,
          query: queryKeysPermissions,
        }),
      }),
    }),
    queryPermissionSlugs: getPermissionSlugs,
    connectedRolesAndPerms: getConnectedRolesAndPerms,
  }),
  rootKey: t.router({
    create: createRootKey,
    update: t.router({
      name: updateRootKeyName,
    }),
  }),
  settings: t.router({
    rootKeys: t.router({
      query: queryRootKeys,
      llmSearch: rootKeysLlmSearch,
<<<<<<< HEAD
      delete: deleteRootKeys,
=======
>>>>>>> 42ca244e
    }),
  }),
  api: t.router({
    create: createApi,
    delete: deleteApi,
    updateName: updateApiName,
    setDefaultPrefix: setDefaultApiPrefix,
    setDefaultBytes: setDefaultApiBytes,
    updateIpWhitelist: updateApiIpWhitelist,
    updateDeleteProtection: updateAPIDeleteProtection,
    queryApiKeyDetails,
    keys: t.router({
      timeseries: keyVerificationsTimeseries,
      activeKeysTimeseries: activeKeysTimeseries,
      query: queryKeysOverviewLogs,
      llmSearch: keysLlmSearch,
      list: queryKeysList,
      listLlmSearch: apiKeysLlmSearch,
      enableKey: enableKey,
      usageTimeseries: keyUsageTimeseries,
      latestVerification: keyLastVerificationTime,
    }),
    overview: t.router({
      timeseries: queryVerificationTimeseries,
      query: queryApisOverview,
      search: overviewApiSearch,
    }),
  }),
  workspace: t.router({
    create: createWorkspace,
    updateName: changeWorkspaceName,
    optIntoBeta: optWorkspaceIntoBeta,
  }),
  stripe: t.router({
    createSubscription,
    updateSubscription,
    cancelSubscription,
    uncancelSubscription,
  }),
  vercel: vercelRouter,
  plain: t.router({
    createIssue: createPlainIssue,
  }),
  authorization: t.router({
    permissions: t.router({
      query: queryPermissions,
      upsert: upsertPermission,
      delete: deletePermissionWithRelations,
      llmSearch: permissionsLlmSearch,
    }),
    roles: t.router({
      query: queryRoles,
      keys: t.router({
        search: searchKeys,
        query: queryKeys,
      }),
      permissions: t.router({
        search: searchRolesPermissions,
        query: queryRolesPermissions,
      }),
      upsert: upsertRole,
      delete: deleteRoleWithRelations,
      llmSearch: rolesLlmSearch,
      connectedKeysAndPerms: getConnectedKeysAndPerms,
    }),
  }),
  rbac: t.router({
    addPermissionToRootKey: addPermissionToRootKey,
    connectPermissionToRole: connectPermissionToRole,
    connectRoleToKey: connectRoleToKey,
    createPermission: createPermission,
    createRole: createRole,
    deletePermission: deletePermission,
    deleteRole: deleteRole,
    disconnectPermissionFromRole: disconnectPermissionFromRole,
    disconnectRoleFromKey: disconnectRoleFromKey,
    removePermissionFromRootKey: removePermissionFromRootKey,
    updatePermission: updatePermission,
    updateRole: updateRole,
  }),
  ratelimit: t.router({
    logs: t.router({
      query: queryRatelimitLogs,
      ratelimitLlmSearch,
      queryRatelimitTimeseries,
    }),
    overview: t.router({
      logs: t.router({
        query: queryRatelimitOverviewLogs,
        queryRatelimitLatencyTimeseries,
      }),
    }),
    namespace: t.router({
      queryRatelimitLastUsed,
      query: queryRatelimitNamespaces,
      queryDetails: queryRatelimitWorkspaceDetails,
      search: searchNamespace,
      create: createNamespace,
      update: t.router({
        name: updateNamespaceName,
      }),
      delete: deleteNamespace,
    }),
    override: t.router({
      create: createOverride,
      update: updateOverride,
      delete: deleteOverride,
    }),
  }),
  logs: t.router({
    queryLogs,
    queryTimeseries,
    llmSearch,
  }),
  billing: t.router({
    queryUsage,
  }),
  audit: t.router({
    logs: fetchAuditLog,
    llmSearch: auditLogsSearch,
  }),
  user: t.router({
    getCurrentUser,
    listMemberships,
    switchOrg,
  }),
  org: t.router({
    getOrg,
    members: t.router({
      list: getOrganizationMemberList,
      remove: removeMembership,
      update: updateMembership,
    }),
    invitations: t.router({
      list: getInvitationList,
      create: inviteMember,
      remove: revokeInvitation,
    }),
  }),
  identity: t.router({
    create: createIdentity,
    query: queryIdentities,
    search: searchIdentities,
  }),
});

// export type definition of API
export type Router = typeof router;<|MERGE_RESOLUTION|>--- conflicted
+++ resolved
@@ -98,10 +98,7 @@
 import { removePermissionFromRootKey } from "./rbac/removePermissionFromRootKey";
 import { updatePermission } from "./rbac/updatePermission";
 import { updateRole } from "./rbac/updateRole";
-<<<<<<< HEAD
 import { deleteRootKeys } from "./settings/root-keys/delete";
-=======
->>>>>>> 42ca244e
 import { rootKeysLlmSearch } from "./settings/root-keys/llm-search";
 import { queryRootKeys } from "./settings/root-keys/query";
 import { cancelSubscription } from "./stripe/cancelSubscription";
@@ -156,10 +153,7 @@
     rootKeys: t.router({
       query: queryRootKeys,
       llmSearch: rootKeysLlmSearch,
-<<<<<<< HEAD
       delete: deleteRootKeys,
-=======
->>>>>>> 42ca244e
     }),
   }),
   api: t.router({
