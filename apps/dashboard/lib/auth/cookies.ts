"use server";

import { cookies } from "next/headers";
import type { NextRequest, NextResponse } from "next/server";
import { getDefaultCookieOptions } from "./cookie-security";
import { UNKEY_SESSION_COOKIE } from "./types";

export interface CookieOptions {
  httpOnly: boolean;
  secure: boolean;
  sameSite: "strict" | "lax" | "none";
  path?: string;
  maxAge?: number;
  expiresAt?: Date;
  domain?: string;
}

export interface Cookie {
  name: string;
  value: string;
  options?: CookieOptions;
}

/**
 * Get a cookie value by name
 */
export async function getCookie(
  name: string,
  request?: NextRequest
): Promise<string | null> {
  const cookieStore = request?.cookies || cookies();
  return cookieStore.get(name)?.value ?? null;
}

/**
 * Set a cookie with the given name, value, and options
 */
export async function setCookie(cookie: Cookie): Promise<void> {
  const cookieStore = cookies();
  cookieStore.set(cookie.name, cookie.value, cookie.options);
}

/**
 * Set multiple cookies at once
 */
export async function setCookies(cookieList: Cookie[]): Promise<void> {
  const cookieStore = cookies();
  for (const cookie of cookieList) {
    cookieStore.set(cookie.name, cookie.value, cookie.options);
  }
}

/**
 * Delete a cookie by name
 */
export async function deleteCookie(name: string): Promise<void> {
  const cookieStore = cookies();
  cookieStore.delete(name);
}

/**
 * Update or clear a secure HTTP-only cookie with optional deletion logging
 * @param cookieName - Name of the cookie to update/clear
 * @param value - Value to set (if null/undefined, cookie will be deleted)
 * @param reason - Optional reason for deletion (will be logged)
 */
export async function updateCookie(
  cookieName: string,
  value: string | null | undefined,
  reason?: string
): Promise<void> {
  if (value) {
    await setCookie({
      name: cookieName,
      value: value,
      options: {
        ...getDefaultCookieOptions(),
      },
    });
    return;
  }

  if (reason) {
    console.error("Session refresh failed:", reason);
    await deleteCookie(cookieName);
  }
}

/**
 * Set cookies on a NextResponse object
 * Useful when you need to set cookies during a redirect
 */
export async function setCookiesOnResponse(
  response: NextResponse,
  cookieList: Cookie[]
): Promise<NextResponse> {
  for (const cookie of cookieList) {
    response.cookies.set(cookie.name, cookie.value, cookie.options);
  }
  return response;
}

/**
 * Encapsulates the logic for the primary session cookie required for auth functionality
 * @param params
 */
export async function setSessionCookie(params: {
  token: string;
  expiresAt: Date;
}): Promise<void> {
  const { token, expiresAt } = params;

  await setCookie({
    name: UNKEY_SESSION_COOKIE,
    value: token,
    options: {
<<<<<<< HEAD
      httpOnly: true,
      secure: true,
      sameSite: "strict",
      path: "/",
      maxAge: Math.max(
        0,
        Math.floor((expiresAt.getTime() - Date.now()) / 1000)
      ),
=======
      ...getDefaultCookieOptions(),
      maxAge: Math.floor((expiresAt.getTime() - Date.now()) / 1000),
>>>>>>> bfe590bf
    },
  });
}

export async function getCookieOptionsAsString(
  options: Partial<CookieOptions> = {}
): Promise<string> {
  // Set defaults if not provided
  const defaultOptions: CookieOptions = getDefaultCookieOptions();

  // Merge defaults with provided options
  const mergedOptions = { ...defaultOptions, ...options };

  let cookieString = `Path=${mergedOptions.path}`;

  if (mergedOptions.httpOnly) {
    cookieString += "; HttpOnly";
  }

  if (mergedOptions.secure) {
    cookieString += "; Secure";
  }

  if (mergedOptions.sameSite) {
    const capitalizedSameSite =
      mergedOptions.sameSite.charAt(0).toUpperCase() +
      mergedOptions.sameSite.slice(1);
    cookieString += `; SameSite=${capitalizedSameSite}`;
  }

  if (mergedOptions.maxAge !== undefined) {
    cookieString += `; Max-Age=${mergedOptions.maxAge}`;
  } else if (mergedOptions.expiresAt) {
    cookieString += `; Expires=${mergedOptions.expiresAt.toUTCString()}`;
  }

  if (mergedOptions.domain) {
    cookieString += `; Domain=${mergedOptions.domain}`;
  }

  return cookieString;
}<|MERGE_RESOLUTION|>--- conflicted
+++ resolved
@@ -114,19 +114,6 @@
     name: UNKEY_SESSION_COOKIE,
     value: token,
     options: {
-<<<<<<< HEAD
-      httpOnly: true,
-      secure: true,
-      sameSite: "strict",
-      path: "/",
-      maxAge: Math.max(
-        0,
-        Math.floor((expiresAt.getTime() - Date.now()) / 1000)
-      ),
-=======
-      ...getDefaultCookieOptions(),
-      maxAge: Math.floor((expiresAt.getTime() - Date.now()) / 1000),
->>>>>>> bfe590bf
     },
   });
 }
