import { env } from "@/lib/env";
import { NoopTinybird, Tinybird } from "@chronark/zod-bird";
import { newId } from "@unkey/id";
import { auditLogSchemaV1, unkeyAuditLogEvents } from "@unkey/schema/src/auditlog";
import { z } from "zod";
import type { MaybeArray } from "./types";

const token = env().TINYBIRD_TOKEN;
const tb = token ? new Tinybird({ token }) : new NoopTinybird();

const datetimeToUnixMilli = z.string().transform((t) => new Date(t).getTime());

/**
 * `t` has the format `2021-01-01 00:00:00`
 *
 * If we transform it as is, we get `1609459200000` which is `2021-01-01 01:00:00` due to fun timezone stuff.
 * So we split the string at the space and take the date part, and then parse that.
 */
const dateToUnixMilli = z.string().transform((t) => new Date(t.split(" ").at(0) ?? t).getTime());

export const getDailyVerifications = tb.buildPipe({
  pipe: "endpoint__get_daily_verifications__v1",
  parameters: z.object({
    workspaceId: z.string(),
    apiId: z.string().optional(),
    keyId: z.string().optional(),
  }),
  data: z.object({
    time: datetimeToUnixMilli,
    success: z.number(),
    rateLimited: z.number(),
    usageExceeded: z.number(),
  }),
  opts: {
    cache: "no-store",
  },
});

export const getActiveCountPerApiPerDay = tb.buildPipe({
  pipe: "endpoint_get_active_keys__v2",
  parameters: z.object({
    workspaceId: z.string(),
    apiId: z.string().optional(),
    start: z.number(),
    end: z.number(),
  }),
  data: z.object({
    active: z.number(),
  }),
});

export const getTotalVerificationsForWorkspace = tb.buildPipe({
  pipe: "endpoint_billing_get_verifications_usage__v1",
  parameters: z.object({
    workspaceId: z.string(),
    start: z.number(),
    end: z.number(),
  }),
  data: z.object({ usage: z.number() }),
  opts: {
    cache: "no-store",
  },
});

export const getTotalActiveKeys = tb.buildPipe({
  pipe: "endpoint_billing_get_active_keys_usage__v2",
  parameters: z.object({
    workspaceId: z.string(),
    apiId: z.string().optional(),
    start: z.number(),
    end: z.number(),
  }),
  data: z.object({ usage: z.number() }),
  opts: {
    cache: "no-store",
  },
});

export const getTotalVerifications = tb.buildPipe({
  pipe: "endpoint__all_verifications__v1",
  data: z.object({ verifications: z.number() }),
  opts: {
    cache: "no-store",
  },
});

export const getLatestVerifications = tb.buildPipe({
  pipe: "endpoint__get_latest_verifications__v2",
  parameters: z.object({
    workspaceId: z.string(),
    apiId: z.string(),
    keyId: z.string(),
  }),
  data: z.object({
    time: z.number(),
    requestedResource: z.string(),
    ratelimited: z.number().transform((n) => n > 0),
    usageExceeded: z.number().transform((n) => n > 0),
    region: z.string(),
    userAgent: z.string(),
    ipAddress: z.string(),
  }),
  opts: {
    cache: "no-store",
  },
});

export const getTotalVerificationsForKey = tb.buildPipe({
  pipe: "endpoint__get_total_usage_for_key__v1",
  parameters: z.object({
    keyId: z.string(),
  }),
  data: z.object({ totalUsage: z.number() }),
  opts: {
    cache: "no-store",
  },
});

export const getLastUsed = tb.buildPipe({
  pipe: "endpoint__get_last_used__v1",
  parameters: z.object({
    keyId: z.string(),
  }),
  data: z.object({
    lastUsed: z.number(),
  }),
  opts: {
    cache: "no-store",
  },
});

export const getActiveKeysPerHourForAllWorkspaces = tb.buildPipe({
  pipe: "endpoint_billing_get_active_keys_per_workspace_per_hour__v2__v1",

  data: z.object({
    usage: z.number(),
    workspaceId: z.string(),
    time: datetimeToUnixMilli,
  }),
  opts: {
    cache: "no-store",
  },
});

export const getVerificationsPerHourForAllWorkspaces = tb.buildPipe({
  pipe: "endpoint__billing_verifications_per_hour__v1",

  data: z.object({
    verifications: z.number(),
    workspaceId: z.string(),
    time: datetimeToUnixMilli,
  }),
  opts: {
    cache: "no-store",
  },
});

export const activeKeys = tb.buildPipe({
  pipe: "endpoint__active_keys_by_workspace__v1",
  parameters: z.object({
    workspaceId: z.string(),
    year: z.number().int(),
    month: z.number().int().min(1).max(12),
  }),
  data: z.object({
    keys: z.number().int().nullable().default(0),
  }),
  opts: {
    cache: "no-store",
  },
});

export const verifications = tb.buildPipe({
  pipe: "endpoint__verifications_by_workspace__v1",
  parameters: z.object({
    workspaceId: z.string(),
    year: z.number().int(),
    month: z.number().int().min(1).max(12),
  }),

  data: z.object({
    success: z.number().int().nullable().default(0),
    ratelimited: z.number().int().nullable().default(0),
    usageExceeded: z.number().int().nullable().default(0),
  }),
  opts: {
    cache: "no-store",
  },
});

export const ratelimits = tb.buildPipe({
  pipe: "endpoint__ratelimits_by_workspace__v1",
  parameters: z.object({
    workspaceId: z.string(),
    year: z.number().int(),
    month: z.number().int().min(1).max(12),
  }),

  data: z.object({
    success: z.number().int().nullable().default(0),
    total: z.number().int().nullable().default(0),
  }),
  opts: {
    cache: "no-store",
  },
});

export const getVerificationsMonthly = tb.buildPipe({
  pipe: "get_verifications_monthly__v1",
  parameters: z.object({
    workspaceId: z.string(),
    apiId: z.string(),
    keyId: z.string().optional(),
    start: z.number().optional(),
    end: z.number().optional(),
  }),
  data: z.object({
    time: dateToUnixMilli,
    success: z.number(),
    rateLimited: z.number(),
    usageExceeded: z.number(),
  }),
  opts: {
    cache: "no-store",
  },
});

export const getVerificationsWeekly = tb.buildPipe({
  pipe: "get_verifications_weekly__v1",
  parameters: z.object({
    workspaceId: z.string(),
    apiId: z.string(),
    keyId: z.string().optional(),
    start: z.number().optional(),
    end: z.number().optional(),
  }),
  data: z.object({
    time: dateToUnixMilli,
    success: z.number(),
    rateLimited: z.number(),
    usageExceeded: z.number(),
  }),
  opts: {
    cache: "no-store",
  },
});

export const getVerificationsDaily = tb.buildPipe({
  pipe: "get_verifications_daily__v1",
  parameters: z.object({
    workspaceId: z.string(),
    apiId: z.string(),
    keyId: z.string().optional(),
    start: z.number().optional(),
    end: z.number().optional(),
  }),
  data: z.object({
    time: dateToUnixMilli,
    success: z.number(),
    rateLimited: z.number(),
    usageExceeded: z.number(),
  }),
  opts: {
    cache: "no-store",
  },
});

export const getVerificationsHourly = tb.buildPipe({
  pipe: "get_verifications_hourly__v1",
  parameters: z.object({
    workspaceId: z.string(),
    apiId: z.string(),
    keyId: z.string().optional(),
    start: z.number().optional(),
    end: z.number().optional(),
  }),
  data: z.object({
    time: datetimeToUnixMilli,
    success: z.number(),
    rateLimited: z.number(),
    usageExceeded: z.number(),
  }),
  opts: {
    cache: "no-store",
  },
});

export const getActiveKeysHourly = tb.buildPipe({
  pipe: "get_active_keys_hourly__v1",
  parameters: z.object({
    workspaceId: z.string(),
    apiId: z.string(),
    start: z.number().optional(),
    end: z.number().optional(),
  }),
  data: z.object({
    time: datetimeToUnixMilli,
    keys: z.number(),
  }),
  opts: {
    cache: "no-store",
  },
});

export const getActiveKeysDaily = tb.buildPipe({
  pipe: "get_active_keys_daily__v1",
  parameters: z.object({
    workspaceId: z.string(),
    apiId: z.string(),
    start: z.number().optional(),
    end: z.number().optional(),
  }),
  data: z.object({
    time: dateToUnixMilli,
    keys: z.number(),
  }),
  opts: {
    cache: "no-store",
  },
});

export const getActiveKeysWeekly = tb.buildPipe({
  pipe: "get_active_keys_weekly__v1",
  parameters: z.object({
    workspaceId: z.string(),
    apiId: z.string(),
    start: z.number().optional(),
    end: z.number().optional(),
  }),
  data: z.object({
    time: dateToUnixMilli,
    keys: z.number(),
  }),
  opts: {
    cache: "no-store",
  },
});

export const getActiveKeysMonthly = tb.buildPipe({
  pipe: "get_active_keys_monthly__v1",
  parameters: z.object({
    workspaceId: z.string(),
    apiId: z.string(),
    start: z.number().optional(),
    end: z.number().optional(),
  }),
  data: z.object({
    time: dateToUnixMilli,
    keys: z.number(),
  }),
  opts: {
    cache: "no-store",
  },
});

/**
 * Across the entire time period
 */
export const getActiveKeys = tb.buildPipe({
  pipe: "get_active_keys__v1",
  parameters: z.object({
    workspaceId: z.string(),
    apiId: z.string(),
    start: z.number().optional(),
    end: z.number().optional(),
  }),
  data: z.object({
    keys: z.number(),
  }),
  opts: {
    cache: "no-store",
  },
});

export const getQ1ActiveWorkspaces = tb.buildPipe({
  pipe: "get_q1_goal_distinct_workspaces__v1",
  parameters: z.object({}),
  data: z.object({
    workspaces: z.number(),
    time: datetimeToUnixMilli,
  }),
  opts: {
    cache: "no-store",
  },
});

export const getAuditLogActors = tb.buildPipe({
  pipe: "endpoint__audit_log_actor_ids__v1",
  parameters: z.object({
    workspaceId: z.string(),
    type: z.enum(["user", "key"]).optional(),
  }),
  data: z.object({
    actorId: z.string(),
    actorType: z.enum(["user", "key"]).optional(),
    lastSeen: z.number(),
  }),
  opts: {
    cache: "no-store",
  },
});

export const getAuditLogs = tb.buildPipe({
  pipe: "endpoint__audit_logs__v1",
  parameters: z.object({
    workspaceId: z.string(),
    bucket: z.string().default("unkey_mutations"),
    before: z.number().int().optional(),
    after: z.number().int(),
    events: z.array(z.string()).optional(),
    actorIds: z.array(z.string()).optional(),
  }),

  data: z
    .object({
      workspaceId: z.string(),
      bucket: z.string(),
      auditLogId: z.string(),
      time: z.number().int(),
      actorType: z.enum(["key", "user"]),
      actorId: z.string(),
      actorName: z.string().nullable(),
      actorMeta: z.string().nullable(),
      event: z.string(),
      description: z.string(),
      resources: z.string().transform((rs) =>
        z
          .array(
            z.object({
              type: z.string(),
              id: z.string(),
              meta: z.record(z.union([z.string(), z.number(), z.boolean(), z.null()])).optional(),
            }),
          )
          .parse(JSON.parse(rs)),
      ),

      location: z.string(),
      userAgent: z.string().nullable(),
    })
    .transform((l) => ({
      workspaceId: l.workspaceId,
      bucket: l.bucket,
      auditLogId: l.auditLogId,
      time: l.time,
      actor: {
        type: l.actorType,
        id: l.actorId,
        name: l.actorName,
        meta: l.actorMeta ? JSON.parse(l.actorMeta) : undefined,
      },
      event: l.event,
      description: l.description,
      resources: l.resources,
      context: {
        location: l.location,
        userAgent: l.userAgent,
      },
    })),
  opts: {
    cache: "no-store",
  },
});

export function ingestAuditLogs(
  logs: MaybeArray<{
    workspaceId: string;
    event: z.infer<typeof unkeyAuditLogEvents>;
    description: string;
    actor: {
      type: "user" | "key";
      name?: string;
      id: string;
    };
    resources: Array<{
      type:
        | "key"
        | "api"
        | "workspace"
        | "role"
        | "permission"
        | "keyAuth"
        | "vercelBinding"
        | "vercelIntegration"
        | "ratelimitNamespace"
        | "ratelimitOverride"
        | "gateway"
        | "webhook"
        | "reporter"
        | "secret";

      id: string;
      meta?: Record<string, string | number | boolean | null>;
    }>;
    context: {
      userAgent?: string;
      location: string;
    };
  }>,
) {
  return tb.buildIngestEndpoint({
    datasource: "audit_logs__v2",
    event: auditLogSchemaV1
      .merge(
        z.object({
          event: unkeyAuditLogEvents,
          auditLogId: z.string().default(newId("auditLog")),
          bucket: z.string().default("unkey_mutations"),
          time: z.number().default(Date.now()),
        }),
      )
      .transform((l) => ({
        ...l,
        actor: {
          ...l.actor,
          meta: l.actor.meta ? JSON.stringify(l.actor.meta) : undefined,
        },
        resources: JSON.stringify(l.resources),
      })),
  })(logs);
}

export const getRatelimitsHourly = tb.buildPipe({
  pipe: "get_ratelimits_hourly__v1",
  parameters: z.object({
    workspaceId: z.string(),
    namespaceId: z.string(),
    identifier: z.array(z.string()).optional(),
    start: z.number().optional(),
    end: z.number().optional(),
  }),
  data: z.object({
    time: datetimeToUnixMilli,
    success: z.number(),
    total: z.number(),
  }),
  opts: {
    cache: "no-store",
  },
});

export const getRatelimitsMinutely = tb.buildPipe({
  pipe: "get_ratelimits_minutely__v1",
  parameters: z.object({
    workspaceId: z.string(),
    namespaceId: z.string(),
    identifier: z.array(z.string()).optional(),
    start: z.number().optional(),
    end: z.number().optional(),
  }),
  data: z.object({
    time: datetimeToUnixMilli,
    success: z.number(),
    total: z.number(),
  }),
  opts: {
    cache: "no-store",
  },
});
export const getRatelimitsDaily = tb.buildPipe({
  pipe: "get_ratelimits_daily__v1",
  parameters: z.object({
    workspaceId: z.string(),
    namespaceId: z.string(),
    identifier: z.array(z.string()).optional(),
    start: z.number().optional(),
    end: z.number().optional(),
  }),
  data: z.object({
    time: dateToUnixMilli,
    success: z.number(),
    total: z.number(),
  }),
  opts: {
    cache: "no-store",
  },
});

export const getRatelimitsMonthly = tb.buildPipe({
  pipe: "get_ratelimits_monthly__v1",
  parameters: z.object({
    workspaceId: z.string(),
    namespaceId: z.string(),
    identifier: z.array(z.string()).optional(),
    start: z.number().optional(),
    end: z.number().optional(),
  }),
  data: z.object({
    time: dateToUnixMilli,
    success: z.number(),
    total: z.number(),
  }),
  opts: {
    cache: "no-store",
  },
});

export const getRatelimitIdentifiersMinutely = tb.buildPipe({
  pipe: "get_ratelimit_identifiers_minutely__v1",
  parameters: z.object({
    workspaceId: z.string(),
    namespaceId: z.string(),
    start: z.number(),
    end: z.number(),
    orderBy: z.enum(["success", "total"]).optional().default("total"),
  }),
  data: z.object({
    identifier: z.string(),
    success: z.number(),
    total: z.number(),
  }),
  opts: {
    cache: "no-store",
  },
});

export const getRatelimitIdentifiersHourly = tb.buildPipe({
  pipe: "get_ratelimit_identifiers_hourly__v1",
  parameters: z.object({
    workspaceId: z.string(),
    namespaceId: z.string(),
    start: z.number(),
    end: z.number(),
    orderBy: z.enum(["success", "total"]).optional().default("total"),
  }),
  data: z.object({
    identifier: z.string(),
    success: z.number(),
    total: z.number(),
  }),
  opts: {
    cache: "no-store",
  },
});

export const getRatelimitIdentifiersDaily = tb.buildPipe({
  pipe: "get_ratelimit_identifiers_daily__v1",
  parameters: z.object({
    workspaceId: z.string(),
    namespaceId: z.string(),
    start: z.number(),
    end: z.number(),
    orderBy: z.enum(["success", "total"]).optional().default("total"),
  }),
  data: z.object({
    identifier: z.string(),
    success: z.number(),
    total: z.number(),
  }),
  opts: {
    cache: "no-store",
  },
});

export const getRatelimitIdentifiersMonthly = tb.buildPipe({
  pipe: "get_ratelimit_identifiers_monthly__v1",
  parameters: z.object({
    workspaceId: z.string(),
    namespaceId: z.string(),
    start: z.number(),
    end: z.number(),
    orderBy: z.enum(["success", "total"]).optional().default("total"),
  }),
  data: z.object({
    identifier: z.string(),
    success: z.number(),
    total: z.number(),
  }),
  opts: {
    cache: "no-store",
  },
});

export const getRatelimitLastUsed = tb.buildPipe({
  pipe: "get_ratelimits_last_used__v1",
  parameters: z.object({
    workspaceId: z.string(),
    namespaceId: z.string(),
    identifier: z.array(z.string()).optional(),
  }),
  data: z.object({
    lastUsed: z.number(),
  }),
  opts: {
    cache: "no-store",
  },
});

export const getRatelimitEvents = tb.buildPipe({
  pipe: "get_ratelimit_events__v1",
  parameters: z.object({
    workspaceId: z.string(),
    namespaceId: z.string(),
    after: z.number().optional(),
    before: z.number().optional(),
    limit: z.number().optional(),
    success: z
      .boolean()
      .optional()
      .transform((b) => (typeof b === "boolean" ? (b ? 1 : 0) : undefined)),
    ipAddress: z.array(z.string()).optional(),
    country: z.array(z.string()).optional(),
    identifier: z.array(z.string()).optional(),
  }),
  data: z.object({
    identifier: z.string(),
    requestId: z.string(),
    time: z.number(),
    success: z
      .number()
      .transform((n) => n > 0)
      .optional(),

    remaining: z.number(),
    limit: z.number(),
    country: z.string(),
    ipAddress: z.string(),
  }),
  opts: {
    cache: "no-store",
  },
});

export const getAllSemanticCacheLogs = tb.buildPipe({
  pipe: "get_all_semantic_cache_logs__v1",
<<<<<<< HEAD
=======
  parameters: z.object({
    limit: z.number().optional(),
  }),
>>>>>>> a00cc199
  data: z.object({
    timestamp: z.string(),
    model: z.string(),
    stream: z.number(),
    query: z.string(),
    vector: z.array(z.number()),
    response: z.string(),
    cache: z.number(),
    timing: z.number(),
    tokens: z.number(),
    requestId: z.string(),
  }),
  opts: {
    cache: "no-store",
  },
});

// public get getVerificationsByOwnerId() {
//   return this.client.buildPipe({
//     pipe: "get_verifictions_by_keySpaceId__v1",
//     parameters: z.object({
//       workspaceId: z.string(),
//       keySpaceId: z.string(),
//       start: z.number(),
//       end: z.number(),
//     }),
//     data: z.object({
//       ownerId: z.string(),
//       verifications: z.number(),
//     }),
//   });
// }
// }<|MERGE_RESOLUTION|>--- conflicted
+++ resolved
@@ -723,12 +723,9 @@
 
 export const getAllSemanticCacheLogs = tb.buildPipe({
   pipe: "get_all_semantic_cache_logs__v1",
-<<<<<<< HEAD
-=======
   parameters: z.object({
     limit: z.number().optional(),
   }),
->>>>>>> a00cc199
   data: z.object({
     timestamp: z.string(),
     model: z.string(),
