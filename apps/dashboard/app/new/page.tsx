import { PageHeader } from "@/components/dashboard/page-header";
import { Button } from "@/components/ui/button";
import { Separator } from "@/components/ui/separator";
<<<<<<< HEAD
import { serverAuth } from "@/lib/auth/server";
=======
import { insertAuditLogs } from "@/lib/audit";
>>>>>>> 33a71aad
import { db, schema } from "@/lib/db";
import { ingestAuditLogsTinybird } from "@/lib/tinybird";
import { auth } from "@clerk/nextjs";
import { newId } from "@unkey/id";
import { ArrowRight, DatabaseZap, GlobeLock, KeySquare } from "lucide-react";
import { headers } from "next/headers";
import Link from "next/link";
import { notFound, redirect } from "next/navigation";
import { CreateApi } from "./create-api";
import { CreateRatelimit } from "./create-ratelimit";
import { CreateSemanticCacheButton } from "./create-semantic-cache";
import { CreateWorkspace } from "./create-workspace";
import { Keys } from "./keys";

type Props = {
  searchParams: {
    workspaceId?: string;
    apiId?: string;
    ratelimitNamespaceId?: string;
    product?: "keys" | "ratelimit";
  };
};

export default async function (props: Props) {
  const user = await serverAuth.getUser();

  if (!user) {
    return notFound();
  }

  if (props.searchParams.apiId) {
    const api = await db.query.apis.findFirst({
      where: (table, { eq }) => eq(table.id, props.searchParams.apiId!),
    });
    if (!api) {
      return notFound();
    }
    return (
      <div className="container m-16 mx-auto">
        <PageHeader
          title="Unkey"
          description="Create your first key"
          actions={[
            <Link
              key="skip"
              href="/"
              className="flex items-center gap-1 text-sm duration-200 text-content-subtle hover:text-foreground"
            >
              Skip <ArrowRight className="w-4 h-4" />{" "}
            </Link>,
          ]}
        />

        <Separator className="my-8" />

        <Keys keyAuthId={api.keyAuthId!} apiId={api.id} />
      </div>
    );
  }
  if (props.searchParams.workspaceId && !props.searchParams.product) {
    const workspace = await db.query.workspaces.findFirst({
      where: (table, { and, eq, isNull }) =>
        and(eq(table.id, props.searchParams.workspaceId!), isNull(table.deletedAt)),
    });
    if (!workspace) {
      return redirect("/new");
    }
    return (
      <div className="container m-16 mx-auto">
        <PageHeader
          title="Unkey"
          description="Choose your adventure"
          actions={[
            <Link
              key="skip"
              href="/"
              className="flex items-center gap-1 text-sm duration-200 text-content-subtle hover:text-foreground"
            >
              Skip <ArrowRight className="w-4 h-4" />{" "}
            </Link>,
          ]}
        />
        <Separator className="my-8" />
        <div className="grid grid-cols-1 gap-8 lg:grid-cols-3">
          <div className="flex flex-col gap-4 lg:gap-10 p-8 duration-200 border rounded-lg border-border hover:border-primary justify-between">
            <div className="flex flex-col gap-4">
              <div className="flex items-center justify-center p-4 border rounded-lg bg-primary/5">
                <KeySquare className="w-6 h-6 text-primary" />
              </div>
              <h4 className="text-lg font-medium">I need API keys</h4>
              <p className="text-sm text-content-subtle">
                Create, verify, revoke keys for your public API.
              </p>
              <ol className="ml-2 space-y-1 text-sm list-disc list-outside text-content-subtle">
                <li>Globally distributed in 300+ locations</li>
                <li>Key and API analytics </li>
                <li>Scale to millions of requests</li>
              </ol>
            </div>

            <Link href={`/new?workspaceId=${workspace.id}&product=keys`}>
              <Button variant="primary" type="button" className="w-full">
                Create API
              </Button>
            </Link>
          </div>
          <div className="flex flex-col gap-4 lg:gap-10 p-8 duration-200 border rounded-lg border-border hover:border-primary justify-between">
            <div className="flex flex-col gap-4">
              <div className="flex items-center justify-center p-4 border rounded-lg bg-primary/5">
                <GlobeLock className="w-6 h-6 text-primary" />
              </div>
              <h4 className="text-lg font-medium">I want to ratelimit something</h4>
              <p className="text-sm text-content-subtle">
                Global low latency ratelimiting for your application.
              </p>
              <ol className="ml-2 space-y-1 text-sm list-disc list-outside text-content-subtle">
                <li>Low latency</li>
                <li>Globally consistent</li>
                <li>Powerful analytics</li>
              </ol>
            </div>
            <Link href={`/new?workspaceId=${workspace.id}&product=ratelimit`}>
              <Button variant="primary" type="button" className="w-full">
                Create Ratelimit
              </Button>
            </Link>
          </div>
          <div className="flex flex-col gap-4 lg:gap-10 p-8 duration-200 border rounded-lg border-border hover:border-primary justify-between">
            <div className="flex flex-col gap-4">
              <div className="flex items-center justify-center p-4 border rounded-lg bg-primary/5">
                <DatabaseZap className="w-6 h-6 text-primary" />
              </div>
              <h4 className="text-lg font-medium">I want to cache an LLM</h4>
              <p className="text-sm text-content-subtle">
                Faster, cheaper LLM API calls through re-using semantically similar previous
                responses.
              </p>
              <ol className="ml-2 space-y-1 text-sm list-decimal list-outside text-content-subtle">
                <li>You switch out the baseUrl in your requests to OpenAI with your gateway URL</li>
                <li>Unkey will automatically start caching your responses</li>
                <li>Monitor and track your cache usage here</li>
              </ol>
            </div>
            <CreateSemanticCacheButton />
          </div>
        </div>
      </div>
    );
  }

  if (props.searchParams.product === "keys") {
    const workspace = await db.query.workspaces.findFirst({
      where: (table, { and, eq, isNull }) =>
        and(eq(table.id, props.searchParams.workspaceId!), isNull(table.deletedAt)),
    });
    if (!workspace) {
      return redirect("/new");
    }
    return (
      <div className="container m-16 mx-auto">
        <PageHeader
          title="Unkey"
          description="Create your API"
          actions={[
            <Link
              key="skip"
              href="/"
              className="flex items-center gap-1 text-sm duration-200 text-content-subtle hover:text-foreground"
            >
              Skip <ArrowRight className="w-4 h-4" />{" "}
            </Link>,
          ]}
        />

        <Separator className="my-8" />

        <CreateApi workspace={workspace} />
      </div>
    );
  }
  if (props.searchParams.product === "ratelimit") {
    const workspace = await db.query.workspaces.findFirst({
      where: (table, { and, eq, isNull }) =>
        and(eq(table.id, props.searchParams.workspaceId!), isNull(table.deletedAt)),
    });
    if (!workspace) {
      return redirect("/new");
    }
    return (
      <div className="container m-16 mx-auto">
        <PageHeader
          title="Unkey"
          description="Create your ratelimit namespace"
          actions={[
            <Link
              key="skip"
              href="/"
              className="flex items-center gap-1 text-sm duration-200 text-content-subtle hover:text-foreground"
            >
              Skip <ArrowRight className="w-4 h-4" />{" "}
            </Link>,
          ]}
        />

        <Separator className="my-8" />

        <CreateRatelimit />
      </div>
    );
  }
  if (user.id) {
    const personalWorkspace = await db.query.workspaces.findFirst({
      where: (table, { and, eq, isNull }) =>
        and(eq(table.tenantId, user.id), isNull(table.deletedAt)),
    });

    // if no personal workspace exists, we create one
    if (!personalWorkspace) {
      const workspaceId = newId("workspace");
<<<<<<< HEAD
      await db.insert(schema.workspaces).values({
        id: workspaceId,
        tenantId: user.id,
        name: "Personal",
        plan: "free",
        stripeCustomerId: null,
        stripeSubscriptionId: null,
        features: {},
        betaFeatures: {},
        subscriptions: null,
        createdAt: new Date(),
=======
      await db.transaction(async (tx) => {
        await tx.insert(schema.workspaces).values({
          id: workspaceId,
          tenantId: userId,
          name: "Personal",
          plan: "free",
          stripeCustomerId: null,
          stripeSubscriptionId: null,
          features: {},
          betaFeatures: {},
          subscriptions: null,
          createdAt: new Date(),
        });
        await insertAuditLogs(tx, {
          workspaceId: workspaceId,
          event: "workspace.create",
          actor: {
            type: "user",
            id: userId,
          },
          description: `Created ${workspaceId}`,
          resources: [
            {
              type: "workspace",
              id: workspaceId,
            },
          ],

          context: {
            userAgent: headers().get("user-agent") ?? undefined,
            location: headers().get("x-forwarded-for") ?? process.env.VERCEL_REGION ?? "unknown",
          },
        });
>>>>>>> 33a71aad
      });
      await ingestAuditLogsTinybird({
        workspaceId: workspaceId,
        event: "workspace.create",
        actor: {
          type: "user",
          id: user.id,
        },
        description: `Created ${workspaceId}`,
        resources: [
          {
            type: "workspace",
            id: workspaceId,
          },
        ],

        context: {
          userAgent: headers().get("user-agent") ?? undefined,
          location: headers().get("x-forwarded-for") ?? process.env.VERCEL_REGION ?? "unknown",
        },
      });

      return redirect(`/new?workspaceId=${workspaceId}`);
    }
  }

  return (
    <div className="container m-16 mx-auto">
      <PageHeader title="Unkey" description="Create your workspace" />
      <Separator className="my-8" />
      <CreateWorkspace />
    </div>
  );
}<|MERGE_RESOLUTION|>--- conflicted
+++ resolved
@@ -1,11 +1,8 @@
 import { PageHeader } from "@/components/dashboard/page-header";
 import { Button } from "@/components/ui/button";
 import { Separator } from "@/components/ui/separator";
-<<<<<<< HEAD
 import { serverAuth } from "@/lib/auth/server";
-=======
 import { insertAuditLogs } from "@/lib/audit";
->>>>>>> 33a71aad
 import { db, schema } from "@/lib/db";
 import { ingestAuditLogsTinybird } from "@/lib/tinybird";
 import { auth } from "@clerk/nextjs";
@@ -225,19 +222,6 @@
     // if no personal workspace exists, we create one
     if (!personalWorkspace) {
       const workspaceId = newId("workspace");
-<<<<<<< HEAD
-      await db.insert(schema.workspaces).values({
-        id: workspaceId,
-        tenantId: user.id,
-        name: "Personal",
-        plan: "free",
-        stripeCustomerId: null,
-        stripeSubscriptionId: null,
-        features: {},
-        betaFeatures: {},
-        subscriptions: null,
-        createdAt: new Date(),
-=======
       await db.transaction(async (tx) => {
         await tx.insert(schema.workspaces).values({
           id: workspaceId,
@@ -271,7 +255,6 @@
             location: headers().get("x-forwarded-for") ?? process.env.VERCEL_REGION ?? "unknown",
           },
         });
->>>>>>> 33a71aad
       });
       await ingestAuditLogsTinybird({
         workspaceId: workspaceId,
