--- conflicted
+++ resolved
@@ -1,9 +1,5 @@
 "use server";
-<<<<<<< HEAD
-import { getAuth } from "@/lib/auth";
-=======
 import { getAuth } from "@/lib/auth/get-auth";
->>>>>>> 1a97c5c2
 import { Suspense } from "react";
 import { OnboardingContent } from "./components/onboarding-content";
 import { OnboardingFallback } from "./components/onboarding-fallback";
