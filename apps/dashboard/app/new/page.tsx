import { PageHeader } from "@/components/dashboard/page-header";
<<<<<<< HEAD
import { Button } from "@unkey/ui";
=======
>>>>>>> 6761f398
import { Separator } from "@/components/ui/separator";
import { insertAuditLogs } from "@/lib/audit";
import { db, schema } from "@/lib/db";
import { auth } from "@clerk/nextjs";
import { newId } from "@unkey/id";
import { Button } from "@unkey/ui";
import { ArrowRight, GlobeLock, KeySquare } from "lucide-react";
import { headers } from "next/headers";
import Link from "next/link";
import { notFound, redirect } from "next/navigation";
import { CreateApi } from "./create-api";
import { CreateRatelimit } from "./create-ratelimit";
import { CreateWorkspace } from "./create-workspace";
import { Keys } from "./keys";

type Props = {
  searchParams: {
    workspaceId?: string;
    apiId?: string;
    ratelimitNamespaceId?: string;
    product?: "keys" | "ratelimit";
  };
};

export default async function (props: Props) {
  const { userId } = auth();

  if (props.searchParams.apiId) {
    const api = await db.query.apis.findFirst({
      where: (table, { eq }) => eq(table.id, props.searchParams.apiId!),
    });
    if (!api) {
      return notFound();
    }
    return (
      <div className="container m-16 mx-auto">
        <PageHeader
          title="Unkey"
          description="Create your first key"
          actions={[
            <Link
              key="skip"
              href="/"
              className="flex items-center gap-1 text-sm duration-200 text-content-subtle hover:text-foreground"
            >
              Skip <ArrowRight className="w-4 h-4" />{" "}
            </Link>,
          ]}
        />

        <Separator className="my-8" />

        <Keys keyAuthId={api.keyAuthId!} apiId={api.id} />
      </div>
    );
  }
  if (props.searchParams.workspaceId && !props.searchParams.product) {
    const workspace = await db.query.workspaces.findFirst({
      where: (table, { and, eq, isNull }) =>
        and(eq(table.id, props.searchParams.workspaceId!), isNull(table.deletedAt)),
    });
    if (!workspace) {
      return redirect("/new");
    }
    return (
      <div className="container m-16 mx-auto">
        <PageHeader
          title="Unkey"
          description="Choose your adventure"
          actions={[
            <Link
              key="skip"
              href="/"
              className="flex items-center gap-1 text-sm duration-200 text-content-subtle hover:text-foreground"
            >
              Skip <ArrowRight className="w-4 h-4" />{" "}
            </Link>,
          ]}
        />
        <Separator className="my-8" />
        <div className="grid grid-cols-1 gap-8 md::grid-cols-2">
          <div className="flex flex-col gap-4 lg:gap-10 p-8 duration-200 border rounded-lg border-border hover:border-primary justify-between">
            <div className="flex flex-col gap-4">
              <div className="flex items-center justify-center p-4 border rounded-lg bg-primary/5">
                <KeySquare className="w-6 h-6 text-primary" />
              </div>
              <h4 className="text-lg font-medium">I need API keys</h4>
              <p className="text-sm text-content-subtle">
                Create, verify, revoke keys for your public API.
              </p>
              <ol className="ml-2 space-y-1 text-sm list-disc list-outside text-content-subtle">
                <li>Globally distributed in 300+ locations</li>
                <li>Key and API analytics </li>
                <li>Scale to millions of requests</li>
              </ol>
            </div>

            <Link href={`/new?workspaceId=${workspace.id}&product=keys`}>
              <Button variant="primary" type="button" className="w-full">
                Create API
              </Button>
            </Link>
          </div>
          <div className="flex flex-col gap-4 lg:gap-10 p-8 duration-200 border rounded-lg border-border hover:border-primary justify-between">
            <div className="flex flex-col gap-4">
              <div className="flex items-center justify-center p-4 border rounded-lg bg-primary/5">
                <GlobeLock className="w-6 h-6 text-primary" />
              </div>
              <h4 className="text-lg font-medium">I want to ratelimit something</h4>
              <p className="text-sm text-content-subtle">
                Global low latency ratelimiting for your application.
              </p>
              <ol className="ml-2 space-y-1 text-sm list-disc list-outside text-content-subtle">
                <li>Low latency</li>
                <li>Globally consistent</li>
                <li>Powerful analytics</li>
              </ol>
            </div>
            <Link href={`/new?workspaceId=${workspace.id}&product=ratelimit`}>
              <Button variant="primary" type="button" className="w-full">
                Create Ratelimit
              </Button>
            </Link>
          </div>
        </div>
      </div>
    );
  }

  if (props.searchParams.product === "keys") {
    const workspace = await db.query.workspaces.findFirst({
      where: (table, { and, eq, isNull }) =>
        and(eq(table.id, props.searchParams.workspaceId!), isNull(table.deletedAt)),
    });
    if (!workspace) {
      return redirect("/new");
    }
    return (
      <div className="container m-16 mx-auto">
        <PageHeader
          title="Unkey"
          description="Create your API"
          actions={[
            <Link
              key="skip"
              href="/"
              className="flex items-center gap-1 text-sm duration-200 text-content-subtle hover:text-foreground"
            >
              Skip <ArrowRight className="w-4 h-4" />{" "}
            </Link>,
          ]}
        />

        <Separator className="my-8" />

        <CreateApi workspace={workspace} />
      </div>
    );
  }
  if (props.searchParams.product === "ratelimit") {
    const workspace = await db.query.workspaces.findFirst({
      where: (table, { and, eq, isNull }) =>
        and(eq(table.id, props.searchParams.workspaceId!), isNull(table.deletedAt)),
    });
    if (!workspace) {
      return redirect("/new");
    }
    return (
      <div className="container m-16 mx-auto">
        <PageHeader
          title="Unkey"
          description="Create your ratelimit namespace"
          actions={[
            <Link
              key="skip"
              href="/"
              className="flex items-center gap-1 text-sm duration-200 text-content-subtle hover:text-foreground"
            >
              Skip <ArrowRight className="w-4 h-4" />{" "}
            </Link>,
          ]}
        />

        <Separator className="my-8" />

        <CreateRatelimit />
      </div>
    );
  }
  if (userId) {
    const personalWorkspace = await db.query.workspaces.findFirst({
      where: (table, { and, eq, isNull }) =>
        and(eq(table.tenantId, userId), isNull(table.deletedAt)),
    });

    // if no personal workspace exists, we create one
    if (!personalWorkspace) {
      const workspaceId = newId("workspace");
      await db.transaction(async (tx) => {
        await tx.insert(schema.workspaces).values({
          id: workspaceId,
          tenantId: userId,
          name: "Personal",
          plan: "free",
          stripeCustomerId: null,
          stripeSubscriptionId: null,
          features: {},
          betaFeatures: {},
          subscriptions: null,
          createdAt: new Date(),
        });
        await insertAuditLogs(tx, {
          workspaceId: workspaceId,
          event: "workspace.create",
          actor: {
            type: "user",
            id: userId,
          },
          description: `Created ${workspaceId}`,
          resources: [
            {
              type: "workspace",
              id: workspaceId,
            },
          ],

          context: {
            userAgent: headers().get("user-agent") ?? undefined,
            location: headers().get("x-forwarded-for") ?? process.env.VERCEL_REGION ?? "unknown",
          },
        });
      });

      return redirect(`/new?workspaceId=${workspaceId}`);
    }
  }

  return (
    <div className="container m-16 mx-auto">
      <PageHeader title="Unkey" description="Create your workspace" />
      <Separator className="my-8" />
      <CreateWorkspace />
    </div>
  );
}<|MERGE_RESOLUTION|>--- conflicted
+++ resolved
@@ -1,8 +1,5 @@
 import { PageHeader } from "@/components/dashboard/page-header";
-<<<<<<< HEAD
 import { Button } from "@unkey/ui";
-=======
->>>>>>> 6761f398
 import { Separator } from "@/components/ui/separator";
 import { insertAuditLogs } from "@/lib/audit";
 import { db, schema } from "@/lib/db";
