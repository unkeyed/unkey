"use client";

<<<<<<< HEAD
import {
  Form,
  FormControl,
  FormDescription,
  FormField,
  FormItem,
  FormLabel,
  FormMessage,
} from "@/components/ui/form";
import { Input } from "@/components/ui/input";
=======
import { Loading } from "@/components/dashboard/loading";
>>>>>>> ed735eac
import { toast } from "@/components/ui/toaster";
import { setCookie } from "@/lib/auth/cookies";
import { UNKEY_SESSION_COOKIE } from "@/lib/auth/types";
import { trpc } from "@/lib/trpc/client";
import { zodResolver } from "@hookform/resolvers/zod";
<<<<<<< HEAD
import { Button, Loading } from "@unkey/ui";
=======
import { Button, FormInput } from "@unkey/ui";
>>>>>>> ed735eac
import { Box } from "lucide-react";
import { useRouter } from "next/navigation";
import { useRef, useTransition } from "react";
import { Controller, useForm } from "react-hook-form";
import { z } from "zod";

const formSchema = z.object({
  name: z.string().trim().min(3, "Name is required and should be at least 3 characters").max(50),
});

export const CreateWorkspace: React.FC = () => {
  const {
    handleSubmit,
    control,
    formState: { errors, isValid },
  } = useForm<z.infer<typeof formSchema>>({
    resolver: zodResolver(formSchema),
  });

  const router = useRouter();
  const [isPending, startTransition] = useTransition();
  const workspaceIdRef = useRef<string | null>(null);

  const switchOrgMutation = trpc.user.switchOrg.useMutation({
    onSuccess: async (sessionData) => {
      if (!sessionData.expiresAt) {
        console.error("Missing session data: ", sessionData);
        toast.error(`Failed to switch organizations: ${sessionData.error}`);
        return;
      }

      await setCookie({
        name: UNKEY_SESSION_COOKIE,
        value: sessionData.token,
        options: {
          httpOnly: true,
          secure: true,
          sameSite: "strict",
          path: "/",
          maxAge: Math.floor((sessionData.expiresAt.getTime() - Date.now()) / 1000),
        },
      }).then(() => {
        startTransition(() => {
          router.push(`/new?workspaceId=${workspaceIdRef.current}`);
        });
      });
    },
    onError: (error) => {
      toast.error(`Failed to load new workspace: ${error.message}`);
    },
  });

  const createWorkspace = trpc.workspace.create.useMutation({
    onSuccess: async ({ workspace, organizationId }) => {
      workspaceIdRef.current = workspace.id;
      switchOrgMutation.mutate(organizationId);
    },
    onError: (error) => {
      if (error.data?.code === "METHOD_NOT_SUPPORTED") {
        toast.error("", {
          style: {
            display: "flex",
            flexDirection: "column",
          },
          duration: 20000,
          description: error.message,
          action: (
            <div className="mx-auto pt-2">
              <Button
                onClick={() => {
                  toast.dismiss();
                  router.push("/apis");
                }}
              >
                Return to APIs
              </Button>
            </div>
          ),
        });
      } else {
        toast.error(`Failed to create workspace: ${error.message}`);
      }
    },
  });

  function AsideContent() {
    return (
      <div className="space-y-2">
        <div className="bg-primary/5 inline-flex items-center justify-center rounded-full border p-4">
          <Box className="text-primary h-6 w-6" />
        </div>
        <h2 className="text-lg font-medium">What is a workspace?</h2>
        <p className="text-content-subtle text-sm">
          A workspace groups all your resources and billing. You can create free workspaces for
          individual use, or upgrade to a paid workspace to collaborate with team members.
        </p>
      </div>
    );
  }

  return (
    <div className="flex flex-col md:flex-row items-start justify-between gap-8 md:gap-16">
      <main className="w-full md:w-3/4">
        <form
          onSubmit={handleSubmit((values) => createWorkspace.mutate({ ...values }))}
          className="flex flex-col space-y-4"
        >
          <Controller
            control={control}
            name="name"
            render={({ field }) => (
              <div className="space-y-1.5">
                <div className="text-gray-11 text-[13px] flex items-center">Name</div>
                <FormInput
                  {...field}
                  error={errors.name?.message}
                  description="What should your workspace be called?"
                />
              </div>
            )}
          />

          <div className="mt-8">
            <Button
              variant="primary"
              disabled={createWorkspace.isLoading || isPending || !isValid}
              type="submit"
              loading={createWorkspace.isLoading || isPending}
              className="w-full h-9"
            >
              {createWorkspace.isLoading || isPending ? <Loading /> : "Create Workspace"}
            </Button>
          </div>
        </form>
      </main>
      <aside className="w-1/4 flex-col items-start justify-center space-y-16 max-md:hidden md:flex ">
        <AsideContent />
      </aside>
    </div>
  );
};<|MERGE_RESOLUTION|>--- conflicted
+++ resolved
@@ -1,29 +1,11 @@
 "use client";
 
-<<<<<<< HEAD
-import {
-  Form,
-  FormControl,
-  FormDescription,
-  FormField,
-  FormItem,
-  FormLabel,
-  FormMessage,
-} from "@/components/ui/form";
-import { Input } from "@/components/ui/input";
-=======
-import { Loading } from "@/components/dashboard/loading";
->>>>>>> ed735eac
 import { toast } from "@/components/ui/toaster";
 import { setCookie } from "@/lib/auth/cookies";
 import { UNKEY_SESSION_COOKIE } from "@/lib/auth/types";
 import { trpc } from "@/lib/trpc/client";
 import { zodResolver } from "@hookform/resolvers/zod";
-<<<<<<< HEAD
-import { Button, Loading } from "@unkey/ui";
-=======
-import { Button, FormInput } from "@unkey/ui";
->>>>>>> ed735eac
+import { Button, Loading, FormInput } from "@unkey/ui";
 import { Box } from "lucide-react";
 import { useRouter } from "next/navigation";
 import { useRef, useTransition } from "react";
