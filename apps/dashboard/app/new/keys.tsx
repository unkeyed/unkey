--- conflicted
+++ resolved
@@ -11,12 +11,7 @@
 } from "@/components/ui/card";
 import { Code } from "@/components/ui/code";
 import { trpc } from "@/lib/trpc/client";
-<<<<<<< HEAD
-import { Button, CopyButton, Empty, VisibleButton } from "@unkey/ui";
-=======
-import { Separator } from "@unkey/ui";
-import { Button, CopyButton, Empty } from "@unkey/ui";
->>>>>>> 7fb87a81
+import { Button, CopyButton, Empty, Separator, VisibleButton } from "@unkey/ui";
 import { AlertCircle, KeyRound, Lock } from "lucide-react";
 import Link from "next/link";
 import { useState } from "react";
