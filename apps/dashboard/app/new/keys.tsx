"use client";

<<<<<<< HEAD
import { CopyButton } from "@/components/dashboard/copy-button";
=======
import { Loading } from "@/components/dashboard/loading";
>>>>>>> 61800349
import { VisibleButton } from "@/components/dashboard/visible-button";
import { Alert, AlertDescription, AlertTitle } from "@/components/ui/alert";
import {
  Card,
  CardContent,
  CardDescription,
  CardFooter,
  CardHeader,
  CardTitle,
} from "@/components/ui/card";
import { Code } from "@/components/ui/code";
import { Separator } from "@/components/ui/separator";
import { trpc } from "@/lib/trpc/client";
<<<<<<< HEAD
import { Button, Empty, Loading } from "@unkey/ui";
=======
import { Button, CopyButton, Empty } from "@unkey/ui";
>>>>>>> 61800349
import { AlertCircle, KeyRound, Lock } from "lucide-react";
import Link from "next/link";
import { useState } from "react";

type Steps =
  | {
      step: "CREATE_ROOT_KEY";
      key?: never;
      rootKey?: never;
    }
  | {
      step: "CREATE_KEY";
      key?: never;
      rootKey: string;
    }
  | {
      step: "VERIFY_KEY";
      key?: string;
      rootKey?: never;
    };

type Props = {
  apiId: string;
  keyAuthId: string;
};

export const Keys: React.FC<Props> = ({ keyAuthId, apiId }) => {
  const [step, setStep] = useState<Steps>({ step: "CREATE_ROOT_KEY" });
  const rootKey = trpc.rootKey.create.useMutation({
    onSuccess(res) {
      setStep({ step: "CREATE_KEY", rootKey: res.key });
    },
  });
  const key = trpc.key.create.useMutation({
    onSuccess(res) {
      setStep({ step: "VERIFY_KEY", key: res.key });
    },
  });

  const [showKey, setShowKey] = useState(false);
  const [showKeyInSnippet, setShowKeyInSnippet] = useState(false);

  const createKeySnippet = `curl -XPOST '${
    process.env.NEXT_PUBLIC_UNKEY_API_URL ?? "https://api.unkey.dev"
  }/v1/keys.createKey' \\
  -H 'Authorization: Bearer ${rootKey.data?.key}' \\
  -H 'Content-Type: application/json' \\
  -d '{
    "apiId": "${apiId}"
  }'
  `;

  const verifyKeySnippet = `curl -XPOST '${
    process.env.NEXT_PUBLIC_UNKEY_API_URL ?? "https://api.unkey.dev"
  }/v1/keys.verifyKey' \\
  -H 'Content-Type: application/json' \\
  -d '{
    "key": "${key.data?.key ?? "<YOUR_KEY>"}",
    "apiId": "${apiId}"
  }'
  `;

  function maskKey(key: string): string {
    if (key.length === 0) {
      return "";
    }
    const split = key.split("_");
    if (split.length === 1) {
      return "*".repeat(split.at(0)!.length);
    }
    return `${split.at(0)}_${"*".repeat(split.at(1)!.length)}`;
  }
  function AsideContent() {
    return (
      <div>
        <div className="space-y-2">
          <div className="inline-flex items-center justify-center p-4 border rounded-full bg-primary/5">
            <Lock className="w-6 h-6 text-primary" />
          </div>
          <h4 className="text-lg font-medium">Root Keys</h4>
          <p className="text-sm text-content-subtle">
            Root keys create resources such as keys or APIs on Unkey. You should never give this to
            your users.
          </p>
        </div>
        <div className="space-y-2 max-sm:mt-4 md:mt-8">
          <div className="inline-flex items-center justify-center p-4 border rounded-full bg-primary/5">
            <KeyRound className="w-6 h-6 text-primary" />
          </div>
          <h4 className="text-lg font-medium">Regular Keys</h4>
          <p className="text-sm text-content-subtle">
            Regular API keys are used to authenticate your users. You can use your root key to
            create regular API keys and give them to your users.
          </p>
        </div>
      </div>
    );
  }
  return (
    <div className="flex items-start justify-between gap-16 ">
      <main className="max-sm:w-full md:w-3/4">
        <aside className="w-full mb-4 md:hidden">
          <AsideContent />
        </aside>
        {step.step === "CREATE_ROOT_KEY" ? (
          <Empty>
            <Empty.Description>Let's begin by creating a root key</Empty.Description>

            <Button
              disabled={rootKey.isLoading}
              onClick={() => rootKey.mutate({ permissions: ["*"] })}
            >
              {rootKey.isLoading ? <Loading /> : "Create Root Key"}
            </Button>
          </Empty>
        ) : step.step === "CREATE_KEY" ? (
          <Card>
            <CardHeader>
              <CardTitle className="mb-4">Your root key</CardTitle>
              <CardDescription>
                <Alert>
                  <AlertCircle className="w-4 h-4" />
                  <AlertTitle>This key is only shown once and can not be recovered </AlertTitle>
                  <AlertDescription>
                    Please store it somewhere safe for future use.
                  </AlertDescription>
                </Alert>
              </CardDescription>
            </CardHeader>
            <CardContent>
              <Code className="my-8 flex w-full items-center justify-between gap-4 max-sm:overflow-hidden max-sm:text-[9px]">
                {showKey ? step.rootKey : maskKey(step.rootKey)}
                <div className="flex items-start justify-between max-sm:absolute max-sm:right-16 md:gap-4">
                  <VisibleButton isVisible={showKey} setIsVisible={setShowKey} />
                  <CopyButton value={step.rootKey} />
                </div>
              </Code>

              <Separator className="my-8" />

              <h2 className="mt-2 text-xl font-medium">Try it out</h2>
              <p className="mt-2 text-gray-500">
                Use your new root key to create a new API key for your users:
              </p>
              <Code className="flex items-start justify-between w-full my-8 md:gap-4 ">
                <div className=" mt-10 overflow-hidden max-sm:text-[8px] md:text-xs">
                  {showKeyInSnippet
                    ? createKeySnippet
                    : createKeySnippet.replace(step.rootKey, maskKey(step.rootKey))}
                </div>
                <div className="flex items-start justify-between max-sm:absolute max-sm:right-16 md:gap-4">
                  <VisibleButton isVisible={showKeyInSnippet} setIsVisible={setShowKeyInSnippet} />
                  <CopyButton value={createKeySnippet} />
                </div>
              </Code>
            </CardContent>
            <CardFooter className="justify-between">
              <Button
                variant="ghost"
                disabled={key.isLoading}
                onClick={() => key.mutate({ keyAuthId })}
              >
                {key.isLoading ? <Loading /> : "Or click here to create a key"}
              </Button>
              <Button
                className="whitespace-nowrap max-sm:text-xs"
                onClick={() => {
                  setStep({ step: "VERIFY_KEY" });
                }}
              >
                I have created a key
              </Button>
            </CardFooter>
          </Card>
        ) : step.step === "VERIFY_KEY" ? (
          <Card>
            <CardHeader>
              <CardTitle>Verify a key</CardTitle>
              <CardDescription>Use the key you created and verify it.</CardDescription>
            </CardHeader>
            <CardContent>
              {step.key ? (
                <Code className="my-8 flex w-full items-center justify-between gap-4 max-sm:text-[9px]">
                  {showKey ? step.key : maskKey(step.key)}
                  <div className="flex items-start justify-between gap-4">
                    <VisibleButton isVisible={showKey} setIsVisible={setShowKey} />
                    <CopyButton value={step.key} />
                  </div>
                </Code>
              ) : null}

              <Code className="my-8 flex w-full items-start justify-between gap-4 max-sm:text-[6px]">
                <div className=" mt-10 overflow-hidden max-sm:text-[8px] md:text-xs">
                  {step.key
                    ? showKeyInSnippet
                      ? verifyKeySnippet
                      : verifyKeySnippet.replace(step.key, maskKey(step.key))
                    : verifyKeySnippet}
                </div>
                <div className="flex items-start justify-between gap-4 max-sm:absolute max-sm:right-16">
                  {step.key ? (
                    <VisibleButton
                      isVisible={showKeyInSnippet}
                      setIsVisible={setShowKeyInSnippet}
                    />
                  ) : null}
                  <CopyButton value={verifyKeySnippet} />
                </div>
              </Code>
            </CardContent>
            <CardFooter className="justify-between">
              <Link href="https://unkey.dev/docs" target="_blank">
                <Button variant="ghost">Read more</Button>
              </Link>
              <Link href="/">
                <Button>Let's go</Button>
              </Link>
            </CardFooter>
          </Card>
        ) : null}
      </main>
      <aside className="flex-col items-start justify-center w-1/4 space-y-16 max-md:hidden md:flex ">
        <AsideContent />
      </aside>
    </div>
  );
};<|MERGE_RESOLUTION|>--- conflicted
+++ resolved
@@ -1,10 +1,5 @@
 "use client";
 
-<<<<<<< HEAD
-import { CopyButton } from "@/components/dashboard/copy-button";
-=======
-import { Loading } from "@/components/dashboard/loading";
->>>>>>> 61800349
 import { VisibleButton } from "@/components/dashboard/visible-button";
 import { Alert, AlertDescription, AlertTitle } from "@/components/ui/alert";
 import {
@@ -18,11 +13,7 @@
 import { Code } from "@/components/ui/code";
 import { Separator } from "@/components/ui/separator";
 import { trpc } from "@/lib/trpc/client";
-<<<<<<< HEAD
-import { Button, Empty, Loading } from "@unkey/ui";
-=======
-import { Button, CopyButton, Empty } from "@unkey/ui";
->>>>>>> 61800349
+import { Button, CopyButton, Empty, Loading } from "@unkey/ui";
 import { AlertCircle, KeyRound, Lock } from "lucide-react";
 import Link from "next/link";
 import { useState } from "react";
