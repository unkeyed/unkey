--- conflicted
+++ resolved
@@ -72,11 +72,7 @@
       await utils.workspace.getCurrent.invalidate();
       await utils.api.invalidate();
       await utils.ratelimit.invalidate();
-<<<<<<< HEAD
-      await utils.billing.invalidate();
-=======
       await utils.stripe.invalidate();
->>>>>>> 2acd8194
       // Force a router refresh to ensure the server-side layout
       // re-renders with the new session context and fresh workspace data
       router.refresh();
