<<<<<<< HEAD
import { Input } from "@/components/ui/input";
import { Loading } from "@unkey/ui";
=======
import { Loading } from "@/components/dashboard/loading";
import { FormInput } from "@unkey/ui";
>>>>>>> ed735eac
import { type FormEvent, useEffect, useState } from "react";
import { useSignIn } from "../hooks";
import { LastUsed, useLastUsed } from "./last_used";

export function EmailSignIn() {
  const { handleSignInViaEmail, email } = useSignIn();
  const [isLoading, setIsLoading] = useState(false);
  const [lastUsed, setLastUsed] = useLastUsed();
  const [clientReady, setClientReady] = useState(false);

  // Set clientReady to true after hydration is complete
  useEffect(() => {
    setClientReady(true);
  }, []);

  const handleSubmit = async (e: FormEvent<HTMLFormElement>) => {
    e.preventDefault();
    const formEmail = new FormData(e.currentTarget).get("email");
    if (typeof formEmail !== "string") {
      return;
    }

    setIsLoading(true);
    await handleSignInViaEmail(formEmail);
    setLastUsed("email");
    setIsLoading(false);
  };

  return (
    <form className="grid gap-16" onSubmit={handleSubmit}>
      <div className="grid gap-6">
        <div className="flex flex-col items-start gap-2">
          <FormInput
            label="Email"
            name="email"
            placeholder="name@example.com"
            type="email"
            defaultValue={email}
            autoCapitalize="none"
            autoComplete="email"
            autoCorrect="off"
            className="h-10 dark !bg-black w-full"
          />
        </div>
      </div>
      <button
        type="submit"
        className="flex items-center justify-center h-10 gap-2 px-4 text-sm font-semibold text-black duration-200 bg-white border border-white rounded-lg hover:border-white/30 hover:bg-black hover:text-white"
        disabled={isLoading}
      >
        {clientReady && isLoading ? (
          <Loading className="w-4 h-4 animate-spin" />
        ) : (
          "Sign In with Email"
        )}
        {clientReady && lastUsed === "email" && <LastUsed />}
      </button>
    </form>
  );
}<|MERGE_RESOLUTION|>--- conflicted
+++ resolved
@@ -1,10 +1,4 @@
-<<<<<<< HEAD
-import { Input } from "@/components/ui/input";
-import { Loading } from "@unkey/ui";
-=======
-import { Loading } from "@/components/dashboard/loading";
-import { FormInput } from "@unkey/ui";
->>>>>>> ed735eac
+import { Loading, FormInput } from "@unkey/ui";
 import { type FormEvent, useEffect, useState } from "react";
 import { useSignIn } from "../hooks";
 import { LastUsed, useLastUsed } from "./last_used";
