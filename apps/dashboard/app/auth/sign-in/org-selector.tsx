"use client";

import { DialogContainer } from "@/components/dialog-container";

import type { Organization } from "@/lib/auth/types";
import { Button } from "@unkey/ui";
import type React from "react";
import { useEffect, useState } from "react";
import { useLocalStorage } from "usehooks-ts";
import { completeOrgSelection } from "../actions";

interface OrgSelectorProps {
  organizations: Organization[];
  onError: (errorMessage: string) => void;
}

<<<<<<< HEAD
export const OrgSelector: React.FC<OrgSelectorProps> = ({ organizations }) => {
=======
export const OrgSelector: React.FC<OrgSelectorProps> = ({ organizations, onError }) => {
  const [selected, setSelected] = useState<string>();
>>>>>>> e501501e
  const [isOpen, setIsOpen] = useState(false);
  const [isLoading, setIsLoading] = useState<null | string>(null);
  const [clientReady, setClientReady] = useState(false);
  const [lastUsed, setLastUsed] = useLocalStorage<string | undefined>(
    "unkey_last_org_name",
    undefined,
  );
  // Set client ready after hydration
  useEffect(() => {
    setClientReady(true);
    // Only open the dialog after hydration to prevent hydration mismatch
    setIsOpen(true);
  }, []);

  const submit = async (orgId: string, orgName: string) => {
    if (isLoading) {
      return;
    }
<<<<<<< HEAD
    setIsLoading(orgId);
    await completeOrgSelection(orgId);
    setLastUsed(orgName);
    setIsLoading(null);
    setIsOpen(false);
=======
    try {
      const result = await completeOrgSelection(selected);

      if (!result.success) {
        onError(result.message);
      }

      return;
    } catch (error) {
      const errorMessage =
        error instanceof Error
          ? error.message
          : "Failed to complete organization selection. Please re-authenticate or contact support@unkey.dev";

      onError(errorMessage);
    } finally {
      setIsOpen(false);
    }
>>>>>>> e501501e
  };

  return (
    <DialogContainer
      className="dark"
      isOpen={clientReady && isOpen}
      onOpenChange={(open) => {
        setIsOpen(open);
      }}
      title="Select a workspace"
    >
<<<<<<< HEAD
      <ul className="flex flex-col gap-4 w-full overflow-y-auto max-h-96">
        {organizations
          .sort((a, b) => a.name.localeCompare(b.name))
          .map((org) => (
            <Button
              variant={lastUsed === org.name ? "primary" : "outline"}
              size="2xlg"
              loading={isLoading === org.id}
              key={org.id}
              onClick={() => submit(org.id, org.name)}
            >
              {org.name}
              {lastUsed === org.name ? (
                <span className="absolute right-4 text-xs text-content-subtle">Last used</span>
              ) : null}
            </Button>
          ))}
      </ul>
    </DialogContainer>
=======
      <DialogContent className="dark border-border w-11/12 bg-black">
        <DialogHeader className="dark">
          <DialogTitle className="text-white">Workspace Selection</DialogTitle>
          <DialogDescription className="dark">
            Select a workspace to continue authentication:
          </DialogDescription>
        </DialogHeader>
        <Select onValueChange={(orgId) => setSelected(orgId)} value={selected}>
          <SelectTrigger className="dark">
            <SelectValue placeholder="Select a Workspace" />
          </SelectTrigger>
          <SelectContent className="dark">
            {organizations.map((org) => (
              <SelectItem key={org.id} value={org.id}>
                {org.name}
              </SelectItem>
            ))}
          </SelectContent>
        </Select>
        <Button className="dark" variant="primary" onClick={handleContinue} disabled={!selected}>
          Continue with Sign-In
        </Button>
      </DialogContent>
    </Dialog>
>>>>>>> e501501e
  );
};<|MERGE_RESOLUTION|>--- conflicted
+++ resolved
@@ -6,7 +6,6 @@
 import { Button } from "@unkey/ui";
 import type React from "react";
 import { useEffect, useState } from "react";
-import { useLocalStorage } from "usehooks-ts";
 import { completeOrgSelection } from "../actions";
 
 interface OrgSelectorProps {
@@ -14,19 +13,11 @@
   onError: (errorMessage: string) => void;
 }
 
-<<<<<<< HEAD
-export const OrgSelector: React.FC<OrgSelectorProps> = ({ organizations }) => {
-=======
 export const OrgSelector: React.FC<OrgSelectorProps> = ({ organizations, onError }) => {
-  const [selected, setSelected] = useState<string>();
->>>>>>> e501501e
   const [isOpen, setIsOpen] = useState(false);
   const [isLoading, setIsLoading] = useState<null | string>(null);
   const [clientReady, setClientReady] = useState(false);
-  const [lastUsed, setLastUsed] = useLocalStorage<string | undefined>(
-    "unkey_last_org_name",
-    undefined,
-  );
+
   // Set client ready after hydration
   useEffect(() => {
     setClientReady(true);
@@ -34,19 +25,14 @@
     setIsOpen(true);
   }, []);
 
-  const submit = async (orgId: string, orgName: string) => {
+  const submit = async (orgId: string) => {
     if (isLoading) {
       return;
     }
-<<<<<<< HEAD
-    setIsLoading(orgId);
-    await completeOrgSelection(orgId);
-    setLastUsed(orgName);
-    setIsLoading(null);
-    setIsOpen(false);
-=======
+
     try {
-      const result = await completeOrgSelection(selected);
+      setIsLoading(orgId);
+      const result = await completeOrgSelection(orgId);
 
       if (!result.success) {
         onError(result.message);
@@ -61,65 +47,41 @@
 
       onError(errorMessage);
     } finally {
+      setIsLoading(null);
       setIsOpen(false);
     }
->>>>>>> e501501e
   };
 
   return (
     <DialogContainer
-      className="dark"
+      className="dark bg-black"
       isOpen={clientReady && isOpen}
       onOpenChange={(open) => {
         setIsOpen(open);
       }}
       title="Select a workspace"
+      footer={
+        <div className="flex items-center justify-center text-sm w-full">
+          Select a workspace to sign in.
+        </div>
+      }
     >
-<<<<<<< HEAD
       <ul className="flex flex-col gap-4 w-full overflow-y-auto max-h-96">
         {organizations
           .sort((a, b) => a.name.localeCompare(b.name))
           .map((org) => (
             <Button
-              variant={lastUsed === org.name ? "primary" : "outline"}
+              className="dark"
+              variant="default"
               size="2xlg"
               loading={isLoading === org.id}
               key={org.id}
-              onClick={() => submit(org.id, org.name)}
+              onClick={() => submit(org.id)}
             >
               {org.name}
-              {lastUsed === org.name ? (
-                <span className="absolute right-4 text-xs text-content-subtle">Last used</span>
-              ) : null}
             </Button>
           ))}
       </ul>
     </DialogContainer>
-=======
-      <DialogContent className="dark border-border w-11/12 bg-black">
-        <DialogHeader className="dark">
-          <DialogTitle className="text-white">Workspace Selection</DialogTitle>
-          <DialogDescription className="dark">
-            Select a workspace to continue authentication:
-          </DialogDescription>
-        </DialogHeader>
-        <Select onValueChange={(orgId) => setSelected(orgId)} value={selected}>
-          <SelectTrigger className="dark">
-            <SelectValue placeholder="Select a Workspace" />
-          </SelectTrigger>
-          <SelectContent className="dark">
-            {organizations.map((org) => (
-              <SelectItem key={org.id} value={org.id}>
-                {org.name}
-              </SelectItem>
-            ))}
-          </SelectContent>
-        </Select>
-        <Button className="dark" variant="primary" onClick={handleContinue} disabled={!selected}>
-          Continue with Sign-In
-        </Button>
-      </DialogContent>
-    </Dialog>
->>>>>>> e501501e
   );
 };