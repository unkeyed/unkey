"use client";
<<<<<<< HEAD

import { CopyButton, SettingCard, toast } from "@unkey/ui";
=======
import { CopyButton, SettingCard } from "@unkey/ui";
>>>>>>> a393d299

export const CopyWorkspaceId = ({ workspaceId }: { workspaceId: string }) => {
  return (
    <SettingCard
      title={"Workspace ID"}
      description={"An identifier for the workspace."}
      border="bottom"
      contentWidth="w-full lg:w-[420px] justify-end items-end"
    >
      <div className="flex flex-row justify-end items-center">
<<<<<<< HEAD
        <div className="flex flex-row justify-end min-w-[395px] items-center pl-4 pr-3 w-full h-9 border border-gray-5 hover:border-gray-8 bg-gray-2 dark:bg-black rounded-lg ">
          <pre className="flex-1 text-xs text-left overflow-x-auto">
            <code>{workspaceId}</code>
          </pre>
          <CopyButton
            value={workspaceId}
            variant="ghost"
            size="sm"
            onClick={() => {
              toast.success("Copied to clipboard", {
                description: workspaceId,
              });
            }}
          />
=======
        <div
          className={
            "flex flex-row justify-between min-w-[395px] pl-4 pr-2 py-1.5 bg-gray-2 dark:bg-black border rounded-lg border-grayA-5"
          }
        >
          <div className="text-sm text-gray-11">{workspaceId}</div>
          <CopyButton value={workspaceId} variant="ghost" toastMessage={workspaceId} />
>>>>>>> a393d299
        </div>
      </div>
    </SettingCard>
  );
};<|MERGE_RESOLUTION|>--- conflicted
+++ resolved
@@ -1,10 +1,5 @@
 "use client";
-<<<<<<< HEAD
-
-import { CopyButton, SettingCard, toast } from "@unkey/ui";
-=======
 import { CopyButton, SettingCard } from "@unkey/ui";
->>>>>>> a393d299
 
 export const CopyWorkspaceId = ({ workspaceId }: { workspaceId: string }) => {
   return (
@@ -15,22 +10,6 @@
       contentWidth="w-full lg:w-[420px] justify-end items-end"
     >
       <div className="flex flex-row justify-end items-center">
-<<<<<<< HEAD
-        <div className="flex flex-row justify-end min-w-[395px] items-center pl-4 pr-3 w-full h-9 border border-gray-5 hover:border-gray-8 bg-gray-2 dark:bg-black rounded-lg ">
-          <pre className="flex-1 text-xs text-left overflow-x-auto">
-            <code>{workspaceId}</code>
-          </pre>
-          <CopyButton
-            value={workspaceId}
-            variant="ghost"
-            size="sm"
-            onClick={() => {
-              toast.success("Copied to clipboard", {
-                description: workspaceId,
-              });
-            }}
-          />
-=======
         <div
           className={
             "flex flex-row justify-between min-w-[395px] pl-4 pr-2 py-1.5 bg-gray-2 dark:bg-black border rounded-lg border-grayA-5"
@@ -38,7 +17,6 @@
         >
           <div className="text-sm text-gray-11">{workspaceId}</div>
           <CopyButton value={workspaceId} variant="ghost" toastMessage={workspaceId} />
->>>>>>> a393d299
         </div>
       </div>
     </SettingCard>
