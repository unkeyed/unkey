--- conflicted
+++ resolved
@@ -1,7 +1,4 @@
-<<<<<<< HEAD
 import { Button } from "@unkey/ui";
-=======
->>>>>>> 6761f398
 import {
   Card,
   CardContent,
