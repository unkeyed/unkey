--- conflicted
+++ resolved
@@ -1,29 +1,10 @@
 "use client";
-<<<<<<< HEAD
-import {
-  Card,
-  CardContent,
-  CardDescription,
-  CardFooter,
-  CardHeader,
-  CardTitle,
-} from "@/components/ui/card";
-import { Form, FormControl, FormField, FormItem, FormMessage } from "@/components/ui/form";
-import { Input } from "@/components/ui/input";
-import { Label } from "@/components/ui/label";
-=======
-import { Loading } from "@/components/dashboard/loading";
 import { Card, CardContent, CardFooter, CardHeader, CardTitle } from "@/components/ui/card";
->>>>>>> ed735eac
 import { toast } from "@/components/ui/toaster";
 import { trpc } from "@/lib/trpc/client";
 import { cn } from "@/lib/utils";
 import { zodResolver } from "@hookform/resolvers/zod";
-<<<<<<< HEAD
-import { Button, Loading } from "@unkey/ui";
-=======
-import { Button, FormInput } from "@unkey/ui";
->>>>>>> ed735eac
+import { Button, Loading, FormInput } from "@unkey/ui";
 import { useRouter } from "next/navigation";
 import { Controller, useForm } from "react-hook-form";
 import { z } from "zod";
