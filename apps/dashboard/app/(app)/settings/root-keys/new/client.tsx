"use client";

import { VisibleButton } from "@/components/dashboard/visible-button";
<<<<<<< HEAD
import { Code } from "@/components/ui/code";
import { Button, CopyButton, Loading } from "@unkey/ui";

=======
>>>>>>> ed735eac
import { Card, CardContent, CardDescription, CardHeader, CardTitle } from "@/components/ui/card";
import { Code } from "@/components/ui/code";
import { Collapsible, CollapsibleContent, CollapsibleTrigger } from "@/components/ui/collapsible";
import {
  Dialog,
  DialogClose,
  DialogContent,
  DialogDescription,
  DialogHeader,
  DialogTitle,
} from "@/components/ui/dialog";
import { Label } from "@/components/ui/label";
import { toast } from "@/components/ui/toaster";
import { trpc } from "@/lib/trpc/client";
import { type UnkeyPermission, unkeyPermissionValidation } from "@unkey/rbac";
import { Button, Checkbox, CopyButton, Input } from "@unkey/ui";
import { ChevronRight } from "lucide-react";
import { useRouter } from "next/navigation";
import { createParser, parseAsArrayOf, useQueryState } from "nuqs";
import { useEffect, useState } from "react";
import { apiPermissions, workspacePermissions } from "../[keyId]/permissions/permissions";

type Props = {
  apis: {
    id: string;
    name: string;
  }[];
};

const parseAsUnkeyPermission = createParser({
  parse(queryValue) {
    const { success, data } = unkeyPermissionValidation.safeParse(queryValue);
    return success ? data : null;
  },
  serialize: String,
});

export const Client: React.FC<Props> = ({ apis }) => {
  const router = useRouter();
  const [name, setName] = useState<string | undefined>(undefined);

  const [selectedPermissions, setSelectedPermissions] = useQueryState(
    "permissions",
    parseAsArrayOf(parseAsUnkeyPermission).withDefault([]).withOptions({
      history: "push",
      shallow: false, // otherwise server components won't notice the change
      clearOnDefault: true,
    }),
  );

  const key = trpc.rootKey.create.useMutation({
    onError(err: { message: string }) {
      console.error(err);
      toast.error(err.message);
    },
  });

  const snippet = `curl -XPOST '${process.env.NEXT_PUBLIC_UNKEY_API_URL ?? "https://api.unkey.dev"}/v1/keys.createKey' \\
  -H 'Authorization: Bearer ${key.data?.key}' \\
  -H 'Content-Type: application/json' \\
  -d '{
    "prefix": "hello",
    "apiId": "<API_ID>"
  }'`;

  const maskedKey = `unkey_${"*".repeat(key.data?.key.split("_").at(1)?.length ?? 0)}`;
  const [showKey, setShowKey] = useState(false);
  const [showKeyInSnippet, setShowKeyInSnippet] = useState(false);

  const handleSetChecked = (permission: UnkeyPermission, checked: boolean) => {
    setSelectedPermissions((prevPermissions) => {
      if (checked) {
        return [...prevPermissions, permission];
      }
      return prevPermissions.filter((r) => r !== permission);
    });
  };

  const [cardStatesMap, setCardStatesMap] = useState<Record<string, boolean>>({});

  const toggleCard = (apiId: string) => {
    setCardStatesMap((prevStates) => ({
      ...prevStates,
      [apiId]: !prevStates[apiId],
    }));
  };

  // biome-ignore lint/correctness/useExhaustiveDependencies: effect must be called once to set initial cards state
  useEffect(() => {
    const initialSelectedApiSet = new Set<string>();
    selectedPermissions.forEach((permission) => {
      const apiId = permission.split(".")[1] ?? ""; // Extract API ID
      if (apiId.length) {
        initialSelectedApiSet.add(apiId);
      }
    });

    const initialCardStates: Record<string, boolean> = {};
    apis.forEach((api) => {
      initialCardStates[api.id] = initialSelectedApiSet.has(api.id); // O(1) check
    });

    // We use a Set to gather unique API IDs, enabling O(1) membership checks.
    // This avoids the O(m * n) complexity of repeatedly iterating over selectedPermissions
    // for each API, reducing the overall complexity to O(n + m) and improving performance
    // for large data sets.

    setCardStatesMap(initialCardStates);
  }, []); // Execute ones on the first load

  return (
    <div className="flex flex-col gap-4">
      <Card>
        <CardHeader>
          <CardTitle>Name</CardTitle>
          <CardDescription>
            Give your key a name. This is optional and not customer facing.
          </CardDescription>
        </CardHeader>
        <CardContent>
          <Input
            value={name}
            onChange={(e) => setName(e.target.value)}
            placeholder="e.g. Vercel Production"
          />
        </CardContent>
      </Card>
      <Card>
        <CardHeader>
          <CardTitle>Workspace</CardTitle>
          <CardDescription>Manage workspace permissions</CardDescription>
        </CardHeader>
        <CardContent>
          <div className="flex flex-col gap-4">
            {Object.entries(workspacePermissions).map(([category, allPermissions]) => {
              const allPermissionNames = Object.values(allPermissions).map(
                ({ permission }) => permission,
              );
              const isAllSelected = allPermissionNames.every((permission) =>
                selectedPermissions.includes(permission),
              );

              return (
                <div key={`workspace-${category}`} className="flex flex-col gap-2">
                  <div className="flex flex-col">
                    <PermissionToggle
                      label={<span className="text-base font-bold">{category}</span>}
                      description={`Select all permissions for ${category} in this workspace`}
                      checked={isAllSelected}
                      setChecked={(isChecked) => {
                        allPermissionNames.forEach((permission) => {
                          handleSetChecked(permission, isChecked);
                        });
                      }}
                    />
                  </div>

                  <div className="flex flex-col gap-1">
                    {Object.entries(allPermissions).map(([action, { description, permission }]) => (
                      <PermissionToggle
                        key={action}
                        label={action}
                        description={description}
                        checked={selectedPermissions.includes(permission)}
                        setChecked={(isChecked) => handleSetChecked(permission, isChecked)}
                      />
                    ))}
                  </div>
                </div>
              );
            })}
          </div>
        </CardContent>
      </Card>
      {apis.map((api) => (
        <Collapsible
          key={api.id}
          open={cardStatesMap[api.id]}
          onOpenChange={() => {
            toggleCard(api.id);
          }}
        >
          <Card>
            <CardHeader>
              <CollapsibleTrigger
                className="flex items-center justify-between transition-all pb-6 [&[data-state=open]>svg]:rotate-90"
                aria-controls={api.id}
                aria-expanded={cardStatesMap[api.id]}
              >
                <CardTitle className="break-all">{api.name}</CardTitle>
                <ChevronRight
                  className="w-4 h-4 transition-transform duration-200"
                  aria-hidden="true"
                />
              </CollapsibleTrigger>
              <CollapsibleContent id={api.id}>
                <CardDescription>
                  Permissions scoped to this API. Enabling these roles only grants access to this
                  specific API.
                </CardDescription>
              </CollapsibleContent>
            </CardHeader>
            <CollapsibleContent>
              <CardContent>
                <div className="flex flex-col gap-4">
                  {Object.entries(apiPermissions(api.id)).map(([category, roles]) => {
                    const allPermissionNames = Object.values(roles).map(
                      ({ permission }) => permission,
                    );
                    const isAllSelected = allPermissionNames.every((permission) =>
                      selectedPermissions.includes(permission),
                    );

                    return (
                      <div key={`api-${category}`} className="flex flex-col gap-2">
                        <div className="flex flex-col">
                          <PermissionToggle
                            label={
                              <span className="text-base font-bold mt-3.5 sm:mt-0">{category}</span>
                            }
                            description={`Select all ${category} permissions for this API`}
                            checked={isAllSelected}
                            setChecked={(isChecked) => {
                              allPermissionNames.forEach((permission) => {
                                handleSetChecked(permission, isChecked);
                              });
                            }}
                          />
                        </div>

                        <div className="flex flex-col gap-1">
                          {Object.entries(roles).map(([action, { description, permission }]) => (
                            <PermissionToggle
                              key={action}
                              label={action}
                              description={description}
                              checked={selectedPermissions.includes(permission)}
                              setChecked={(isChecked) => handleSetChecked(permission, isChecked)}
                            />
                          ))}
                        </div>
                      </div>
                    );
                  })}
                </div>
              </CardContent>
            </CollapsibleContent>
          </Card>
        </Collapsible>
      ))}
      <Button
        onClick={() => {
          key.mutate({
            name: name && name.length > 0 ? name : undefined,
            permissions: selectedPermissions,
          });
        }}
      >
        {key.isLoading ? <Loading className="w-4 h-4" /> : "Create New Key"}
      </Button>

      <Dialog
        open={!!key.data?.key}
        onOpenChange={(v) => {
          if (!v) {
            // Remove the key from memory when closing the modal
            key.reset();
            setSelectedPermissions([]);
            setName("");
            router.push("/settings/root-keys");
          }
        }}
      >
        <DialogContent className="flex flex-col max-sm:w-full dark:bg-grayA-1 border-gray-4 bg-white">
          <DialogHeader>
            <DialogTitle>Your API Key</DialogTitle>
            <DialogDescription className="w-fit text-accent-10">
              This key is only shown once and can not be recovered. Please store it somewhere safe.
            </DialogDescription>

            <Code className="flex items-center justify-between gap-4 my-8 ph-no-capture">
              {showKey ? key.data?.key : maskedKey}
              <div className="flex items-center justify-between gap-2">
                <VisibleButton isVisible={showKey} setIsVisible={setShowKey} />
                <CopyButton value={key.data?.key ?? ""} />
              </div>
            </Code>
          </DialogHeader>

          <p className="mt-2 text-sm font-medium text-center text-accent-10">
            Try creating a new api key for your users:
          </p>
          <Code className="flex flex-col items-start gap-2 w-full text-xs">
            <div className="w-full shrink-0 flex items-center justify-end gap-2">
              <VisibleButton isVisible={showKeyInSnippet} setIsVisible={setShowKeyInSnippet} />
              <CopyButton value={snippet} />
            </div>
            <div className="text-wrap">
              {showKeyInSnippet ? snippet : snippet.replace(key.data?.key ?? "", maskedKey)}
            </div>
          </Code>
          <DialogClose asChild>
            <Button type="button" variant="primary">
              I have copied the key and want to close this dialog
            </Button>
          </DialogClose>
        </DialogContent>
      </Dialog>
    </div>
  );
};

type PermissionToggleProps = {
  checked: boolean;
  setChecked: (checked: boolean) => void;
  label: string | React.ReactNode;
  description: string;
};

const PermissionToggle: React.FC<PermissionToggleProps> = ({
  checked,
  setChecked,
  label,
  description,
}) => {
  return (
    <div className="flex flex-col sm:items-center gap-1 mb-2 sm:flex-row sm:gap-0 sm:mb-0">
      <div className="w-1/3 flex items-center gap-2">
        <Checkbox
          checked={checked}
          onCheckedChange={() => {
            setChecked(!checked);
          }}
        />
        <Label className="text-xs text-content">{label}</Label>
      </div>

      <p className="w-full md:w-2/3 text-xs text-content-subtle ml-6 md:ml-0">{description}</p>
    </div>
  );
};<|MERGE_RESOLUTION|>--- conflicted
+++ resolved
@@ -1,14 +1,10 @@
 "use client";
 
 import { VisibleButton } from "@/components/dashboard/visible-button";
-<<<<<<< HEAD
 import { Code } from "@/components/ui/code";
-import { Button, CopyButton, Loading } from "@unkey/ui";
-
-=======
->>>>>>> ed735eac
+import { Button, CopyButton, Loading, Input, Checkbox } from "@unkey/ui";
+
 import { Card, CardContent, CardDescription, CardHeader, CardTitle } from "@/components/ui/card";
-import { Code } from "@/components/ui/code";
 import { Collapsible, CollapsibleContent, CollapsibleTrigger } from "@/components/ui/collapsible";
 import {
   Dialog,
@@ -22,7 +18,6 @@
 import { toast } from "@/components/ui/toaster";
 import { trpc } from "@/lib/trpc/client";
 import { type UnkeyPermission, unkeyPermissionValidation } from "@unkey/rbac";
-import { Button, Checkbox, CopyButton, Input } from "@unkey/ui";
 import { ChevronRight } from "lucide-react";
 import { useRouter } from "next/navigation";
 import { createParser, parseAsArrayOf, useQueryState } from "nuqs";
