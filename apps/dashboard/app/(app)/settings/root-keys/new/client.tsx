--- conflicted
+++ resolved
@@ -1,15 +1,7 @@
 "use client";
 
-<<<<<<< HEAD
-import { Loading } from "@/components/dashboard/loading";
 import { Card, CardContent, CardDescription, CardHeader, CardTitle } from "@/components/ui/card";
-=======
-import { VisibleButton } from "@/components/dashboard/visible-button";
->>>>>>> 17a7355f
 import { Code } from "@/components/ui/code";
-import { Button, Checkbox, CopyButton, Input } from "@unkey/ui";
-
-import { Card, CardContent, CardDescription, CardHeader, CardTitle } from "@/components/ui/card";
 import { Collapsible, CollapsibleContent, CollapsibleTrigger } from "@/components/ui/collapsible";
 import {
   Dialog,
@@ -23,11 +15,7 @@
 import { toast } from "@/components/ui/toaster";
 import { trpc } from "@/lib/trpc/client";
 import { type UnkeyPermission, unkeyPermissionValidation } from "@unkey/rbac";
-<<<<<<< HEAD
-import { VisibleButton } from "@unkey/ui";
-import { Button, Checkbox, CopyButton, Input } from "@unkey/ui";
-=======
->>>>>>> 17a7355f
+import { Button, Checkbox, CopyButton, Input, VisibleButton } from "@unkey/ui";
 import { ChevronRight } from "lucide-react";
 import { useRouter } from "next/navigation";
 import { createParser, parseAsArrayOf, useQueryState } from "nuqs";
