/**
 * Deprecated with new auth
 * Hiding for now until we decide if we want to fix it up or toss it
 */

"use client";
import { PageHeader } from "@/components/dashboard/page-header";
import { Avatar, AvatarFallback, AvatarImage } from "@/components/ui/avatar";
import {
  DropdownMenu,
  DropdownMenuContent,
  DropdownMenuItem,
  DropdownMenuLabel,
  DropdownMenuSeparator,
  DropdownMenuTrigger,
} from "@/components/ui/dropdown-menu";
import { Label } from "@/components/ui/label";
import { toast } from "@/components/ui/toaster";
import { trpc } from "@/lib/trpc/client";
import { cn } from "@/lib/utils";
import type { Api, Key, VercelBinding } from "@unkey/db";
import {
<<<<<<< HEAD
  Button,
  Empty,
  Loading,
=======
  Input,
>>>>>>> ed735eac
  Select,
  SelectContent,
  SelectItem,
  SelectTrigger,
  SelectValue,
<<<<<<< HEAD
} from "@unkey/ui";
=======
  Tooltip,
  TooltipContent,
  TooltipTrigger,
} from "@unkey/ui";
import { Empty } from "@unkey/ui";
import { Button } from "@unkey/ui";
>>>>>>> ed735eac
import { ExternalLink, Link2, MoreHorizontal, Plus, RefreshCw, Trash, Unlink2 } from "lucide-react";
import ms from "ms";
import Link from "next/link";
import { useRouter } from "next/navigation";
import type React from "react";
import { useState } from "react";

type Props = {
  integration: {
    id: string;
  };
  apis: Record<string, Api>;
  rootKeys: Record<string, Key>;
  projects: {
    id: string;
    name: string;
    bindings: Record<
      VercelBinding["environment"],
      Record<
        VercelBinding["resourceType"],
        | (VercelBinding & {
            updatedBy: {
              id: string;
              name: string;
              image: string | null;
            };
          })
        | null
      >
    >;
  }[];
};

export const Client: React.FC<Props> = ({ projects, integration, apis, rootKeys }) => {
  projects.sort((a, b) => a.name.localeCompare(b.name));

  if (projects.length === 0) {
    return (
      <Empty>
        <Empty.Icon />
        <Empty.Title>No connected projects found</Empty.Title>
        <Empty.Description>Connect a Vercel project now</Empty.Description>
        <Empty.Actions>
          <Link href="https://vercel.com/integrations/unkey" target="_blank">
            <Button variant="ghost">Vercel Integration</Button>
          </Link>
        </Empty.Actions>
      </Empty>
    );
  }

  const environments: Record<VercelBinding["environment"], string> = {
    production: "Production",
    preview: "Preview",
    development: "Development",
  };

  return (
    <>
      <PageHeader
        title="Connected Projects"
        description="Connect a Vercel project to an API to automatically add the necessary environment variables to your project."
        actions={[
          <Link
            key="vercelIntegration"
            href={`https://vercel.com/dashboard/integrations/${integration.id}`}
            target="_blank"
          >
            <Button>Configure Vercel</Button>
          </Link>,
        ]}
      />
      <div className="flex items-center justify-center w-full ">
        <ul className="w-full space-y-8">
          {projects.map((project) => {
            return (
              <li key={project.id}>
                <div className="flex items-center justify-between gap-2">
                  <h3 className="flex items-center gap-2">
                    <svg
                      className="w-4 h-4"
                      viewBox="0 0 76 65"
                      fill="none"
                      xmlns="http://www.w3.org/2000/svg"
                    >
                      <path d="M37.5274 0L75.0548 65H0L37.5274 0Z" fill="#000000" />
                    </svg>
                    <span className="font-semibold">{project.name}</span>
                  </h3>

                  <Button variant="ghost" shape="square">
                    <MoreHorizontal className="w-4 h-4" />
                  </Button>
                </div>

                <ul className="w-full mt-2 overflow-hidden border divide-y rounded">
                  {Object.entries(environments).map(([e, envLabel]) => {
                    const environment = e as VercelBinding["environment"];
                    const binding = project.bindings[environment];

                    return (
                      <li key={environment}>
                        <div
                          className={cn(
                            "flex flex-col items-center justify-between gap-8 p-4 md:flex-row hover:bg-white ",
                            {
                              "bg-white": binding,
                              "opacity-50 bg-background-subtle hover:opacity-100 ": !binding,
                            },
                          )}
                        >
                          <div className="flex items-center w-full md:w-1/5">
                            {binding ? (
                              <Link2 className="w-4 h-4 mr-2 text-primary shrink-0" />
                            ) : (
                              <Unlink2 className="w-4 h-4 mr-2 text-primary shrink-0" />
                            )}
                            <span className="text-xs text-content">{envLabel}</span>
                          </div>

                          <div className="flex justify-end w-full md:w-2/5">
                            <ConnectedResource
                              type="API"
                              binding={binding?.apiId}
                              rootKeys={rootKeys}
                              apis={apis}
                              integrationId={integration.id}
                              projectId={project.id}
                              environment={environment}
                            />
                          </div>
                          <div className="flex justify-end w-full md:w-2/5">
                            <ConnectedResource
                              type="Root Key ID"
                              binding={binding?.rootKey}
                              rootKeys={rootKeys}
                              apis={apis}
                              integrationId={integration.id}
                              projectId={project.id}
                              environment={environment}
                            />
                          </div>
                        </div>
                      </li>
                    );
                  })}
                </ul>
              </li>
            );
          })}
        </ul>
      </div>
    </>
  );
};

const ConnectedResource: React.FC<{
  type: "API" | "Root Key ID";
  projectId: string;
  integrationId: string;
  environment: VercelBinding["environment"];
  binding:
    | (VercelBinding & {
        updatedBy: {
          id: string;
          name: string;
          image: string | null;
        };
      })
    | null;
  apis: Record<string, Api>;
  rootKeys: Record<string, Key>;
}> = (props) => {
  const router = useRouter();
  const [selectedResourceId, setSelectedResourceId] = useState(props.binding?.resourceId);

  const updateApiId = trpc.vercel.upsertApiId.useMutation({
    onSuccess: () => {
      router.refresh();
      toast.success("Updated the environment variable in Vercel");
    },
    onError(err) {
      console.error(err);
      toast.error(err.message);
    },
  });

  const rerollRootKey = trpc.vercel.upsertNewRootKey.useMutation({
    onSuccess: () => {
      router.refresh();
      toast.success(
        "Successfully rolled your root key and updated the environment variable in Vercel",
      );
    },
    onError(err) {
      console.error(err);
      toast.error(err.message);
    },
  });
  const unbind = trpc.vercel.unbind.useMutation({
    onSuccess: () => {
      router.refresh();
      toast.success(`Successfully unbound ${props.type} from Vercel`);
    },
    onError(err) {
      console.error(err);
      toast.error(err.message);
    },
  });

  const isLoading = updateApiId.isLoading || rerollRootKey.isLoading || unbind.isLoading;

  return (
    <div className="flex items-center w-full gap-2 ">
      <Label className="w-1/5 md:w-auto shrink-0 whitespace-nowrap">{props.type}</Label>
      {props.type === "API" ? (
        <Select
          value={selectedResourceId}
          onValueChange={(id) => {
            setSelectedResourceId(id);
            updateApiId.mutate({
              apiId: id,
              projectId: props.projectId,
              integrationId: props.integrationId,
              environment: props.environment,
            });
          }}
        >
          <SelectTrigger className="w-full">
            <SelectValue defaultValue={selectedResourceId ?? "None"} />
          </SelectTrigger>
          <SelectContent>
            {Object.values(props.apis).map((api) => (
              <SelectItem key={api.id} value={api.id}>
                {api.name}
              </SelectItem>
            ))}
          </SelectContent>
        </Select>
      ) : (
        <Tooltip>
          <TooltipTrigger className="w-full">
            <Input disabled value={props.binding?.resourceId} />
          </TooltipTrigger>
          <TooltipContent>
            Because we don't store the root key itself, you can not select a different existing key.
            <br />
            Use the button on the right to generate a new key and update the environment variable in
            Vercel.
          </TooltipContent>
        </Tooltip>
      )}

      <DropdownMenu>
        <DropdownMenuTrigger>
          <Button variant="ghost" shape="square">
            {isLoading ? <Loading className="w-4 h-4" /> : <MoreHorizontal className="w-4 h-4" />}
          </Button>
        </DropdownMenuTrigger>
        <DropdownMenuContent>
          {props.binding ? (
            <>
              <DropdownMenuLabel className="flex items-center justify-between w-full gap-2">
                <span className="text-sm text-content">
                  Edited{" "}
                  {ms(Date.now() - props.binding!.updatedAtM!, {
                    long: true,
                  })}{" "}
                  ago by {props.binding?.updatedBy.name}
                </span>
                <Avatar className="w-6 h-6 ">
                  {/* <AvatarImage
                    src={props.binding?.updatedBy.image}
                    alt={props.binding?.updatedBy.name}
                  /> */}
                  {props.binding?.updatedBy.image && (
                    <AvatarImage
                      src={props.binding?.updatedBy.image}
                      alt={props.binding?.updatedBy.name}
                    />
                  )}
                  <AvatarFallback className="w-6 h-6 lg:w-5 lg:h-5 bg-gray-100 border border-gray-500 rounded-md">
                    {(props.binding?.updatedBy.name ?? "U").slice(0, 2).toUpperCase()}
                  </AvatarFallback>
                </Avatar>
              </DropdownMenuLabel>
              <DropdownMenuSeparator />
            </>
          ) : props.type === "API" ? (
            <DropdownMenuLabel>Select an API to bind</DropdownMenuLabel>
          ) : null}

          {props.binding ? (
            <DropdownMenuItem>
              <Link
                className="flex items-center"
                href={
                  props.binding.resourceType === "apiId"
                    ? `/api/${props.binding.resourceId}`
                    : `/settings/root-keys/${props.binding.resourceId}`
                }
              >
                <ExternalLink className="w-4 h-4 mr-2" />
                Go to {props.binding.resourceType === "apiId" ? "API" : "Root Key ID"}
              </Link>
            </DropdownMenuItem>
          ) : null}

          {props.type === "Root Key ID" ? (
            <DropdownMenuItem
              disabled={unbind.isLoading}
              onClick={() => {
                rerollRootKey.mutate({
                  integrationId: props.integrationId,
                  projectId: props.projectId,
                  environment: props.environment,
                });
              }}
            >
              <Tooltip>
                <TooltipTrigger className="flex items-center gap-2">
                  {props.binding ? (
                    <>
                      <RefreshCw className="w-4 h-4" />
                      Reroll the Key
                    </>
                  ) : (
                    <>
                      <Plus className="w-4 h-4" />
                      Generate new Key
                    </>
                  )}
                </TooltipTrigger>
                <TooltipContent>
                  This will generate a new key and update the environment variable in Vercel.
                </TooltipContent>
              </Tooltip>
            </DropdownMenuItem>
          ) : null}

          {props.binding ? (
            <DropdownMenuItem
              onClick={() => {
                unbind.mutate({
                  bindingId: props.binding!.id,
                });
              }}
              className="flex items-center gap-2"
            >
              <Trash className="w-4 h-4" />
              Remove the environment variable from Vercel
            </DropdownMenuItem>
          ) : null}
        </DropdownMenuContent>
      </DropdownMenu>
    </div>
  );
};<|MERGE_RESOLUTION|>--- conflicted
+++ resolved
@@ -20,28 +20,19 @@
 import { cn } from "@/lib/utils";
 import type { Api, Key, VercelBinding } from "@unkey/db";
 import {
-<<<<<<< HEAD
   Button,
   Empty,
   Loading,
-=======
   Input,
->>>>>>> ed735eac
   Select,
   SelectContent,
   SelectItem,
   SelectTrigger,
   SelectValue,
-<<<<<<< HEAD
-} from "@unkey/ui";
-=======
   Tooltip,
   TooltipContent,
   TooltipTrigger,
 } from "@unkey/ui";
-import { Empty } from "@unkey/ui";
-import { Button } from "@unkey/ui";
->>>>>>> ed735eac
 import { ExternalLink, Link2, MoreHorizontal, Plus, RefreshCw, Trash, Unlink2 } from "lucide-react";
 import ms from "ms";
 import Link from "next/link";
