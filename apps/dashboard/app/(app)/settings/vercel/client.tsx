"use client";
import { EmptyPlaceholder } from "@/components/dashboard/empty-placeholder";
import { Loading } from "@/components/dashboard/loading";
import { PageHeader } from "@/components/dashboard/page-header";
import { Avatar, AvatarImage } from "@/components/ui/avatar";
<<<<<<< HEAD
import { Button } from "@unkey/ui";
=======
>>>>>>> 6761f398
import {
  DropdownMenu,
  DropdownMenuContent,
  DropdownMenuItem,
  DropdownMenuLabel,
  DropdownMenuSeparator,
  DropdownMenuTrigger,
} from "@/components/ui/dropdown-menu";
import { Input } from "@/components/ui/input";
import { Label } from "@/components/ui/label";
import {
  Select,
  SelectContent,
  SelectItem,
  SelectTrigger,
  SelectValue,
} from "@/components/ui/select";
import { toast } from "@/components/ui/toaster";
import { Tooltip, TooltipContent, TooltipTrigger } from "@/components/ui/tooltip";
import { trpc } from "@/lib/trpc/client";
import { cn } from "@/lib/utils";
import type { Api, Key, VercelBinding } from "@unkey/db";
import { Button } from "@unkey/ui";
import { ExternalLink, Link2, MoreHorizontal, Plus, RefreshCw, Trash, Unlink2 } from "lucide-react";
import ms from "ms";
import Link from "next/link";
import { useRouter } from "next/navigation";
import type React from "react";
import { useState } from "react";

type Props = {
  integration: {
    id: string;
  };
  apis: Record<string, Api>;
  rootKeys: Record<string, Key>;
  projects: {
    id: string;
    name: string;
    bindings: Record<
      VercelBinding["environment"],
      Record<
        VercelBinding["resourceType"],
        | (VercelBinding & {
          updatedBy: {
            id: string;
            name: string;
            image: string;
          };
        })
        | null
      >
    >;
  }[];
};

export const Client: React.FC<Props> = ({ projects, integration, apis, rootKeys }) => {
  projects.sort((a, b) => a.name.localeCompare(b.name));

  if (projects.length === 0) {
    return (
      <EmptyPlaceholder>
        <svg
          width="76"
          height="65"
          viewBox="0 0 76 65"
          fill="none"
          xmlns="http://www.w3.org/2000/svg"
        >
          <path d="M37.5274 0L75.0548 65H0L37.5274 0Z" fill="#000000" />
        </svg>
        <EmptyPlaceholder.Title>No connected projects found</EmptyPlaceholder.Title>
        <EmptyPlaceholder.Description>Connect a Vercel project now</EmptyPlaceholder.Description>
        <Link href="https://vercel.com/integrations/unkey" target="_blank">
          <Button variant="ghost">Vercel Integration</Button>
        </Link>
      </EmptyPlaceholder>
    );
  }

  const environments: Record<VercelBinding["environment"], string> = {
    production: "Production",
    preview: "Preview",
    development: "Development",
  };

  return (
    <>
      <PageHeader
        title="Connected Projects"
        description="Connect a Vercel project to an API to automatically add the necessary environment variables to your project."
        actions={[
          <Link
            key="vercelIntegration"
            href={`https://vercel.com/dashboard/integrations/${integration.id}`}
            target="_blank"
          >
            <Button>Configure Vercel</Button>
          </Link>,
        ]}
      />
      <div className="flex items-center justify-center w-full ">
        <ul className="w-full space-y-8">
          {projects.map((project) => {
            return (
              <li key={project.id}>
                <div className="flex items-center justify-between gap-2">
                  <h3 className="flex items-center gap-2">
                    <svg
                      className="w-4 h-4"
                      viewBox="0 0 76 65"
                      fill="none"
                      xmlns="http://www.w3.org/2000/svg"
                    >
                      <path d="M37.5274 0L75.0548 65H0L37.5274 0Z" fill="#000000" />
                    </svg>
                    <span className="font-semibold">{project.name}</span>
                  </h3>

                  <Button variant="ghost" shape="square">
                    <MoreHorizontal className="w-4 h-4" />
                  </Button>
                </div>

                <ul className="w-full mt-2 overflow-hidden border divide-y rounded">
                  {Object.entries(environments).map(([e, envLabel]) => {
                    const environment = e as VercelBinding["environment"];
                    const binding = project.bindings[environment];

                    return (
                      <li key={environment}>
                        <div
                          className={cn(
                            "flex flex-col items-center justify-between gap-8 p-4 md:flex-row hover:bg-white ",
                            {
                              "bg-white": binding,
                              "opacity-50 bg-background-subtle hover:opacity-100 ": !binding,
                            },
                          )}
                        >
                          <div className="flex items-center w-full md:w-1/5">
                            {binding ? (
                              <Link2 className="w-4 h-4 mr-2 text-primary shrink-0" />
                            ) : (
                              <Unlink2 className="w-4 h-4 mr-2 text-primary shrink-0" />
                            )}
                            <span className="text-xs text-content">{envLabel}</span>
                          </div>

                          <div className="flex justify-end w-full md:w-2/5">
                            <ConnectedResource
                              type="API"
                              binding={binding?.apiId}
                              rootKeys={rootKeys}
                              apis={apis}
                              integrationId={integration.id}
                              projectId={project.id}
                              environment={environment}
                            />
                          </div>
                          <div className="flex justify-end w-full md:w-2/5">
                            <ConnectedResource
                              type="Root Key ID"
                              binding={binding?.rootKey}
                              rootKeys={rootKeys}
                              apis={apis}
                              integrationId={integration.id}
                              projectId={project.id}
                              environment={environment}
                            />
                          </div>
                        </div>
                      </li>
                    );
                  })}
                </ul>
              </li>
            );
          })}
        </ul>
      </div>
    </>
  );
};

const ConnectedResource: React.FC<{
  type: "API" | "Root Key ID";
  projectId: string;
  integrationId: string;
  environment: VercelBinding["environment"];
  binding:
  | (VercelBinding & {
    updatedBy: {
      id: string;
      name: string;
      image: string;
    };
  })
  | null;
  apis: Record<string, Api>;
  rootKeys: Record<string, Key>;
}> = (props) => {
  const router = useRouter();
  const [selectedResourceId, setSelectedResourceId] = useState(props.binding?.resourceId);

  const updateApiId = trpc.vercel.upsertApiId.useMutation({
    onSuccess: () => {
      router.refresh();
      toast.success("Updated the environment variable in Vercel");
    },
    onError(err) {
      console.error(err);
      toast.error(err.message);
    },
  });

  const rerollRootKey = trpc.vercel.upsertNewRootKey.useMutation({
    onSuccess: () => {
      router.refresh();
      toast.success(
        "Successfully rolled your root key and updated the environment variable in Vercel",
      );
    },
    onError(err) {
      console.error(err);
      toast.error(err.message);
    },
  });
  const unbind = trpc.vercel.unbind.useMutation({
    onSuccess: () => {
      router.refresh();
      toast.success(`Successfully unbound ${props.type} from Vercel`);
    },
    onError(err) {
      console.error(err);
      toast.error(err.message);
    },
  });

  const isLoading = updateApiId.isLoading || rerollRootKey.isLoading || unbind.isLoading;

  return (
    <div className="flex items-center w-full gap-2 ">
      <Label className="w-1/5 md:w-auto shrink-0 whitespace-nowrap">{props.type}</Label>
      {props.type === "API" ? (
        <Select
          value={selectedResourceId}
          onValueChange={(id) => {
            setSelectedResourceId(id);
            updateApiId.mutate({
              apiId: id,
              projectId: props.projectId,
              integrationId: props.integrationId,
              environment: props.environment,
            });
          }}
        >
          <SelectTrigger className="w-full">
            <SelectValue defaultValue={selectedResourceId ?? "None"} />
          </SelectTrigger>
          <SelectContent>
            {Object.values(props.apis).map((api) => (
              <SelectItem key={api.id} value={api.id}>
                {api.name}
              </SelectItem>
            ))}
          </SelectContent>
        </Select>
      ) : (
        <Tooltip>
          <TooltipTrigger className="w-full">
            <Input disabled value={props.binding?.resourceId} />
          </TooltipTrigger>
          <TooltipContent>
            Because we don't store the root key itself, you can not select a different existing key.
            <br />
            Use the button on the right to generate a new key and update the environment variable in
            Vercel.
          </TooltipContent>
        </Tooltip>
      )}

      <DropdownMenu>
        <DropdownMenuTrigger>
          <Button variant="ghost" shape="square">
            {isLoading ? <Loading className="w-4 h-4" /> : <MoreHorizontal className="w-4 h-4" />}
          </Button>
        </DropdownMenuTrigger>
        <DropdownMenuContent>
          {props.binding ? (
            <>
              <DropdownMenuLabel className="flex items-center justify-between w-full gap-2">
                <span className="text-sm text-content">
                  Edited{" "}
                  {ms(Date.now() - props.binding?.updatedAt.getTime(), {
                    long: true,
                  })}{" "}
                  ago by {props.binding?.updatedBy.name}
                </span>
                <Avatar className="w-6 h-6 ">
                  <AvatarImage
                    src={props.binding?.updatedBy.image}
                    alt={props.binding?.updatedBy.name}
                  />
                </Avatar>
              </DropdownMenuLabel>
              <DropdownMenuSeparator />
            </>
          ) : props.type === "API" ? (
            <DropdownMenuLabel>Select an API to bind</DropdownMenuLabel>
          ) : null}

          {props.binding ? (
            <DropdownMenuItem>
              <Link
                className="flex items-center"
                href={
                  props.binding.resourceType === "apiId"
                    ? `/api/${props.binding.resourceId}`
                    : `/settings/root-keys/${props.binding.resourceId}`
                }
              >
                <ExternalLink className="w-4 h-4 mr-2" />
                Go to {props.binding.resourceType === "apiId" ? "API" : "Root Key ID"}
              </Link>
            </DropdownMenuItem>
          ) : null}

          {props.type === "Root Key ID" ? (
            <DropdownMenuItem
              disabled={unbind.isLoading}
              onClick={() => {
                rerollRootKey.mutate({
                  integrationId: props.integrationId,
                  projectId: props.projectId,
                  environment: props.environment,
                });
              }}
            >
              <Tooltip>
                <TooltipTrigger className="flex items-center gap-2">
                  {props.binding ? (
                    <>
                      <RefreshCw className="w-4 h-4" />
                      Reroll the Key
                    </>
                  ) : (
                    <>
                      <Plus className="w-4 h-4" />
                      Generate new Key
                    </>
                  )}
                </TooltipTrigger>
                <TooltipContent>
                  This will generate a new key and update the environment variable in Vercel.
                </TooltipContent>
              </Tooltip>
            </DropdownMenuItem>
          ) : null}

          {props.binding ? (
            <DropdownMenuItem
              onClick={() => {
                unbind.mutate({
                  bindingId: props.binding!.id,
                });
              }}
              className="flex items-center gap-2"
            >
              <Trash className="w-4 h-4" />
              Remove the environment variable from Vercel
            </DropdownMenuItem>
          ) : null}
        </DropdownMenuContent>
      </DropdownMenu>
    </div>
  );
};<|MERGE_RESOLUTION|>--- conflicted
+++ resolved
@@ -3,10 +3,7 @@
 import { Loading } from "@/components/dashboard/loading";
 import { PageHeader } from "@/components/dashboard/page-header";
 import { Avatar, AvatarImage } from "@/components/ui/avatar";
-<<<<<<< HEAD
 import { Button } from "@unkey/ui";
-=======
->>>>>>> 6761f398
 import {
   DropdownMenu,
   DropdownMenuContent,
