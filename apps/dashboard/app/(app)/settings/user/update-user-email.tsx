--- conflicted
+++ resolved
@@ -2,10 +2,7 @@
 import { EmptyPlaceholder } from "@/components/dashboard/empty-placeholder";
 import { Loading } from "@/components/dashboard/loading";
 import { Badge } from "@/components/ui/badge";
-<<<<<<< HEAD
 import { Button } from "@unkey/ui";
-=======
->>>>>>> 6761f398
 import { Card, CardContent, CardFooter, CardHeader, CardTitle } from "@/components/ui/card";
 import {
   Dialog,
