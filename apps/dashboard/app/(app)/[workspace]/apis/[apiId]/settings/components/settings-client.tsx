"use client";

import { trpc } from "@/lib/trpc/client";
import { CopyApiId } from "./copy-api-id";
import { DefaultBytes } from "./default-bytes";
import { DefaultPrefix } from "./default-prefix";
import { DeleteApi } from "./delete-api";
import { DeleteProtection } from "./delete-protection";
import { SettingsClientSkeleton } from "./skeleton";
import { UpdateApiName } from "./update-api-name";
import { UpdateIpWhitelist } from "./update-ip-whitelist";

export const SettingsClient = ({
  apiId,
  workspaceSlug,
}: { apiId: string; workspaceSlug: string }) => {
  const {
    data: layoutData,
    isLoading,
    error,
  } = trpc.api.queryApiKeyDetails.useQuery({
    apiId,
  });
  if (isLoading) {
    return <SettingsClientSkeleton />;
  }

  if (error) {
    throw new Error(`Failed to fetch settings data: ${error.message}`);
  }

  if (!layoutData || !layoutData.keyAuth) {
    throw new Error("KeyAuth configuration not found");
  }

  const { currentApi, keyAuth, workspace } = layoutData;

  const api = {
    id: currentApi.id,
    name: currentApi.name,
    workspaceId: currentApi.workspaceId,
    deleteProtection: currentApi.deleteProtection,
    ipWhitelist: currentApi.ipWhitelist,
  };

  const keyAuthForComponents = {
    id: keyAuth.id,
    defaultPrefix: keyAuth.defaultPrefix,
    defaultBytes: keyAuth.defaultBytes,
    sizeApprox: keyAuth.sizeApprox,
  };

  const workspaceForComponents = {
    features: { ipWhitelist: workspace.ipWhitelist },
  };

  return (
    <div className="py-3 w-full flex items-center justify-center">
      <div className="w-[900px] flex flex-col justify-center items-center gap-5 mx-6">
        <div className="w-full text-accent-12 font-semibold text-lg py-6 text-left border-b border-gray-4">
          API Settings
        </div>
        <div className="flex flex-col w-full gap-6">
          <div>
            <UpdateApiName api={api} />
            <CopyApiId apiId={api.id} />
          </div>
          <div>
<<<<<<< HEAD
            <DefaultBytes
              keyAuth={keyAuthForComponents}
              apiId={api.id}
              workspaceSlug={workspaceSlug}
            />
            <DefaultPrefix
              keyAuth={keyAuthForComponents}
              apiId={api.id}
              workspaceSlug={workspaceSlug}
            />
=======
            <DefaultBytes keyAuth={keyAuthForComponents} apiId={api.id} />
            <DefaultPrefix keyAuth={keyAuthForComponents} apiId={api.id} />
>>>>>>> 6a8ff590
          </div>
          <div>
            <UpdateIpWhitelist api={api} workspace={workspaceForComponents} />
          </div>
          <div>
            <DeleteProtection api={api} />
            <DeleteApi api={api} keys={keyAuthForComponents.sizeApprox} />
          </div>
        </div>
      </div>
    </div>
  );
};<|MERGE_RESOLUTION|>--- conflicted
+++ resolved
@@ -66,21 +66,8 @@
             <CopyApiId apiId={api.id} />
           </div>
           <div>
-<<<<<<< HEAD
-            <DefaultBytes
-              keyAuth={keyAuthForComponents}
-              apiId={api.id}
-              workspaceSlug={workspaceSlug}
-            />
-            <DefaultPrefix
-              keyAuth={keyAuthForComponents}
-              apiId={api.id}
-              workspaceSlug={workspaceSlug}
-            />
-=======
             <DefaultBytes keyAuth={keyAuthForComponents} apiId={api.id} />
             <DefaultPrefix keyAuth={keyAuthForComponents} apiId={api.id} />
->>>>>>> 6a8ff590
           </div>
           <div>
             <UpdateIpWhitelist api={api} workspace={workspaceForComponents} />
