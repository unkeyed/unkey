--- conflicted
+++ resolved
@@ -57,14 +57,7 @@
 
   return (
     <div>
-<<<<<<< HEAD
-      <Navigation
-        identityId={props.params.identityId}
-        workspaceSlug={identity.workspace.slug ?? ""}
-      />
-=======
       <Navigation identityId={props.params.identityId} />
->>>>>>> fd427f40
       <PageContent>
         <div className="flex flex-col gap-8">
           <div className="flex items-center justify-between gap-8">
