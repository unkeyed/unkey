--- conflicted
+++ resolved
@@ -1,11 +1,7 @@
 "use client";
 
 import { revalidateTag } from "@/app/actions";
-<<<<<<< HEAD
-import { SettingCard } from "@/components/settings-card";
 import { Separator } from "@/components/ui/separator";
-=======
->>>>>>> 6284d836
 import { toast } from "@/components/ui/toaster";
 import { tags } from "@/lib/cache";
 import { trpc } from "@/lib/trpc/client";
