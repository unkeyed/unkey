"use client";

import { ArrayInput } from "@/components/array-input";
<<<<<<< HEAD
import { Button } from "@unkey/ui";
=======
>>>>>>> b85e811e
import {
  Select,
  SelectContent,
  SelectItem,
  SelectTrigger,
  SelectValue,
} from "@/components/ui/select";
import { cn } from "@/lib/utils";
import { Button } from "@unkey/ui";
import { RefreshCw } from "lucide-react";
import { useRouter } from "next/navigation";
import { parseAsArrayOf, parseAsString, parseAsStringEnum, useQueryState } from "nuqs";
import type React from "react";
import { useTransition } from "react";

export const intervals = {
  "60m": "Last 60 minutes",
  "24h": "Last 24 hours",
  "7d": "Last 7 days",
  "30d": "Last 30 days",
  "90d": "Last 3 months",
} as const;

export type Interval = keyof typeof intervals;

export const Filters: React.FC<{ identifier?: boolean; interval?: boolean }> = (props) => {
  const router = useRouter();
  const [isPending, startTransition] = useTransition();

  const [interval, setInterval] = useQueryState(
    "interval",
    parseAsStringEnum(["60m", "24h", "7d", "30d", "90d"]).withDefault("7d").withOptions({
      history: "push",
      shallow: false, // otherwise server components won't notice the change
    }),
  );
  const [identifier, setIdentifier] = useQueryState(
    "identifier",
    parseAsArrayOf(parseAsString).withDefault([]).withOptions({
      history: "push",
      shallow: false, // otherwise server components won't notice the change
    }),
  );

  return (
    <div className="flex flex-row items-end justify-between gap-2">
      {props.identifier ? (
        <div className="flex-col align-end">
          <ArrayInput
            title="Identifiers"
            selected={identifier}
            setSelected={(v) => {
              setIdentifier(v);
              startTransition(() => { });
            }}
          />
        </div>
      ) : null}{" "}
      {props.interval ? (
        <div className="flex flex-col">
          <Select
            value={interval}
            onValueChange={(i: Interval) => {
              setInterval(i);
              startTransition(() => { });
            }}
          >
            <SelectTrigger>
              <SelectValue defaultValue={interval} />
            </SelectTrigger>
            <SelectContent>
              {Object.entries(intervals).map(([id, label]) => (
                <SelectItem key={id} value={id}>
                  {label}
                </SelectItem>
              ))}
            </SelectContent>
          </Select>
        </div>
      ) : null}
      <div>
        <Button
          shape="square"
          onClick={() => {
            startTransition(router.refresh);
          }}
        >
          <RefreshCw className={cn("w-4 h-4", { "animate-spin": isPending })} />
        </Button>
      </div>
    </div>
  );
};<|MERGE_RESOLUTION|>--- conflicted
+++ resolved
@@ -1,10 +1,7 @@
 "use client";
 
 import { ArrayInput } from "@/components/array-input";
-<<<<<<< HEAD
 import { Button } from "@unkey/ui";
-=======
->>>>>>> b85e811e
 import {
   Select,
   SelectContent,
