"use client";

import { Badge } from "@/components/ui/badge";
import { toast } from "@/components/ui/toaster";
import { trpc } from "@/lib/trpc/client";
import { zodResolver } from "@hookform/resolvers/zod";
import { CircleInfo } from "@unkey/icons";
<<<<<<< HEAD
import { DialogContainer } from "@unkey/ui";
=======
import { Select, SelectContent, SelectItem, SelectTrigger, SelectValue } from "@unkey/ui";
>>>>>>> 894c5f0c
import { Button, FormInput } from "@unkey/ui";
import type { PropsWithChildren } from "react";
import { Controller, useForm } from "react-hook-form";
import { z } from "zod";
import type { OverrideDetails } from "../types";

const overrideValidationSchema = z.object({
  identifier: z
    .string()
    .trim()
    .min(2, "Name is required and should be at least 2 characters")
    .max(250),
  limit: z.coerce.number().int().nonnegative().max(10_000, "Limit cannot exceed 10,000"),
  duration: z.coerce
    .number()
    .int()
    .min(1_000, "Duration must be at least 1 second (1000ms)")
    .max(24 * 60 * 60 * 1000, "Duration cannot exceed 24 hours"),
  async: z.enum(["unset", "sync", "async"]),
});

type FormValues = z.infer<typeof overrideValidationSchema>;

type Props = PropsWithChildren<{
  isModalOpen: boolean;
  onOpenChange: (value: boolean) => void;
  identifier?: string;
  isLoading?: boolean;
  namespaceId: string;
  overrideDetails?: OverrideDetails | null;
}>;

export const IdentifierDialog = ({
  isModalOpen,
  onOpenChange,
  namespaceId,
  identifier,
  overrideDetails,
  isLoading = false,
}: Props) => {
  const { ratelimit } = trpc.useUtils();
  const {
    register,
    handleSubmit,
    control,
    formState: { errors, isSubmitting },
  } = useForm<FormValues>({
    resolver: zodResolver(overrideValidationSchema),
    defaultValues: {
      identifier,
      limit: overrideDetails?.limit ?? 10,
      duration: overrideDetails?.duration ?? 60_000,
      async:
        overrideDetails?.async === undefined ? "unset" : overrideDetails.async ? "async" : "sync",
    },
  });

  const update = trpc.ratelimit.override.update.useMutation({
    onSuccess() {
      toast.success("Limits have been updated", {
        description: "Changes may take up to 60s to propagate globally",
      });
      onOpenChange(false);
      ratelimit.overview.logs.query.invalidate();
    },
    onError(err) {
      toast.error("Failed to update override", {
        description: err.message,
      });
    },
  });

  const create = trpc.ratelimit.override.create.useMutation({
    onSuccess() {
      toast.success("Override has been created", {
        description: "Changes may take up to 60s to propagate globally",
      });
      onOpenChange(false);
      ratelimit.overview.logs.query.invalidate();
    },
    onError(err) {
      toast.error("Failed to create override", {
        description: err.message,
      });
    },
  });

  const onSubmitForm = async (values: FormValues) => {
    try {
      const asyncValue = {
        unset: undefined,
        sync: false,
        async: true,
      }[values.async];

      if (overrideDetails?.overrideId) {
        await update.mutateAsync({
          id: overrideDetails.overrideId,
          limit: values.limit,
          duration: values.duration,
          async: Boolean(overrideDetails.async),
        });
      } else {
        await create.mutateAsync({
          namespaceId,
          identifier: values.identifier,
          limit: values.limit,
          duration: values.duration,
          async: asyncValue,
        });
      }
    } catch (error) {
      console.error("Form submission error:", error);
    }
  };

  return (
    <DialogContainer
      isOpen={isModalOpen}
      onOpenChange={onOpenChange}
      title="Override Identifier"
      footer={
        <div className="flex flex-col items-center justify-center w-full gap-2">
          <Button
            type="submit"
            form="identifier-form" // Connect to form ID
            variant="primary"
            size="xlg"
            disabled={isLoading || isSubmitting}
            loading={isLoading || isSubmitting}
            className="w-full rounded-lg"
          >
            Override Identifier
          </Button>
          <div className="text-xs text-gray-9">
            Changes are propagated globally within 60 seconds
          </div>
        </div>
      }
    >
      <form
        id="identifier-form"
        onSubmit={handleSubmit(onSubmitForm)}
        className="flex flex-col gap-4"
      >
        <FormInput
          label="Identifier"
          description="The identifier you use when ratelimiting."
          error={errors.identifier?.message}
          {...register("identifier")}
          readOnly={Boolean(identifier)}
          disabled={Boolean(identifier)}
        />

        <FormInput
          label="Limit"
          description="How many requests can be made within a given window."
          error={errors.limit?.message}
          {...register("limit")}
          type="number"
          placeholder="Enter amount (3, 7, 10, 12…)"
        />

        <FormInput
          label="Duration"
          description="Duration of each window in milliseconds."
          error={errors.duration?.message}
          {...register("duration")}
          type="number"
          placeholder="Enter milliseconds (60000, 100000, 1200000…)"
          rightIcon={
            <Badge className="pointer-events-none absolute right-2 top-1/2 -translate-y-1/2 rounded-md font-mono whitespace-nowrap gap-[6px] font-medium bg-accent-4 text-accent-11 hover:bg-accent-6 ">
              MS
            </Badge>
          }
        />

        <Controller
          control={control}
          name="async"
          render={({ field }) => (
            <div className="space-y-1.5">
              <div className="text-gray-11 text-[13px] flex items-center">Override Type</div>

              <Select onValueChange={field.onChange} value={field.value}>
                <SelectTrigger className="flex h-8 w-full items-center justify-between rounded-md bg-transparent px-3 py-2 text-[13px] border border-gray-4 focus:border focus:border-gray-4 hover:bg-gray-4 hover:border-gray-8 focus:bg-gray-4">
                  <SelectValue />
                </SelectTrigger>
                <SelectContent className="border-none">
                  <SelectItem value="unset">Don't override</SelectItem>
                  <SelectItem value="async">Async</SelectItem>
                  <SelectItem value="sync">Sync</SelectItem>
                </SelectContent>
              </Select>
              <output className="text-gray-9 flex gap-2 items-center text-[13px]">
                <CircleInfo size="md-regular" aria-hidden="true" />
                <span>Override the mode, async is faster but slightly less accurate.</span>
              </output>
            </div>
          )}
        />
      </form>
    </DialogContainer>
  );
};<|MERGE_RESOLUTION|>--- conflicted
+++ resolved
@@ -5,12 +5,7 @@
 import { trpc } from "@/lib/trpc/client";
 import { zodResolver } from "@hookform/resolvers/zod";
 import { CircleInfo } from "@unkey/icons";
-<<<<<<< HEAD
-import { DialogContainer } from "@unkey/ui";
-=======
-import { Select, SelectContent, SelectItem, SelectTrigger, SelectValue } from "@unkey/ui";
->>>>>>> 894c5f0c
-import { Button, FormInput } from "@unkey/ui";
+import { DialogContainer, Select, SelectContent, SelectItem, SelectTrigger, SelectValue, Button, FormInput } from "@unkey/ui";
 import type { PropsWithChildren } from "react";
 import { Controller, useForm } from "react-hook-form";
 import { z } from "zod";
