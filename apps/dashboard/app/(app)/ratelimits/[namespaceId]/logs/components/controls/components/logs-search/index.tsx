<<<<<<< HEAD
import { transformStructuredOutputToFilters } from "@/components/logs/validation/utils/transform-structured-output-filter-format";
import { toast } from "@/components/ui/toaster";
import { trpc } from "@/lib/trpc/client";
import { LLMSearch } from "@unkey/ui";
=======
import { LogsLLMSearch } from "@/components/logs/llm-search";
import { toast } from "@/components/ui/toaster";
import { trpc } from "@/lib/trpc/client";
import { transformStructuredOutputToFilters } from "@unkey/ui";
>>>>>>> d0cf97c0
import { useFilters } from "../../../../hooks/use-filters";

export const LogsSearch = () => {
  const { filters, updateFilters } = useFilters();
  const queryLLMForStructuredOutput = trpc.ratelimit.logs.ratelimitLlmSearch.useMutation({
    onSuccess(data) {
      if (data?.filters.length === 0 || !data) {
        toast.error(
          "Please provide more specific search criteria. Your query requires additional details for accurate results.",
          {
            duration: 8000,
            position: "top-right",
            style: {
              whiteSpace: "pre-line",
            },
          },
        );
        return;
      }
      const transformedFilters = transformStructuredOutputToFilters(data, filters);
      updateFilters(transformedFilters);
    },
    onError(error) {
      const errorMessage = `Unable to process your search request${
        error.message ? `' ${error.message} '` : "."
      } Please try again or refine your search criteria.`;

      toast.error(errorMessage, {
        duration: 8000,
        position: "top-right",
        style: {
          whiteSpace: "pre-line",
        },
        className: "font-medium",
      });
    },
  });

  return (
    <LLMSearch
      exampleQueries={[
        "Show failed requests today",
        "Show passed requests from the last 1 hour",
        "Show failed requests that includes cust_ in the identifier",
      ]}
      isLoading={queryLLMForStructuredOutput.isLoading}
      searchMode="manual"
      onSearch={(query) =>
        queryLLMForStructuredOutput.mutateAsync({
          query,
          timestamp: Date.now(),
        })
      }
    />
  );
};<|MERGE_RESOLUTION|>--- conflicted
+++ resolved
@@ -1,14 +1,7 @@
-<<<<<<< HEAD
-import { transformStructuredOutputToFilters } from "@/components/logs/validation/utils/transform-structured-output-filter-format";
 import { toast } from "@/components/ui/toaster";
 import { trpc } from "@/lib/trpc/client";
 import { LLMSearch } from "@unkey/ui";
-=======
-import { LogsLLMSearch } from "@/components/logs/llm-search";
-import { toast } from "@/components/ui/toaster";
-import { trpc } from "@/lib/trpc/client";
 import { transformStructuredOutputToFilters } from "@unkey/ui";
->>>>>>> d0cf97c0
 import { useFilters } from "../../../../hooks/use-filters";
 
 export const LogsSearch = () => {
