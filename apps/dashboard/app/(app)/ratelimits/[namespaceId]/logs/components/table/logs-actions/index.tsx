--- conflicted
+++ resolved
@@ -1,14 +1,8 @@
-<<<<<<< HEAD
-import { Clone, InputSearch } from "@unkey/icons";
-import { toast } from "@unkey/ui";
-import { type MenuItem, TableActionPopover } from "../../../../_components/table-action-popover";
-=======
 "use client";
 
 import { type MenuItem, TableActionPopover } from "@/components/logs/table-action.popover";
-import { toast } from "@/components/ui/toaster";
 import { Clone, InputSearch } from "@unkey/icons";
->>>>>>> c603bc0e
+import { toast } from "@unkey/ui";
 import { useFilters } from "../../../hooks/use-filters";
 
 export const LogsTableAction = ({ identifier }: { identifier: string }) => {
