--- conflicted
+++ resolved
@@ -1,10 +1,7 @@
 "use client";
 import { Copy, Filter, MoreHorizontal, UserRoundCog } from "lucide-react";
 
-<<<<<<< HEAD
 import { Button } from "@unkey/ui";
-=======
->>>>>>> 6761f398
 import {
   DropdownMenu,
   DropdownMenuContent,
