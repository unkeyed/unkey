<<<<<<< HEAD
"use server";
import { getAuth } from "@/lib/auth";
import { db } from "@/lib/db";
import { notFound } from "next/navigation";
import { Suspense } from "react";
import { ProjectsClient } from "./projects-client";

export default async function ProjectsPage() {
=======
import { getAuth } from "@/lib/auth";
import { db } from "@/lib/db";
import { notFound, redirect } from "next/navigation";
import { Suspense } from "react";
import { ProjectsClient } from "./projects-client";

export default async function ProjectsPage(): Promise<JSX.Element> {
>>>>>>> 4e9a8197
  const { orgId } = await getAuth();
  const workspace = await db.query.workspaces.findFirst({
    where: (table, { and, eq, isNull }) => and(eq(table.orgId, orgId), isNull(table.deletedAtM)),
  });

<<<<<<< HEAD
  //@ts-expect-error This will be gone once we add deployments flag
  if (!workspace?.betaFeatures?.deployments) {
    // right now, we want to block all external access to deploy
    // to make it easier to opt-in for local development, comment out the redirect
    // and uncomment the <OptIn> component
    //return redirect("/apis");
    return notFound();
  }
=======
  if (!workspace) {
    return redirect("/new");
  }

  if (!workspace.betaFeatures.deployments) {
    return notFound();
  }

>>>>>>> 4e9a8197
  return (
    <Suspense fallback={<div>Loading...</div>}>
      <ProjectsClient />
    </Suspense>
  );
}<|MERGE_RESOLUTION|>--- conflicted
+++ resolved
@@ -1,4 +1,3 @@
-<<<<<<< HEAD
 "use server";
 import { getAuth } from "@/lib/auth";
 import { db } from "@/lib/db";
@@ -7,22 +6,11 @@
 import { ProjectsClient } from "./projects-client";
 
 export default async function ProjectsPage() {
-=======
-import { getAuth } from "@/lib/auth";
-import { db } from "@/lib/db";
-import { notFound, redirect } from "next/navigation";
-import { Suspense } from "react";
-import { ProjectsClient } from "./projects-client";
-
-export default async function ProjectsPage(): Promise<JSX.Element> {
->>>>>>> 4e9a8197
   const { orgId } = await getAuth();
   const workspace = await db.query.workspaces.findFirst({
     where: (table, { and, eq, isNull }) => and(eq(table.orgId, orgId), isNull(table.deletedAtM)),
   });
 
-<<<<<<< HEAD
-  //@ts-expect-error This will be gone once we add deployments flag
   if (!workspace?.betaFeatures?.deployments) {
     // right now, we want to block all external access to deploy
     // to make it easier to opt-in for local development, comment out the redirect
@@ -30,16 +18,6 @@
     //return redirect("/apis");
     return notFound();
   }
-=======
-  if (!workspace) {
-    return redirect("/new");
-  }
-
-  if (!workspace.betaFeatures.deployments) {
-    return notFound();
-  }
-
->>>>>>> 4e9a8197
   return (
     <Suspense fallback={<div>Loading...</div>}>
       <ProjectsClient />
