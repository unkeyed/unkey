--- conflicted
+++ resolved
@@ -17,11 +17,8 @@
 import { cn } from "@unkey/ui/src/lib/utils";
 import { format } from "date-fns";
 import { useProjectLayout } from "../../layout-provider";
-<<<<<<< HEAD
 import { ActiveDeploymentCardEmpty } from "./active-deployment-card-empty";
-=======
 import { Card } from "../card";
->>>>>>> ee34d901
 import { FilterButton } from "./filter-button";
 import { Avatar } from "./git-avatar";
 import { useDeploymentLogs } from "./hooks/use-deployment-logs";
