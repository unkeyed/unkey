import { CircleCheck, Link4, ShareUpRight } from "@unkey/icons";
import { Badge } from "@unkey/ui";
<<<<<<< HEAD
import { Card } from "./card";
=======
import Link from "next/link";
>>>>>>> ee34d901

type DomainRowProps = {
  domain: string;
};

export function DomainRow({ domain }: DomainRowProps) {
  return (
    <div className="border border-gray-4 border-t-0 first:border-t first:rounded-t-[14px] last:rounded-b-[14px] last:border-b w-full px-4 py-3 flex justify-between items-center">
      <div className="flex items-center">
        <Link4 className="text-gray-9" size="sm-medium" />
        <Link
          href={`https://${domain}`}
          target="_blank"
          rel="noopener noreferrer"
          className="flex items-center ml-3 transition-all hover:underline decoration-dashed underline-offset-2"
        >
          <div className="text-gray-12 font-medium text-xs mr-2">{domain}</div>
          <ShareUpRight className="text-gray-9 shrink-0" size="md-regular" />
        </Link>
        <div className="ml-3" />
      </div>
      <Badge variant="success" className="p-[5px] size-[22px] flex items-center justify-center">
        <CircleCheck className="shrink-0" size="sm-regular" />
      </Badge>
    </div>
  );
}

export const DomainRowSkeleton = () => {
  return (
    <div className="border border-gray-4 border-t-0 first:border-t first:rounded-t-[14px] last:rounded-b-[14px] last:border-b w-full px-4 py-3 flex justify-between items-center">
      <div className="flex items-center">
        <Link4 className="text-grayA-6" size="sm-medium" />
        <div className="h-3 w-32 bg-grayA-3 rounded animate-pulse ml-3 mr-2" />
        <ShareUpRight className="text-grayA-6 shrink-0" size="md-regular" />
        <div className="ml-3" />
      </div>
      <div className="p-[5px] size-[22px] bg-grayA-3 rounded animate-pulse flex items-center justify-center">
        <div className="size-3 bg-grayA-4 rounded-full" />
      </div>
    </div>
  );
};

export const DomainRowEmpty = () => (
  <Card
    className={
      "rounded-[14px] flex justify-center items-center overflow-hidden border-gray-4 border-dashed bg-gray-1/50 min-h-[150px] relative group hover:border-gray-5 transition-colors duration-200"
    }
  >
    <div className="flex flex-col items-center gap-3 px-6 py-8 text-center">
      {/* Icon with subtle animation */}
      <div className="relative">
        <div className="absolute inset-0 bg-gradient-to-r from-accent-4 to-accent-3 rounded-full blur-xl opacity-20 group-hover:opacity-30 transition-opacity duration-300 animate-pulse" />
        <div className="relative bg-gray-3 rounded-full p-3 group-hover:bg-gray-4 transition-all duration-200">
          <Link4
            className="text-gray-9 size-6 group-hover:text-gray-11 transition-all duration-200 animate-pulse"
            style={{ animationDuration: "2s" }}
          />
        </div>
      </div>
      {/* Content */}
      <div className="space-y-2">
        <h3 className="text-gray-12 font-medium text-sm">No domains found</h3>
        <p className="text-gray-9 text-xs max-w-[280px] leading-relaxed">
          Your configured domains will appear here once they're set up and verified.
        </p>
      </div>
    </div>
  </Card>
);<|MERGE_RESOLUTION|>--- conflicted
+++ resolved
@@ -1,10 +1,7 @@
 import { CircleCheck, Link4, ShareUpRight } from "@unkey/icons";
 import { Badge } from "@unkey/ui";
-<<<<<<< HEAD
 import { Card } from "./card";
-=======
 import Link from "next/link";
->>>>>>> ee34d901
 
 type DomainRowProps = {
   domain: string;
