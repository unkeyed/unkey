"use client";
import { VirtualTable } from "@/components/virtual-table/index";
import type { Column } from "@/components/virtual-table/types";
import { useIsMobile } from "@/hooks/use-mobile";
<<<<<<< HEAD
import { formatNumberFull } from "@/lib/fmt";
=======
import type { Deployment, Environment } from "@/lib/collections";
>>>>>>> bfe590bf
import { shortenId } from "@/lib/shorten-id";
import { BookBookmark, Cloud, CodeBranch, Cube } from "@unkey/icons";
import { Button, Empty, TimestampInfo } from "@unkey/ui";
import { cn } from "@unkey/ui/src/lib/utils";
import dynamic from "next/dynamic";
import { useMemo, useState } from "react";
import { Avatar } from "../../../details/active-deployment-card/git-avatar";
import { useDeployments } from "../../hooks/use-deployments";
import { DeploymentStatusBadge } from "./components/deployment-status-badge";
import { EnvStatusBadge } from "./components/env-status-badge";
import {
  ActionColumnSkeleton,
  AuthorColumnSkeleton,
  CreatedAtColumnSkeleton,
  DeploymentIdColumnSkeleton,
  EnvColumnSkeleton,
  InstancesColumnSkeleton,
  SizeColumnSkeleton,
  SourceColumnSkeleton,
  StatusColumnSkeleton,
} from "./components/skeletons";
import { getRowClassName } from "./utils/get-row-class";

const DeploymentListTableActions = dynamic(
  () =>
    import("./components/actions/deployment-list-table-action.popover.constants").then(
      (mod) => mod.DeploymentListTableActions,
    ),
  {
    loading: () => <ActionColumnSkeleton />,
    ssr: false,
  },
);

const COMPACT_BREAKPOINT = 1200;

export const DeploymentsList = () => {
  const [selectedDeployment, setSelectedDeployment] = useState<{
    deployment: Deployment;
    environment?: Environment;
  } | null>(null);
  const isCompactView = useIsMobile({ breakpoint: COMPACT_BREAKPOINT });

  const { activeDeployment, deployments } = useDeployments();

  const columns: Column<{
    deployment: Deployment;
    environment?: Environment;
  }>[] = useMemo(() => {
    return [
      {
        key: "deployment_id",
        header: "Deployment ID",
        width: "20%",
        headerClassName: "pl-[18px]",
        render: ({ deployment }) => {
          const isProduction = deployment.id === activeDeployment.data.at(0)?.id;
          const isSelected = deployment.id === selectedDeployment?.deployment.id;
          const iconContainer = (
            <div
              className={cn(
                "size-5 rounded flex items-center justify-center cursor-pointer border border-grayA-3 transition-all duration-100",
                "bg-grayA-3",
                isSelected && "bg-grayA-5",
              )}
            >
              <Cloud size="sm-regular" className="text-gray-12" />
            </div>
          );
          return (
            <div className="flex flex-col items-start px-[18px] py-1.5">
              <div className="flex gap-3 items-center w-full">
                {iconContainer}
                <div className="w-[200px]">
                  <div className="flex items-center gap-2">
                    <div
                      className={cn(
                        "font-normal font-mono truncate leading-5 text-[13px]",
                        "text-accent-12",
                      )}
                    >
                      {shortenId(deployment.id)}
                    </div>
                    {isProduction ? <EnvStatusBadge variant="current" text="Current" /> : null}
                  </div>
                  <div className={cn("font-normal font-mono truncate text-xs mt-1", "text-gray-9")}>
                    {isProduction ? "Production" : "Preview"}
                  </div>
                </div>
              </div>
            </div>
          );
        },
      },

      {
        key: "status",
        header: "Status",
        width: "12%",
        render: ({ deployment }) => {
          return <DeploymentStatusBadge status={deployment.status} />;
        },
      },
      ...(isCompactView
        ? []
        : [
            {
              key: "instances" as const,
              header: "Instances",
              width: "10%",
              render: ({ deployment }: { deployment: Deployment }) => {
                return (
                  <div className="bg-grayA-3 font-mono text-xs items-center flex gap-2 p-1.5 rounded-md relative text-grayA-11 w-fit">
                    <Cube className="text-gray-12" size="sm-regular" />
                    <div className="flex gap-0.5">
                      <span className="font-semibold text-grayA-12 tabular-nums">
                        {deployment.runtimeConfig.regions.reduce(
                          (acc, region) => acc + region.vmCount,
                          0,
                        )}
                      </span>
                      <span>VMs</span>
                    </div>
                  </div>
                );
              },
            },
            {
              key: "size" as const,
              header: "Size",
              width: "10%",
              render: ({ deployment }: { deployment: Deployment }) => {
                return (
                  <div className="bg-grayA-3 font-mono text-xs items-center flex gap-2 p-1.5 rounded-md relative text-grayA-11 w-fit">
                    <Cube className="text-gray-12" size="sm-regular" />
                    <div className="flex gap-1">
                      <div className="flex gap-0.5">
                        <span className="font-semibold text-grayA-12 tabular-nums">
                          {deployment.runtimeConfig.cpus}
                        </span>
                        <span>CPU</span>
                      </div>
                      <span> / </span>
                      <div className="flex gap-0.5">
                        <span className="font-semibold text-grayA-12 tabular-nums">
                          {deployment.runtimeConfig.memory}
                        </span>
                        <span>MB</span>
                      </div>
                    </div>
                  </div>
                );
              },
            },
          ]),
      {
        key: "source",
        header: "Source",
        width: "20%",
        headerClassName: "pl-[18px]",
        render: ({ deployment }) => {
          const isSelected = deployment.id === selectedDeployment?.deployment.id;
          const iconContainer = (
            <div
              className={cn(
                "size-5 rounded flex items-center justify-center cursor-pointer border border-grayA-3 transition-all duration-100",
                "bg-grayA-3",
                isSelected && "bg-grayA-5",
              )}
            >
              <CodeBranch size="sm-regular" className="text-gray-12" />
            </div>
          );
          return (
            <div className="flex flex-col items-start px-[18px] py-1.5">
              <div className="flex gap-3 items-center w-full">
                {iconContainer}
                <div className="w-[200px]">
                  <div className="flex items-center gap-2">
                    <div
                      className={cn(
                        "font-normal font-mono truncate leading-5 text-[13px]",
                        "text-accent-12",
                      )}
                    >
                      {deployment.gitBranch}
                    </div>
                  </div>
                  <div className={cn("font-normal font-mono truncate text-xs mt-1", "text-gray-9")}>
                    {deployment.gitCommitSha?.slice(0, 7)}
                  </div>
                </div>
              </div>
            </div>
          );
        },
      },
      ...(isCompactView
        ? [
            {
              key: "author_created" as const,
              header: "Author / Created",
              width: "20%",
              render: ({ deployment }: { deployment: Deployment }) => {
                return (
                  <div className="flex flex-col items-start pr-[18px] py-1.5">
                    <div className="flex gap-3 items-center w-full">
                      <Avatar
                        src={deployment.gitCommitAuthorAvatarUrl}
                        alt={deployment.gitCommitAuthorUsername ?? "Author"}
                      />

                      <div className="w-[200px]">
                        <div className="flex items-center gap-2">
                          <span className="font-medium text-grayA-12 text-xs">
                            {deployment.gitCommitAuthorUsername}
                          </span>
                        </div>
                        <div className={cn("font-mono text-xs mt-1", "text-gray-9")}>
                          <TimestampInfo
                            value={deployment.createdAt}
                            className="font-mono text-xs text-gray-9"
                          />
                        </div>
                      </div>
                    </div>
                  </div>
                );
              },
            },
          ]
        : [
            {
              key: "created_at" as const,
              header: "Created",
              width: "10%",
              render: ({ deployment }: { deployment: Deployment }) => {
                return (
                  <TimestampInfo
                    value={deployment.createdAt}
                    displayType="relative"
                    className="font-mono group-hover:underline decoration-dotted"
                  />
                );
              },
            },
            {
              key: "author" as const,
              header: "Author",
              width: "10%",
              render: ({ deployment }: { deployment: Deployment }) => {
                return (
                  <div className="flex items-center gap-2">
                    <Avatar
                      src={deployment.gitCommitAuthorAvatarUrl}
                      alt={deployment.gitCommitAuthorUsername ?? "Author"}
                    />
                    <span className="font-medium text-grayA-12 text-xs">
                      {deployment.gitCommitAuthorName}
                    </span>
                  </div>
                );
              },
            },
          ]),
      {
        key: "action",
        header: "",
        width: "auto",
        render: ({
          deployment,
          environment,
        }: {
          deployment: Deployment;
          environment?: Environment;
        }) => {
          return (
            <DeploymentListTableActions
              deployment={deployment}
              currentActiveDeployment={activeDeployment.data.at(0)}
              environment={environment}
            />
          );
        },
      },
    ];
  }, [selectedDeployment?.deployment.id, isCompactView, activeDeployment]);

  return (
    <VirtualTable
      data={deployments.data}
      isLoading={deployments.isLoading}
      columns={columns}
      onRowClick={setSelectedDeployment}
      selectedItem={selectedDeployment}
      keyExtractor={(deployment) => deployment.id}
<<<<<<< HEAD
      rowClassName={(deployment) => getRowClassName(deployment, selectedDeployment)}
      loadMoreFooterProps={{
        hide: isLoading,
        buttonText: "Load more deployments",
        hasMore,
        countInfoText: (
          <div className="flex gap-2">
            <span>Showing</span>{" "}
            <span className="text-accent-12">{formatNumberFull(deployments.length)}</span>
            <span>of</span>
            {formatNumberFull(totalCount)}
            <span>deployments</span>
          </div>
        ),
      }}
=======
      rowClassName={(deployment) => getRowClassName(deployment, selectedDeployment?.deployment.id)}
>>>>>>> bfe590bf
      emptyState={
        <div className="w-full flex justify-center items-center h-full">
          <Empty className="w-[400px] flex items-start">
            <Empty.Icon className="w-auto" />
            <Empty.Title>No Deployments Found</Empty.Title>
            <Empty.Description className="text-left">
              There are no deployments yet. Push to your connected repository or trigger a manual
              deployment to get started.
            </Empty.Description>
            <Empty.Actions className="mt-4 justify-start">
              <a
                href="https://www.unkey.com/docs/deployments"
                target="_blank"
                rel="noopener noreferrer"
              >
                <Button size="md">
                  <BookBookmark />
                  Learn about Deployments
                </Button>
              </a>
            </Empty.Actions>
          </Empty>
        </div>
      }
      config={{
        rowHeight: 52,
        layoutMode: "grid",
        rowBorders: true,
        containerPadding: "px-0",
      }}
      renderSkeletonRow={({ columns, rowHeight }) =>
        columns.map((column) => (
          <td
            key={column.key}
            className="text-xs align-middle whitespace-nowrap"
            style={{ height: `${rowHeight}px` }}
          >
            {column.key === "deployment_id" && <DeploymentIdColumnSkeleton />}
            {column.key === "env" && <EnvColumnSkeleton />}
            {column.key === "status" && <StatusColumnSkeleton />}
            {column.key === "instances" && <InstancesColumnSkeleton />}
            {column.key === "size" && <SizeColumnSkeleton />}
            {column.key === "source" && <SourceColumnSkeleton />}
            {column.key === "created_at" && <CreatedAtColumnSkeleton />}
            {column.key === "author" && <AuthorColumnSkeleton />}
            {column.key === "author_created" && (
              <div className="flex flex-col gap-1">
                <AuthorColumnSkeleton />
                <CreatedAtColumnSkeleton />
              </div>
            )}
            {column.key === "action" && <ActionColumnSkeleton />}
          </td>
        ))
      }
    />
  );
};<|MERGE_RESOLUTION|>--- conflicted
+++ resolved
@@ -2,11 +2,7 @@
 import { VirtualTable } from "@/components/virtual-table/index";
 import type { Column } from "@/components/virtual-table/types";
 import { useIsMobile } from "@/hooks/use-mobile";
-<<<<<<< HEAD
-import { formatNumberFull } from "@/lib/fmt";
-=======
-import type { Deployment, Environment } from "@/lib/collections";
->>>>>>> bfe590bf
+
 import { shortenId } from "@/lib/shorten-id";
 import { BookBookmark, Cloud, CodeBranch, Cube } from "@unkey/icons";
 import { Button, Empty, TimestampInfo } from "@unkey/ui";
@@ -303,25 +299,7 @@
       onRowClick={setSelectedDeployment}
       selectedItem={selectedDeployment}
       keyExtractor={(deployment) => deployment.id}
-<<<<<<< HEAD
-      rowClassName={(deployment) => getRowClassName(deployment, selectedDeployment)}
-      loadMoreFooterProps={{
-        hide: isLoading,
-        buttonText: "Load more deployments",
-        hasMore,
-        countInfoText: (
-          <div className="flex gap-2">
-            <span>Showing</span>{" "}
-            <span className="text-accent-12">{formatNumberFull(deployments.length)}</span>
-            <span>of</span>
-            {formatNumberFull(totalCount)}
-            <span>deployments</span>
-          </div>
-        ),
-      }}
-=======
-      rowClassName={(deployment) => getRowClassName(deployment, selectedDeployment?.deployment.id)}
->>>>>>> bfe590bf
+
       emptyState={
         <div className="w-full flex justify-center items-center h-full">
           <Empty className="w-[400px] flex items-start">
