--- conflicted
+++ resolved
@@ -1,19 +1,19 @@
 "use client";
-<<<<<<< HEAD
 import { useProjectLayout } from "@/app/(app)/projects/[projectId]/layout-provider";
-import { type MenuItem, TableActionPopover } from "@/components/logs/table-action.popover";
+import {
+  type MenuItem,
+  TableActionPopover,
+} from "@/components/logs/table-action.popover";
 import type { Deployment, Environment } from "@/lib/collections";
 import { eq, useLiveQuery } from "@tanstack/react-db";
-import { ArrowDottedRotateAnticlockwise, Layers3 } from "@unkey/icons";
+import {
+  ArrowDottedRotateAnticlockwise,
+  ChevronUp,
+  Layers3,
+} from "@unkey/icons";
 import { useRouter } from "next/navigation";
 import { useMemo } from "react";
-=======
-import { TableActionPopover } from "@/components/logs/table-action.popover";
-import type { Deployment, Environment } from "@/lib/collections";
-import { ArrowDottedRotateAnticlockwise, ChevronUp } from "@unkey/icons";
-import { useState } from "react";
 import { PromotionDialog } from "../../../promotion-dialog";
->>>>>>> e075fa74
 import { RollbackDialog } from "../../../rollback-dialog";
 
 type DeploymentListTableActionsProps = {
@@ -27,13 +27,12 @@
   selectedDeployment,
   environment,
 }: DeploymentListTableActionsProps) => {
-<<<<<<< HEAD
   const { collections } = useProjectLayout();
   const { data } = useLiveQuery((q) =>
     q
       .from({ domain: collections.domains })
       .where(({ domain }) => eq(domain.deploymentId, selectedDeployment.id))
-      .select(({ domain }) => ({ host: domain.domain })),
+      .select(({ domain }) => ({ host: domain.domain }))
   );
 
   const router = useRouter();
@@ -47,7 +46,12 @@
     const isDeploymentReady = selectedDeployment.status === "ready";
     const isProductionEnv = environment?.slug === "production";
 
-    const canRollback = !isCurrentlyLive && isDeploymentReady && isProductionEnv;
+    const canRollback =
+      !isCurrentlyLive && isDeploymentReady && isProductionEnv;
+
+    // This logic is slightly flawed as it does not allow you to promote a deployment that
+    // is currently live due to a rollback.
+    const canPromote = isProductionEnv && isDeploymentReady && isCurrentlyLive;
 
     return [
       {
@@ -67,6 +71,23 @@
             : undefined,
       },
       {
+        id: "Promote",
+        label: "Promote",
+        icon: <ChevronUp size="md-regular" />,
+        disabled: !canPromote,
+        ActionComponent:
+          liveDeployment && canPromote
+            ? (props) => (
+                <PromotionDialog
+                  {...props}
+                  liveDeployment={liveDeployment}
+                  targetDeployment={selectedDeployment}
+                />
+              )
+            : undefined,
+      },
+
+      {
         id: "gateway-logs",
         label: "Go to Gateway Logs...",
         icon: <Layers3 size="md-regular" />,
@@ -75,7 +96,7 @@
           router.push(
             `/projects/${selectedDeployment.projectId}/gateway-logs?host=${data
               .map((item) => `is:${item.host}`)
-              .join(",")}`,
+              .join(",")}`
           );
         },
       },
@@ -89,70 +110,4 @@
   ]);
 
   return <TableActionPopover items={menuItems} />;
-=======
-  const [isRollbackModalOpen, setIsRollbackModalOpen] = useState(false);
-  const [isPromotionModalOpen, setIsPromotionModalOpen] = useState(false);
-
-  const canRollback =
-    liveDeployment &&
-    environment?.slug === "production" &&
-    selectedDeployment.status === "ready" &&
-    selectedDeployment.id !== liveDeployment.id;
-
-  // TODO
-  // This logic is slightly flawed as it does not allow you to promote a deployment that
-  // is currently live due to a rollback.
-  const canPromote =
-    liveDeployment &&
-    environment?.slug === "production" &&
-    selectedDeployment.status === "ready" &&
-    selectedDeployment.id !== liveDeployment.id;
-
-  return (
-    <>
-      <TableActionPopover
-        items={[
-          {
-            id: "rollback",
-            label: "Rollback",
-            icon: <ArrowDottedRotateAnticlockwise size="md-regular" />,
-            disabled: !canRollback,
-            onClick: () => {
-              if (canRollback) {
-                setIsRollbackModalOpen(true);
-              }
-            },
-          },
-          {
-            id: "Promote",
-            label: "Promote",
-            icon: <ChevronUp size="md-regular" />,
-            disabled: !canPromote,
-            onClick: () => {
-              if (canPromote) {
-                setIsPromotionModalOpen(true);
-              }
-            },
-          },
-        ]}
-      />
-      {liveDeployment && selectedDeployment && (
-        <RollbackDialog
-          isOpen={isRollbackModalOpen}
-          onOpenChange={setIsRollbackModalOpen}
-          liveDeployment={liveDeployment}
-          targetDeployment={selectedDeployment}
-        />
-      )}
-      {liveDeployment && selectedDeployment && (
-        <PromotionDialog
-          isOpen={isPromotionModalOpen}
-          onOpenChange={setIsPromotionModalOpen}
-          liveDeployment={liveDeployment}
-          targetDeployment={selectedDeployment}
-        />
-      )}
-    </>
-  );
->>>>>>> e075fa74
 };