<<<<<<< HEAD
import type { FilterValue, ResponseStatus } from "@/app/(app)/logs-v2/filters.type";
import { useFilters } from "@/app/(app)/logs-v2/hooks/use-filters";
=======
import { type FilterValue, type ResponseStatus, useFilters } from "@/app/(app)/logs-v2/query-state";
>>>>>>> b1be1881
import { Checkbox } from "@/components/ui/checkbox";
import { Button } from "@unkey/ui";
import { useCallback, useEffect, useState } from "react";

interface CheckboxOption {
  id: number;
  status: ResponseStatus;
  label: string;
  color: string;
  checked: boolean;
}

const options: CheckboxOption[] = [
  {
    id: 1,
    status: 200,
    label: "Success",
    color: "bg-success-9",
    checked: false,
  },
  {
    id: 2,
    status: 400,
    label: "Warning",
    color: "bg-warning-8",
    checked: false,
  },
  {
    id: 3,
    status: 500,
    label: "Error",
    color: "bg-error-9",
    checked: false,
  },
];

export const StatusFilter = () => {
  const { filters, updateFilters } = useFilters();
  const [checkboxes, setCheckboxes] = useState<CheckboxOption[]>(options);

  // Sync checkboxes with filters on mount and when filters change
  useEffect(() => {
    const statusFilters = filters
      .filter((f) => f.field === "status")
      .map((f) => f.value as ResponseStatus);

    setCheckboxes((prev) =>
      prev.map((checkbox) => ({
        ...checkbox,
        checked: statusFilters.includes(checkbox.status),
      })),
    );
  }, [filters]);

  const handleCheckboxChange = (index: number): void => {
    setCheckboxes((prevCheckboxes) => {
      const newCheckboxes = [...prevCheckboxes];
      newCheckboxes[index] = {
        ...newCheckboxes[index],
        checked: !newCheckboxes[index].checked,
      };
      return newCheckboxes;
    });
  };

  const handleSelectAll = (): void => {
    setCheckboxes((prevCheckboxes) => {
      const allChecked = prevCheckboxes.every((checkbox) => checkbox.checked);
      return prevCheckboxes.map((checkbox) => ({
        ...checkbox,
        checked: !allChecked,
      }));
    });
  };

  const handleApplyFilter = useCallback(() => {
    const selectedStatuses = checkboxes.filter((c) => c.checked).map((c) => c.status);

    // Keep all non-status filters and add new status filters
    const otherFilters = filters.filter((f) => f.field !== "status");
    const statusFilters: FilterValue[] = selectedStatuses.map((status) => ({
      id: crypto.randomUUID(),
      field: "status",
      operator: "is",
      value: status,
      metadata: {
        colorClass: status >= 500 ? "bg-error-9" : status >= 400 ? "bg-warning-8" : "bg-success-9",
      },
    }));

    updateFilters([...otherFilters, ...statusFilters]);
  }, [checkboxes, filters, updateFilters]);

  return (
    <div className="flex flex-col p-2">
      <div className="flex flex-col gap-2 font-mono px-2 py-2">
        <div className="flex justify-between items-center">
          <label className="flex items-center gap-2 cursor-pointer">
            <Checkbox
              checked={checkboxes.every((checkbox) => checkbox.checked)}
              className="size-[14px] rounded border-gray-4 [&_svg]:size-3"
              onClick={handleSelectAll}
            />
            <span className="text-xs text-accent-12 ml-2">
              {checkboxes.every((checkbox) => checkbox.checked) ? "Unselect All" : "Select All"}
            </span>
          </label>
        </div>
        {checkboxes.map((checkbox, index) => (
          <label key={checkbox.id} className="flex gap-4 items-center py-1 cursor-pointer">
            <Checkbox
              checked={checkbox.checked}
              className="size-[14px] rounded border-gray-4 [&_svg]:size-3"
              onClick={() => handleCheckboxChange(index)}
            />
            <div className={`size-2 ${checkbox.color} rounded-[2px]`} />
            <span className="text-accent-9 text-xs">{checkbox.status}</span>
            <span className="text-accent-12 text-xs">{checkbox.label}</span>
          </label>
        ))}
      </div>
      <Button
        variant="primary"
        className="font-sans mt-2 w-full h-9 rounded-md"
        onClick={handleApplyFilter}
      >
        Apply Filter
      </Button>
    </div>
  );
};<|MERGE_RESOLUTION|>--- conflicted
+++ resolved
@@ -1,9 +1,8 @@
-<<<<<<< HEAD
-import type { FilterValue, ResponseStatus } from "@/app/(app)/logs-v2/filters.type";
+import type {
+  FilterValue,
+  ResponseStatus,
+} from "@/app/(app)/logs-v2/filters.type";
 import { useFilters } from "@/app/(app)/logs-v2/hooks/use-filters";
-=======
-import { type FilterValue, type ResponseStatus, useFilters } from "@/app/(app)/logs-v2/query-state";
->>>>>>> b1be1881
 import { Checkbox } from "@/components/ui/checkbox";
 import { Button } from "@unkey/ui";
 import { useCallback, useEffect, useState } from "react";
@@ -54,7 +53,7 @@
       prev.map((checkbox) => ({
         ...checkbox,
         checked: statusFilters.includes(checkbox.status),
-      })),
+      }))
     );
   }, [filters]);
 
@@ -80,7 +79,9 @@
   };
 
   const handleApplyFilter = useCallback(() => {
-    const selectedStatuses = checkboxes.filter((c) => c.checked).map((c) => c.status);
+    const selectedStatuses = checkboxes
+      .filter((c) => c.checked)
+      .map((c) => c.status);
 
     // Keep all non-status filters and add new status filters
     const otherFilters = filters.filter((f) => f.field !== "status");
@@ -90,7 +91,12 @@
       operator: "is",
       value: status,
       metadata: {
-        colorClass: status >= 500 ? "bg-error-9" : status >= 400 ? "bg-warning-8" : "bg-success-9",
+        colorClass:
+          status >= 500
+            ? "bg-error-9"
+            : status >= 400
+            ? "bg-warning-8"
+            : "bg-success-9",
       },
     }));
 
@@ -108,12 +114,17 @@
               onClick={handleSelectAll}
             />
             <span className="text-xs text-accent-12 ml-2">
-              {checkboxes.every((checkbox) => checkbox.checked) ? "Unselect All" : "Select All"}
+              {checkboxes.every((checkbox) => checkbox.checked)
+                ? "Unselect All"
+                : "Select All"}
             </span>
           </label>
         </div>
         {checkboxes.map((checkbox, index) => (
-          <label key={checkbox.id} className="flex gap-4 items-center py-1 cursor-pointer">
+          <label
+            key={checkbox.id}
+            className="flex gap-4 items-center py-1 cursor-pointer"
+          >
             <Checkbox
               checked={checkbox.checked}
               className="size-[14px] rounded border-gray-4 [&_svg]:size-3"
