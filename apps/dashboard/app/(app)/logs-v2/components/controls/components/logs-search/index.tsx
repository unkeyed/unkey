import { transformStructuredOutputToFilters } from "@/app/(app)/logs-v2/filters.schema";
import { useFilters } from "@/app/(app)/logs-v2/hooks/use-filters";
import { useKeyboardShortcut } from "@/app/(app)/logs-v2/hooks/use-keyboard-shortcut";
import { toast } from "@/components/ui/toaster";
import { trpc } from "@/lib/trpc/client";
import { cn } from "@/lib/utils";
import { CaretRightOutline, CircleInfoSparkle, Magnifier, Refresh3 } from "@unkey/icons";
import { Tooltip, TooltipContent, TooltipProvider, TooltipTrigger } from "components/ui/tooltip";
import { useRef, useState } from "react";

export const LogsSearch = () => {
  const { filters, updateFilters } = useFilters();
  const queryLLMForStructuredOutput = trpc.logs.llmSearch.useMutation({
    onSuccess(data) {
      if (data) {
        const transformedFilters = transformStructuredOutputToFilters(data, filters);
        updateFilters(transformedFilters);
      } else {
        toast.error("Try to be more descriptive about your query", {
          duration: 8000,
          important: true,
          position: "top-right",
          style: {
            whiteSpace: "pre-line",
          },
        });
      }
    },
    onError(error) {
      toast.error(error.message, {
        duration: 8000,
        important: true,
        position: "top-right",
        style: {
          whiteSpace: "pre-line",
        },
      });
    },
  });

  const [searchText, setSearchText] = useState("");
  const inputRef = useRef<HTMLInputElement>(null);

  useKeyboardShortcut("s", () => {
    inputRef.current?.click();
    inputRef.current?.focus();
  });

  const handleSearch = async (search: string) => {
    const query = search.trim();
    if (query) {
      try {
        await queryLLMForStructuredOutput.mutateAsync(query);
      } catch (error) {
        console.error("Search failed:", error);
      }
    }
  };

  const handleKeyDown = (e: React.KeyboardEvent<HTMLInputElement>) => {
    if (e.key === "Escape") {
      e.preventDefault();
      (document.activeElement as HTMLElement)?.blur();
    }
    if (e.key === "Enter") {
      e.preventDefault();
      handleSearch(searchText);
    }
  };

  const handlePresetQuery = (query: string) => {
    setSearchText(query);
    handleSearch(query);
  };

  const isLoading = queryLLMForStructuredOutput.isLoading;

  return (
    <div className="group relative">
      <div
        className={cn(
          "group-data-[state=open]:bg-gray-4 px-2 flex items-center gap-2 w-full border rounded-lg py-1 h-8 border-none cursor-pointer hover:bg-gray-3",
          "focus-within:bg-gray-4",
          "transition-all duration-200",
          searchText.length > 0 ? "bg-gray-4" : "",
          isLoading ? "bg-gray-4" : "",
        )}
      >
<<<<<<< HEAD
        <div className="flex items-center gap-2 relative">
          {isLoading ? (
            <>
              <Refresh3 className="text-accent-10 size-4 animate-spin" />
              <span className="text-accent-11 text-sm animate-pulse">
                AI consults the Palantír...
              </span>
            </>
          ) : (
            <>
=======
        <div className="flex items-center gap-2 w-48">
          <div className="flex-shrink-0">
            {isLoading ? (
              <Refresh3 className="text-accent-10 size-4 animate-spin" />
            ) : (
>>>>>>> f8fa80a2
              <Magnifier className="text-accent-9 size-4" />
            )}
          </div>

          <div className="flex-1">
            {isLoading ? (
              <div className="text-accent-11 text-sm animate-pulse">
                AI consults the Palantír...
              </div>
            ) : (
              <input
                ref={inputRef}
                type="text"
                value={searchText}
                onKeyDown={handleKeyDown}
                onChange={(e) => setSearchText(e.target.value)}
                placeholder="Search and filter with AI…"
                className="text-accent-12 font-medium text-[13px] bg-transparent border-none outline-none focus:ring-0 focus:outline-none placeholder:text-accent-12 selection:bg-gray-6 w-full"
                disabled={isLoading}
              />
            )}
          </div>
        </div>
        <TooltipProvider>
          <Tooltip delayDuration={150}>
            <TooltipTrigger asChild>
              <div>
                <CircleInfoSparkle className="size-4 text-accent-9" />
              </div>
            </TooltipTrigger>
            <TooltipContent className="p-3 bg-gray-1 dark:bg-black drop-shadow-2xl border border-gray-6 rounded-lg text-accent-12 text-xs">
              <div>
                <div className="font-medium mb-2 flex items-center gap-2 text-[13px]">
                  <span>Try queries like:</span>
                  <span className="text-[11px] text-gray-11">(click to use)</span>
                </div>
                <ul className="space-y-1.5 pl-1 [&_svg]:size-[10px] ">
                  <li className="flex items-center gap-2">
                    <CaretRightOutline className="text-accent-9" />
                    <button
                      type="button"
                      className="hover:text-accent-11 transition-colors cursor-pointer hover:underline"
                      onClick={() => handlePresetQuery("Show failed requests today")}
                    >
                      "Show failed requests today"
                    </button>
                  </li>
                  <li className="flex items-center gap-2">
                    <CaretRightOutline className="text-accent-9" />
                    <button
                      type="button"
                      className="hover:text-accent-11 transition-colors cursor-pointer hover:underline"
                      onClick={() => handlePresetQuery("auth errors in the last 3h")}
                    >
                      "Auth errors in the last 3h"
                    </button>
                  </li>
                  <li className="flex items-center gap-2">
                    <CaretRightOutline className="size-2 text-accent-9" />
                    <button
                      type="button"
                      className="hover:text-accent-11 transition-colors cursor-pointer hover:underline"
                      onClick={() =>
                        handlePresetQuery("API calls from a path that includes /api/v1/oz")
                      }
                    >
                      "API calls from a path that includes /api/v1/oz"
                    </button>
                  </li>
                </ul>
              </div>
            </TooltipContent>
          </Tooltip>
        </TooltipProvider>
      </div>
    </div>
  );
};<|MERGE_RESOLUTION|>--- conflicted
+++ resolved
@@ -4,8 +4,18 @@
 import { toast } from "@/components/ui/toaster";
 import { trpc } from "@/lib/trpc/client";
 import { cn } from "@/lib/utils";
-import { CaretRightOutline, CircleInfoSparkle, Magnifier, Refresh3 } from "@unkey/icons";
-import { Tooltip, TooltipContent, TooltipProvider, TooltipTrigger } from "components/ui/tooltip";
+import {
+  CaretRightOutline,
+  CircleInfoSparkle,
+  Magnifier,
+  Refresh3,
+} from "@unkey/icons";
+import {
+  Tooltip,
+  TooltipContent,
+  TooltipProvider,
+  TooltipTrigger,
+} from "components/ui/tooltip";
 import { useRef, useState } from "react";
 
 export const LogsSearch = () => {
@@ -13,7 +23,10 @@
   const queryLLMForStructuredOutput = trpc.logs.llmSearch.useMutation({
     onSuccess(data) {
       if (data) {
-        const transformedFilters = transformStructuredOutputToFilters(data, filters);
+        const transformedFilters = transformStructuredOutputToFilters(
+          data,
+          filters
+        );
         updateFilters(transformedFilters);
       } else {
         toast.error("Try to be more descriptive about your query", {
@@ -83,27 +96,14 @@
           "focus-within:bg-gray-4",
           "transition-all duration-200",
           searchText.length > 0 ? "bg-gray-4" : "",
-          isLoading ? "bg-gray-4" : "",
+          isLoading ? "bg-gray-4" : ""
         )}
       >
-<<<<<<< HEAD
-        <div className="flex items-center gap-2 relative">
-          {isLoading ? (
-            <>
-              <Refresh3 className="text-accent-10 size-4 animate-spin" />
-              <span className="text-accent-11 text-sm animate-pulse">
-                AI consults the Palantír...
-              </span>
-            </>
-          ) : (
-            <>
-=======
         <div className="flex items-center gap-2 w-48">
           <div className="flex-shrink-0">
             {isLoading ? (
               <Refresh3 className="text-accent-10 size-4 animate-spin" />
             ) : (
->>>>>>> f8fa80a2
               <Magnifier className="text-accent-9 size-4" />
             )}
           </div>
@@ -138,7 +138,9 @@
               <div>
                 <div className="font-medium mb-2 flex items-center gap-2 text-[13px]">
                   <span>Try queries like:</span>
-                  <span className="text-[11px] text-gray-11">(click to use)</span>
+                  <span className="text-[11px] text-gray-11">
+                    (click to use)
+                  </span>
                 </div>
                 <ul className="space-y-1.5 pl-1 [&_svg]:size-[10px] ">
                   <li className="flex items-center gap-2">
@@ -146,7 +148,9 @@
                     <button
                       type="button"
                       className="hover:text-accent-11 transition-colors cursor-pointer hover:underline"
-                      onClick={() => handlePresetQuery("Show failed requests today")}
+                      onClick={() =>
+                        handlePresetQuery("Show failed requests today")
+                      }
                     >
                       "Show failed requests today"
                     </button>
@@ -156,7 +160,9 @@
                     <button
                       type="button"
                       className="hover:text-accent-11 transition-colors cursor-pointer hover:underline"
-                      onClick={() => handlePresetQuery("auth errors in the last 3h")}
+                      onClick={() =>
+                        handlePresetQuery("auth errors in the last 3h")
+                      }
                     >
                       "Auth errors in the last 3h"
                     </button>
@@ -167,7 +173,9 @@
                       type="button"
                       className="hover:text-accent-11 transition-colors cursor-pointer hover:underline"
                       onClick={() =>
-                        handlePresetQuery("API calls from a path that includes /api/v1/oz")
+                        handlePresetQuery(
+                          "API calls from a path that includes /api/v1/oz"
+                        )
                       }
                     >
                       "API calls from a path that includes /api/v1/oz"
