--- conflicted
+++ resolved
@@ -1,8 +1,4 @@
-<<<<<<< HEAD
 import { useFilters } from "@/app/(app)/logs-v2/hooks/use-filters";
-=======
-import { useFilters } from "@/app/(app)/logs-v2/query-state";
->>>>>>> b1be1881
 import { BarsFilter } from "@unkey/icons";
 import { Button } from "@unkey/ui";
 import { cn } from "@unkey/ui/src/lib/utils";
@@ -15,14 +11,10 @@
       <div className="group">
         <Button
           variant="ghost"
-<<<<<<< HEAD
           className={cn(
             "group-data-[state=open]:bg-gray-4 px-2",
-            filters.length > 0 ? "bg-gray-4" : "",
+            filters.length > 0 ? "bg-gray-4" : ""
           )}
-=======
-          className={cn("group-data-[state=open]:bg-gray-4", filters.length > 0 ? "bg-gray-4" : "")}
->>>>>>> b1be1881
           aria-label="Filter logs"
           aria-haspopup="true"
           title="Press 'F' to toggle filters"
