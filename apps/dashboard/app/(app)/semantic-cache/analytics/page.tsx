--- conflicted
+++ resolved
@@ -123,17 +123,6 @@
     workspaceId: workspace.id,
   };
 
-<<<<<<< HEAD
-  const { data: tokensData } = await getAllSemanticCacheLogs({
-    limit: 1000,
-    gatewayId,
-    workspaceId: workspace.id,
-    interval: getInterval(interval),
-  });
-
-  // const analyticsData = await _getSemanticCachesDaily();
-=======
->>>>>>> d03b2cb2
   const { data: analyticsData } = await getSemanticCachesPerInterval(query);
 
   const tokens = analyticsData.reduce((acc, log) => acc + log.sumTokens, 0);
