--- conflicted
+++ resolved
@@ -1,24 +1,5 @@
 "use client";
 
-<<<<<<< HEAD
-import { Button } from "@/components/ui/button";
-import {
-  DropdownMenu,
-  DropdownMenuCheckboxItem,
-  DropdownMenuContent,
-  DropdownMenuTrigger,
-} from "@/components/ui/dropdown-menu";
-import {
-  Table,
-  TableBody,
-  TableCell,
-  TableHead,
-  TableHeader,
-  TableRow,
-} from "@/components/ui/table";
-import type { Workspace } from "@/lib/db";
-=======
->>>>>>> d55519a8
 import {
   type ColumnDef,
   type ColumnFiltersState,
@@ -37,10 +18,8 @@
 import { IntervalSelect } from "../../../apis/[apiId]/select";
 import { Dialog, DialogContent, DialogOverlay, DialogTrigger } from "../../components/sidebar";
 
-<<<<<<< HEAD
+import { Button } from "@/components/ui/button";
 import { Code } from "@/components/ui/code";
-=======
-import { Button } from "@/components/ui/button";
 import {
   DropdownMenu,
   DropdownMenuCheckboxItem,
@@ -56,7 +35,6 @@
   TableRow,
 } from "@/components/ui/table";
 
->>>>>>> d55519a8
 import { download, generateCsv, mkConfig } from "export-to-csv";
 
 type Event = {
@@ -78,7 +56,6 @@
   response: string;
 };
 
-<<<<<<< HEAD
 export const columns: ColumnDef<Event>[] = [
   {
     accessorKey: "time",
@@ -136,8 +113,6 @@
   },
 ];
 
-=======
->>>>>>> d55519a8
 const omitProperty = <T extends Record<string, any>, K extends keyof T>(
   obj: T,
   key: K,
@@ -268,12 +243,7 @@
   return (
     <div className="mt-4 ml-1 mb-">
       <div className="flex justify-between">
-<<<<<<< HEAD
-        <h1 className="font-medium">Logs</h1>
-        <div className="flex space-x-3 mb-2">
-=======
         <div className="flex md:w-full space-x-3 mb-2">
->>>>>>> d55519a8
           <DropdownMenu>
             <DropdownMenuTrigger asChild>
               <Button variant="outline" className="ml-auto">
@@ -310,7 +280,6 @@
       </div>
       <div className="w-full">
         <div className="rounded-md border">
-<<<<<<< HEAD
           <Dialog>
             <Table>
               <TableHeader>
@@ -325,33 +294,6 @@
                         </TableHead>
                       );
                     })}
-=======
-          <Table className="min-w-[800px]">
-            <TableHeader>
-              {table.getHeaderGroups().map((headerGroup) => (
-                <TableRow key={headerGroup.id}>
-                  {headerGroup.headers.map((header) => {
-                    return (
-                      <TableHead key={header.id}>
-                        {header.isPlaceholder
-                          ? null
-                          : flexRender(header.column.columnDef.header, header.getContext())}
-                      </TableHead>
-                    );
-                  })}
-                </TableRow>
-              ))}
-            </TableHeader>
-            <TableBody>
-              {table.getRowModel().rows?.length ? (
-                table.getRowModel().rows.map((row) => (
-                  <TableRow key={row.id}>
-                    {row.getVisibleCells().map((cell) => (
-                      <TableCell key={cell.id} className="px-4 py-2">
-                        {flexRender(cell.column.columnDef.cell, cell.getContext())}
-                      </TableCell>
-                    ))}
->>>>>>> d55519a8
                   </TableRow>
                 ))}
               </TableHeader>
