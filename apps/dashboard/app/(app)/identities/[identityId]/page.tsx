--- conflicted
+++ resolved
@@ -2,11 +2,6 @@
 
 import { PageContent } from "@/components/page-content";
 import { Alert, AlertDescription, AlertTitle } from "@/components/ui/alert";
-<<<<<<< HEAD
-import { Badge } from "@/components/ui/badge";
-=======
-import { Code } from "@/components/ui/code";
->>>>>>> 031c7659
 import {
   Table,
   TableBody,
@@ -19,11 +14,7 @@
 import { clickhouse } from "@/lib/clickhouse";
 import { db } from "@/lib/db";
 import { formatNumber } from "@/lib/fmt";
-<<<<<<< HEAD
-import { Button, Code, CopyButton } from "@unkey/ui";
-=======
-import { Badge, Button, CopyButton } from "@unkey/ui";
->>>>>>> 031c7659
+import { Badge, Button, Code, CopyButton } from "@unkey/ui";
 import { ChevronRight, Minus } from "lucide-react";
 import ms from "ms";
 import Link from "next/link";
