--- conflicted
+++ resolved
@@ -13,7 +13,7 @@
 }) => {
   const { data: keysData, isLoading: keysLoading } =
     trpc.authorization.roles.connectedKeys.useQuery(
-      { roleId, limit: 3 },
+      { roleId },
       {
         enabled: kind === "keys",
         staleTime: 5 * 60 * 1000,
@@ -21,7 +21,7 @@
     );
   const { data: permissionsData, isLoading: permissionsLoading } =
     trpc.authorization.roles.connectedPerms.useQuery(
-      { roleId, limit: 3 },
+      { roleId},
       {
         enabled: kind === "permissions",
         staleTime: 5 * 60 * 1000,
@@ -33,15 +33,11 @@
   const totalCount = data?.totalCount;
 
   const icon =
-<<<<<<< HEAD
     kind === "keys" ? (
       <Key2 size="md-regular" className="opacity-50" />
     ) : (
-      <HandHoldingKey size="md-regular" className="opacity-50" />
+      <Page2 size="md-regular" className="opacity-50" />
     );
-=======
-    type === "keys" ? <Key2 size="md-regular" /> : <Page2 className="size-3" size="md-regular" />;
->>>>>>> 13b70cc7
 
   const itemClassName = cn(
     "font-mono rounded-md py-[2px] px-1.5 items-center w-fit flex gap-2 transition-all duration-100 border border-dashed text-grayA-12",
