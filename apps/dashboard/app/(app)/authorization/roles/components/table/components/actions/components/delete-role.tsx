--- conflicted
+++ resolved
@@ -1,10 +1,5 @@
 import { ConfirmPopover } from "@/components/confirmation-popover";
-<<<<<<< HEAD
-import type { ActionComponentProps } from "@/components/logs/table-action.popover";
-import type { Roles } from "@/lib/trpc/routers/authorization/roles/query";
-=======
 import type { RoleBasic } from "@/lib/trpc/routers/authorization/roles/query";
->>>>>>> 8293aa64
 import { zodResolver } from "@hookform/resolvers/zod";
 import { TriangleWarning2 } from "@unkey/icons";
 import { Button, DialogContainer, FormCheckbox } from "@unkey/ui";
@@ -13,6 +8,7 @@
 import { z } from "zod";
 import { useDeleteRole } from "./hooks/use-delete-role";
 import { RoleInfo } from "./role-info";
+import type { ActionComponentProps } from "@/components/logs/table-action.popover";
 
 const deleteRoleFormSchema = z.object({
   confirmDeletion: z.boolean().refine((val) => val === true, {
