--- conflicted
+++ resolved
@@ -1,12 +1,6 @@
 import { StatusBadge } from "@/app/(app)/apis/[apiId]/settings/components/status-badge";
-<<<<<<< HEAD
-import { Badge } from "@/components/ui/badge";
 import { Lock, Page2 } from "@unkey/icons";
-import { Button, Tooltip, TooltipContent, TooltipProvider, TooltipTrigger } from "@unkey/ui";
-=======
-import { HandHoldingKey, Lock } from "@unkey/icons";
 import { Badge, Button, Tooltip, TooltipContent, TooltipProvider, TooltipTrigger } from "@unkey/ui";
->>>>>>> 3a5a9478
 
 type Permission = {
   id: string;
