import { SelectedItemsList } from "@/components/selected-item-list";
import { FormCombobox } from "@/components/ui/form-combobox";
import type { RoleKey } from "@/lib/trpc/routers/authorization/roles/connected-keys-and-perms";
import { Key2 } from "@unkey/icons";
import { useMemo, useState } from "react";
import { useRoleLimits } from "../../../table/hooks/use-role-limits";
import { RoleWarningCallout } from "../warning-callout";
import { createKeyOptions } from "./create-key-options";
import { useFetchKeys } from "./hooks/use-fetch-keys";
import { useSearchKeys } from "./hooks/use-search-keys";

type KeyFieldProps = {
  value: string[];
  onChange: (ids: string[]) => void;
  error?: string;
  disabled?: boolean;
  roleId?: string;
  assignedKeyDetails: RoleKey[];
};

export const KeyField = ({
  value,
  onChange,
  error,
  disabled = false,
  roleId,
  assignedKeyDetails,
}: KeyFieldProps) => {
  const [searchValue, setSearchValue] = useState("");
<<<<<<< HEAD

  const { calculateLimits } = useRoleLimits(roleId);
  const { hasKeyWarning, totalKeys } = calculateLimits(value);

  const { keys, isFetchingNextPage, hasNextPage, loadMore } = useFetchKeys();
=======
  const { keys, isFetchingNextPage, hasNextPage, loadMore, isLoading } = useFetchKeys();
>>>>>>> 13b70cc7
  const { searchResults, isSearching } = useSearchKeys(searchValue);

  const allKeys = useMemo(() => {
    if (searchValue.trim() && searchResults.length > 0) {
      return searchResults;
    }

    if (searchValue.trim() && searchResults.length === 0 && !isSearching) {
      const searchTerm = searchValue.toLowerCase().trim();
      return keys.filter(
        (key) =>
          key.id.toLowerCase().includes(searchTerm) || key.name?.toLowerCase().includes(searchTerm),
      );
    }

    return keys;
  }, [keys, searchResults, searchValue, isSearching]);

  const showLoadMore = !searchValue.trim() && hasNextPage;

  const baseOptions = createKeyOptions({
    keys: allKeys,
    hasNextPage: showLoadMore,
    isFetchingNextPage,
    roleId,
    loadMore,
  });

  const selectableOptions = useMemo(() => {
    return baseOptions.filter((option) => {
      if (option.value === "__load_more__") {
        return true;
      }

      if (value.includes(option.value)) {
        return false;
      }

      const key = allKeys.find((k) => k.id === option.value);
      if (!key) {
        return true;
      }

      if (roleId) {
        return !key.roles.some((role) => role.id === roleId);
      }

      return true;
    });
  }, [baseOptions, allKeys, roleId, value]);

  const selectedKeys = useMemo(() => {
    return value
      .map((keyId) => {
<<<<<<< HEAD
=======
        // check selectedKeysData (for pre-loaded edit data)
>>>>>>> 13b70cc7
        const preLoadedKey = assignedKeyDetails.find((k) => k.id === keyId);
        if (preLoadedKey) {
          return {
            id: preLoadedKey.id,
            name: preLoadedKey.name,
          };
        }

<<<<<<< HEAD
=======
        // check loaded keys (for newly added keys)
>>>>>>> 13b70cc7
        const loadedKey = allKeys.find((k) => k.id === keyId);
        if (loadedKey) {
          return {
            id: loadedKey.id,
            name: loadedKey.name,
          };
        }

        return {
          id: keyId,
          name: null,
        };
      })
      .filter((key): key is NonNullable<typeof key> => key !== undefined);
  }, [value, allKeys, assignedKeyDetails]);

  const handleRemoveKey = (keyId: string) => {
    onChange(value.filter((id) => id !== keyId));
  };

  const handleAddKey = (keyId: string) => {
    if (!value.includes(keyId)) {
      onChange([...value, keyId]);
    }
    setSearchValue("");
  };

  const isComboboxLoading = isLoading || (isSearching && searchValue.trim().length > 0);

  return (
    <div className="space-y-3">
      <FormCombobox
        optional
        label="Assign keys"
        description="Select keys from your workspace."
        options={selectableOptions}
        value=""
        onChange={(e) => setSearchValue(e.currentTarget.value)}
        onSelect={(val) => {
          if (val === "__load_more__") {
            return;
          }
<<<<<<< HEAD
          if (!value.includes(val)) {
            onChange([...value, val]);
          }
          setSearchValue("");
=======
          handleAddKey(val);
>>>>>>> 13b70cc7
        }}
        placeholder={
          <div className="flex w-full text-grayA-8 text-[13px] gap-1.5 items-center py-2">
            Select keys
          </div>
        }
        searchPlaceholder="Search keys by name or ID..."
        emptyMessage={
          isComboboxLoading ? (
            <div className="px-3 py-3 text-gray-10 text-[13px] flex items-center gap-2">
              <div className="animate-spin h-3 w-3 border border-gray-6 border-t-gray-11 rounded-full" />
              {isSearching ? "Searching..." : "Loading keys..."}
            </div>
          ) : (
            <div className="px-3 py-3 text-gray-10 text-[13px]">No keys found</div>
          )
        }
        variant="default"
        error={error}
<<<<<<< HEAD
        disabled={disabled || Boolean(hasKeyWarning)}
      />

      {hasKeyWarning ? <RoleWarningCallout count={totalKeys} type="keys" /> : null}

      {/* Selected Keys Display */}
      {selectedKeys.length > 0 && (
        <div className="space-y-2">
          <div className="grid grid-cols-2 gap-2 max-w-[400px]">
            {selectedKeys.map((key) => (
              <div
                key={key.id}
                className="flex items-center gap-2 px-3 py-1.5 bg-white dark:bg-black border border-gray-5 rounded-md text-xs h-12 w-full"
              >
                <div className="border rounded-full flex items-center justify-center border-grayA-6 size-4 flex-shrink-0">
                  <Key2 size="sm-regular" className="text-grayA-11" />
                </div>
                <div className="flex flex-col gap-0.5 min-w-0">
                  <span className="font-medium text-accent-12 truncate text-xs">
                    {key.id.length > 15 ? `${key.id.slice(0, 8)}...${key.id.slice(-4)}` : key.id}
                  </span>
                  <span className="text-accent-9 text-[11px] font-mono truncate">
                    {key.name || "Unnamed Key"}
                  </span>
                </div>
                {!disabled && (
                  <button
                    type="button"
                    onClick={() => handleRemoveKey(key.id)}
                    className="p-0.5 hover:bg-grayA-4 rounded text-grayA-11 hover:text-accent-12 transition-colors flex-shrink-0 ml-auto"
                    aria-label={`Remove ${key.name || key.id}`}
                  >
                    <XMark size="sm-regular" />
                  </button>
                )}
              </div>
            ))}
          </div>
        </div>
      )}
=======
        disabled={disabled || isLoading}
        loading={isComboboxLoading}
        title={
          isComboboxLoading
            ? isSearching && searchValue.trim()
              ? "Searching for keys..."
              : "Loading available keys..."
            : undefined
        }
      />

      <SelectedItemsList
        items={selectedKeys.map((k) => ({
          ...k,
          name: k.name ?? "Unnamed Key",
        }))}
        disabled={disabled}
        onRemoveItem={handleRemoveKey}
        renderIcon={() => <Key2 size="sm-regular" className="text-grayA-11" />}
        enableTransitions
        renderPrimaryText={(key) =>
          key.id.length > 15 ? `${key.id.slice(0, 8)}...${key.id.slice(-4)}` : key.id
        }
        renderSecondaryText={(key) => key.name || "Unnamed Key"}
        itemHeight="h-12"
      />
>>>>>>> 13b70cc7
    </div>
  );
};<|MERGE_RESOLUTION|>--- conflicted
+++ resolved
@@ -27,15 +27,11 @@
   assignedKeyDetails,
 }: KeyFieldProps) => {
   const [searchValue, setSearchValue] = useState("");
-<<<<<<< HEAD
 
   const { calculateLimits } = useRoleLimits(roleId);
   const { hasKeyWarning, totalKeys } = calculateLimits(value);
 
-  const { keys, isFetchingNextPage, hasNextPage, loadMore } = useFetchKeys();
-=======
-  const { keys, isFetchingNextPage, hasNextPage, loadMore, isLoading } = useFetchKeys();
->>>>>>> 13b70cc7
+  const { keys, isFetchingNextPage, hasNextPage, loadMore ,isLoading} = useFetchKeys();
   const { searchResults, isSearching } = useSearchKeys(searchValue);
 
   const allKeys = useMemo(() => {
@@ -90,10 +86,6 @@
   const selectedKeys = useMemo(() => {
     return value
       .map((keyId) => {
-<<<<<<< HEAD
-=======
-        // check selectedKeysData (for pre-loaded edit data)
->>>>>>> 13b70cc7
         const preLoadedKey = assignedKeyDetails.find((k) => k.id === keyId);
         if (preLoadedKey) {
           return {
@@ -102,10 +94,6 @@
           };
         }
 
-<<<<<<< HEAD
-=======
-        // check loaded keys (for newly added keys)
->>>>>>> 13b70cc7
         const loadedKey = allKeys.find((k) => k.id === keyId);
         if (loadedKey) {
           return {
@@ -148,14 +136,7 @@
           if (val === "__load_more__") {
             return;
           }
-<<<<<<< HEAD
-          if (!value.includes(val)) {
-            onChange([...value, val]);
-          }
-          setSearchValue("");
-=======
           handleAddKey(val);
->>>>>>> 13b70cc7
         }}
         placeholder={
           <div className="flex w-full text-grayA-8 text-[13px] gap-1.5 items-center py-2">
@@ -175,49 +156,7 @@
         }
         variant="default"
         error={error}
-<<<<<<< HEAD
-        disabled={disabled || Boolean(hasKeyWarning)}
-      />
-
-      {hasKeyWarning ? <RoleWarningCallout count={totalKeys} type="keys" /> : null}
-
-      {/* Selected Keys Display */}
-      {selectedKeys.length > 0 && (
-        <div className="space-y-2">
-          <div className="grid grid-cols-2 gap-2 max-w-[400px]">
-            {selectedKeys.map((key) => (
-              <div
-                key={key.id}
-                className="flex items-center gap-2 px-3 py-1.5 bg-white dark:bg-black border border-gray-5 rounded-md text-xs h-12 w-full"
-              >
-                <div className="border rounded-full flex items-center justify-center border-grayA-6 size-4 flex-shrink-0">
-                  <Key2 size="sm-regular" className="text-grayA-11" />
-                </div>
-                <div className="flex flex-col gap-0.5 min-w-0">
-                  <span className="font-medium text-accent-12 truncate text-xs">
-                    {key.id.length > 15 ? `${key.id.slice(0, 8)}...${key.id.slice(-4)}` : key.id}
-                  </span>
-                  <span className="text-accent-9 text-[11px] font-mono truncate">
-                    {key.name || "Unnamed Key"}
-                  </span>
-                </div>
-                {!disabled && (
-                  <button
-                    type="button"
-                    onClick={() => handleRemoveKey(key.id)}
-                    className="p-0.5 hover:bg-grayA-4 rounded text-grayA-11 hover:text-accent-12 transition-colors flex-shrink-0 ml-auto"
-                    aria-label={`Remove ${key.name || key.id}`}
-                  >
-                    <XMark size="sm-regular" />
-                  </button>
-                )}
-              </div>
-            ))}
-          </div>
-        </div>
-      )}
-=======
-        disabled={disabled || isLoading}
+        disabled={disabled || isLoading || hasKeyWarning}
         loading={isComboboxLoading}
         title={
           isComboboxLoading
@@ -227,7 +166,7 @@
             : undefined
         }
       />
-
+      {hasKeyWarning ? <RoleWarningCallout count={totalKeys} type="keys" /> : null}
       <SelectedItemsList
         items={selectedKeys.map((k) => ({
           ...k,
@@ -243,7 +182,6 @@
         renderSecondaryText={(key) => key.name || "Unnamed Key"}
         itemHeight="h-12"
       />
->>>>>>> 13b70cc7
     </div>
   );
 };