--- conflicted
+++ resolved
@@ -77,15 +77,10 @@
         </TooltipTrigger>
         <TooltipContent side="right">
           <div className="flex items-center justify-start max-w-sm gap-2 text-content">
-<<<<<<< HEAD
             <pre className="text-ellipsis overflow-hidden hover:overflow-visible">{name}</pre>
-            <CopyButton value={name} />
-=======
-            <pre>{name}</pre>
             <div>
               <CopyButton value={name} />
             </div>
->>>>>>> 8ed545ca
           </div>
         </TooltipContent>
       </Tooltip>
