--- conflicted
+++ resolved
@@ -88,8 +88,8 @@
   if (!hasChildren) {
     return (
       <InfoTooltip
+        variant="inverted"
         asChild
-        delayDuration={50}
         content={
           <div className="flex items-center justify-start max-w-sm gap-2">
             <pre className="text-ellipsis overflow-hidden hover:overflow-visible">{name}</pre>
@@ -100,28 +100,14 @@
         }
         position={{ side: "top", align: "start" }}
       >
-<<<<<<< HEAD
-        <div
-          className={`flex flex-col items-start px-2 first:pt-0 py-1.5 mx-1 rounded transition-colors ${getBgColor(
-            hover,
-          )}`}
-          onMouseEnter={() => setHover(true)}
-          onMouseLeave={() => setHover(false)}
-        >
-=======
         <div className="w-full">
->>>>>>> e9f098ca
           <div className="flex items-center gap-2 w-full">
             <PermissionToggle permissionId={id} roleId={roleId} checked={checked} />
             <pre className="text-sm text-accent-12 font-medium">{k}</pre>
           </div>
           {description && <p className="text-xs text-accent-11 mt-0.5">{description}</p>}
         </div>
-<<<<<<< HEAD
       </InfoTooltip>
-=======
-      </RatelimitOverviewTooltip>
->>>>>>> e9f098ca
     );
   }
 
