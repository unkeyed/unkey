"use client";

import { Alert, AlertDescription, AlertTitle } from "@/components/ui/alert";
<<<<<<< HEAD
import { Button } from "@unkey/ui";
=======
>>>>>>> 6761f398
import {
  Dialog,
  DialogContent,
  DialogDescription,
  DialogFooter,
  DialogHeader,
  DialogTitle,
} from "@/components/ui/dialog";
import {
  Form,
  FormControl,
  FormField,
  FormItem,
  FormLabel,
  FormMessage,
} from "@/components/ui/form";
import { Input } from "@/components/ui/input";
import { toast } from "@/components/ui/toaster";
import { trpc } from "@/lib/trpc/client";
import { zodResolver } from "@hookform/resolvers/zod";
import { DialogTrigger } from "@radix-ui/react-dialog";
import { Button } from "@unkey/ui";
import { useRouter } from "next/navigation";
import { useState } from "react";
import { useForm } from "react-hook-form";
import { z } from "zod";

type Props = {
  trigger: React.ReactNode;
  role: {
    id: string;
    name: string;
  };
};

export const DeleteRole: React.FC<Props> = ({ trigger, role }) => {
  const router = useRouter();

  const [open, setOpen] = useState(false);

  const formSchema = z.object({
    name: z.string().refine((v) => v === role.name, "Please confirm the role's name"),
  });

  const form = useForm<z.infer<typeof formSchema>>({
    resolver: zodResolver(formSchema),
  });

  const isValid = form.watch("name") === role.name;

  const deleteRole = trpc.rbac.deleteRole.useMutation({
    onMutate() {
      toast.loading("Deleting Role");
    },
    onSuccess() {
      toast.success("Role deleted successfully");
      router.push("/authorization/roles");
    },
    onError(err) {
      toast.error(err.message);
    },
  });

  async function onSubmit() {
    deleteRole.mutate({ roleId: role.id });
  }

  function handleDialogOpenChange(newState: boolean) {
    setOpen(newState);
    form.reset();
  }

  return (
    <Dialog open={open} onOpenChange={handleDialogOpenChange}>
      <DialogTrigger asChild>{trigger}</DialogTrigger>
      <DialogContent className="border-alert">
        <DialogHeader>
          <DialogTitle>Delete Role</DialogTitle>
          <DialogDescription>
            This role will be deleted, keys with this role will be disconnected from all permissions
            granted by this role.
          </DialogDescription>
        </DialogHeader>
        <Form {...form}>
          <form className="flex flex-col space-y-8" onSubmit={form.handleSubmit(onSubmit)}>
            <Alert variant="alert">
              <AlertTitle>Warning</AlertTitle>
              <AlertDescription>This action is not reversible. Please be certain.</AlertDescription>
            </Alert>

            <FormField
              control={form.control}
              name="name"
              render={({ field }) => (
                <FormItem>
                  <FormLabel className="font-normal text-content-subtle">
                    {" "}
                    Enter the role's key{" "}
                    <span className="font-medium text-content">{role.name}</span> to continue:
                  </FormLabel>
                  <FormControl>
                    <Input {...field} autoComplete="off" />
                  </FormControl>

                  <FormMessage />
                </FormItem>
              )}
            />

            <DialogFooter className="justify-end gap-4">
              <Button type="button" disabled={deleteRole.isLoading} onClick={() => setOpen(!open)}>
                Cancel
              </Button>
              <Button
                type="submit"
                variant="destructive"
                disabled={!isValid || deleteRole.isLoading}
                loading={deleteRole.isLoading}
              >
                Delete Role
              </Button>
            </DialogFooter>
          </form>
        </Form>
      </DialogContent>
    </Dialog>
  );
};<|MERGE_RESOLUTION|>--- conflicted
+++ resolved
@@ -1,10 +1,7 @@
 "use client";
 
 import { Alert, AlertDescription, AlertTitle } from "@/components/ui/alert";
-<<<<<<< HEAD
 import { Button } from "@unkey/ui";
-=======
->>>>>>> 6761f398
 import {
   Dialog,
   DialogContent,
