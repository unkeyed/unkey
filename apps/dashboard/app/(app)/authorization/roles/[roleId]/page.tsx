--- conflicted
+++ resolved
@@ -1,7 +1,4 @@
-<<<<<<< HEAD
 import { Button } from "@unkey/ui";
-=======
->>>>>>> 6761f398
 import { getTenantId } from "@/lib/auth";
 import { db } from "@/lib/db";
 import { Button } from "@unkey/ui";
