"use client";
import { VirtualTable } from "@/components/virtual-table/index";
import type { Column } from "@/components/virtual-table/types";
import type { Permission } from "@/lib/trpc/routers/authorization/permissions/query";
<<<<<<< HEAD
import { BookBookmark, Page2 } from "@unkey/icons";
import { Button, Checkbox, Empty } from "@unkey/ui";
import { cn } from "@unkey/ui/src/lib/utils";
=======
import { cn } from "@/lib/utils";
import { BookBookmark, HandHoldingKey } from "@unkey/icons";
import { Badge, Button, Checkbox, Empty } from "@unkey/ui";
>>>>>>> 3a5a9478
import { useCallback, useMemo, useState } from "react";
import { PermissionsTableActions } from "./components/actions/keys-table-action.popover.constants";
import { AssignedItemsCell } from "./components/assigned-items-cell";
import { LastUpdated } from "./components/last-updated";
import { SelectionControls } from "./components/selection-controls";
import {
  ActionColumnSkeleton,
  AssignedKeysColumnSkeleton,
  AssignedToKeysColumnSkeleton,
  LastUpdatedColumnSkeleton,
  RoleColumnSkeleton,
  SlugColumnSkeleton,
} from "./components/skeletons";
import { usePermissionsListQuery } from "./hooks/use-permissions-list-query";
import { STATUS_STYLES, getRowClassName } from "./utils/get-row-class";

export const PermissionsList = () => {
  const { permissions, isLoading, isLoadingMore, loadMore, totalCount, hasMore } =
    usePermissionsListQuery();
  const [selectedPermission, setSelectedPermission] = useState<Permission | null>(null);
  const [selectedPermissions, setSelectedPermissions] = useState<Set<string>>(new Set());
  const [hoveredPermissionName, setHoveredPermissionName] = useState<string | null>(null);

  const toggleSelection = useCallback((permissionName: string) => {
    setSelectedPermissions((prevSelected) => {
      const newSelected = new Set(prevSelected);
      if (newSelected.has(permissionName)) {
        newSelected.delete(permissionName);
      } else {
        newSelected.add(permissionName);
      }
      return newSelected;
    });
  }, []);

  const columns: Column<Permission>[] = useMemo(
    () => [
      {
        key: "permission",
        header: "Permission",
        width: "20%",
        headerClassName: "pl-[18px]",
        render: (permission) => {
          const isSelected = selectedPermissions.has(permission.name);
          const isHovered = hoveredPermissionName === permission.name;

          const iconContainer = (
            <div
              className={cn(
                "size-5 rounded flex items-center justify-center cursor-pointer border border-grayA-3 transition-all duration-100",
                "bg-grayA-3",
                isSelected && "bg-grayA-5",
              )}
              onMouseEnter={() => setHoveredPermissionName(permission.name)}
              onMouseLeave={() => setHoveredPermissionName(null)}
            >
              {!isSelected && !isHovered && <Page2 size="sm-regular" className="text-gray-12" />}
              {(isSelected || isHovered) && (
                <Checkbox
                  checked={isSelected}
                  className="size-4 [&_svg]:size-3"
                  onCheckedChange={() => toggleSelection(permission.name)}
                />
              )}
            </div>
          );

          return (
            <div className="flex flex-col items-start px-[18px] py-[6px]">
              <div className="flex gap-4 items-center">
                {iconContainer}
                <div className="flex flex-col gap-1 text-xs">
                  <div className="font-medium truncate text-accent-12 leading-4 text-[13px] max-w-[120px]">
                    {permission.name}
                  </div>
                  {permission.description ? (
                    <span
                      className="font-sans text-accent-9 truncate max-w-[180px] text-xs"
                      title={permission.description}
                    >
                      {permission.description}
                    </span>
                  ) : (
                    <span className="font-sans text-accent-9 truncate max-w-[180px] text-xs italic">
                      No description
                    </span>
                  )}
                </div>
              </div>
            </div>
          );
        },
      },
      {
        key: "slug",
        header: "Slug",
        width: "20%",
        render: (permission) => (
          <AssignedItemsCell
            type="slug"
            items={[permission.slug]}
            isSelected={permission.permissionId === selectedPermission?.permissionId}
          />
        ),
      },
      {
        key: "used_in_roles",
        header: "Used in Roles",
        width: "20%",
        render: (permission) => (
          <AssignedItemsCell
            type="roles"
            items={permission.assignedRoles.items}
            totalCount={permission.assignedRoles.totalCount}
            isSelected={permission.permissionId === selectedPermission?.permissionId}
          />
        ),
      },
      {
        key: "assigned_to_keys",
        header: "Assigned to Keys",
        width: "20%",
        render: (permission) => {
          const keyCount = permission.totalConnectedKeys;

          const getKeyText = (count: number): string => {
            if (count === 0) {
              return "None assigned";
            }
            if (count === 1) {
              return "1 key";
            }
            return `${count} keys`;
          };

          return (
            <Badge
              className={cn(
                "px-1.5 rounded-md flex gap-2 items-center max-w-min h-[22px] border-none cursor-pointer",
                permission.permissionId === selectedPermission?.permissionId
                  ? STATUS_STYLES.badge.selected
                  : STATUS_STYLES.badge.default,
              )}
            >
              {getKeyText(keyCount)}
            </Badge>
          );
        },
      },
      {
        key: "last_updated",
        header: "Last Updated",
        width: "12%",
        render: (permission) => {
          return (
            <LastUpdated
              lastUpdated={permission.lastUpdated}
              isSelected={permission.permissionId === selectedPermission?.permissionId}
            />
          );
        },
      },
      {
        key: "action",
        header: "",
        width: "15%",
        render: (permission) => {
          return <PermissionsTableActions permission={permission} />;
        },
      },
    ],
    [selectedPermissions, toggleSelection, hoveredPermissionName, selectedPermission?.permissionId],
  );

  return (
    <VirtualTable
      data={permissions}
      isLoading={isLoading}
      isFetchingNextPage={isLoadingMore}
      onLoadMore={loadMore}
      columns={columns}
      onRowClick={setSelectedPermission}
      selectedItem={selectedPermission}
      keyExtractor={(permission) => permission.permissionId}
      rowClassName={(permission) => getRowClassName(permission, selectedPermission)}
      loadMoreFooterProps={{
        hide: isLoading,
        buttonText: "Load more permissions",
        hasMore,
        headerContent: (
          <SelectionControls
            selectedPermissions={selectedPermissions}
            setSelectedPermissions={setSelectedPermissions}
          />
        ),
        countInfoText: (
          <div className="flex gap-2">
            <span>Showing</span> <span className="text-accent-12">{permissions.length}</span>
            <span>of</span>
            {totalCount}
            <span>permissions</span>
          </div>
        ),
      }}
      emptyState={
        <div className="w-full flex justify-center items-center h-full">
          <Empty className="w-[400px] flex items-start">
            <Empty.Icon className="w-auto" />
            <Empty.Title>No Permissions Found</Empty.Title>
            <Empty.Description className="text-left">
              There are no permissions configured yet. Create your first permission to start
              managing permissions and access control.
            </Empty.Description>
            <Empty.Actions className="mt-4 justify-start">
              <a
                href="https://www.unkey.com/docs/security/permissions"
                target="_blank"
                rel="noopener noreferrer"
              >
                <Button size="md">
                  <BookBookmark />
                  Learn about Permissions
                </Button>
              </a>
            </Empty.Actions>
          </Empty>
        </div>
      }
      config={{
        rowHeight: 52,
        layoutMode: "grid",
        rowBorders: true,
        containerPadding: "px-0",
      }}
      renderSkeletonRow={({ columns, rowHeight }) =>
        columns.map((column) => (
          <td
            key={column.key}
            className={cn(
              "text-xs align-middle whitespace-nowrap",
              column.key === "permission" ? "py-[6px]" : "py-1",
            )}
            style={{ height: `${rowHeight}px` }}
          >
            {column.key === "permission" && <RoleColumnSkeleton />}
            {column.key === "slug" && <SlugColumnSkeleton />}
            {column.key === "used_in_roles" && <AssignedKeysColumnSkeleton />}
            {column.key === "assigned_to_keys" && <AssignedToKeysColumnSkeleton />}
            {column.key === "last_updated" && <LastUpdatedColumnSkeleton />}
            {column.key === "action" && <ActionColumnSkeleton />}
          </td>
        ))
      }
    />
  );
};<|MERGE_RESOLUTION|>--- conflicted
+++ resolved
@@ -2,15 +2,9 @@
 import { VirtualTable } from "@/components/virtual-table/index";
 import type { Column } from "@/components/virtual-table/types";
 import type { Permission } from "@/lib/trpc/routers/authorization/permissions/query";
-<<<<<<< HEAD
 import { BookBookmark, Page2 } from "@unkey/icons";
-import { Button, Checkbox, Empty } from "@unkey/ui";
+import { Badge, Button, Checkbox, Empty } from "@unkey/ui";
 import { cn } from "@unkey/ui/src/lib/utils";
-=======
-import { cn } from "@/lib/utils";
-import { BookBookmark, HandHoldingKey } from "@unkey/icons";
-import { Badge, Button, Checkbox, Empty } from "@unkey/ui";
->>>>>>> 3a5a9478
 import { useCallback, useMemo, useState } from "react";
 import { PermissionsTableActions } from "./components/actions/keys-table-action.popover.constants";
 import { AssignedItemsCell } from "./components/assigned-items-cell";
