--- conflicted
+++ resolved
@@ -4,11 +4,7 @@
 import { PermissionsList } from "./components/table/permissions-list";
 import { Navigation } from "./navigation";
 
-<<<<<<< HEAD
-export default function RolesPage() {
-=======
 export default function PermissionsPage() {
->>>>>>> 79665cf1
   return (
     <div>
       <Navigation />
