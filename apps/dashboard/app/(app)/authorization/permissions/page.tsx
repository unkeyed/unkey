--- conflicted
+++ resolved
@@ -1,22 +1,7 @@
-<<<<<<< HEAD
-import { Navbar as SubMenu } from "@/components/dashboard/navbar";
-import { PageContent } from "@/components/page-content";
-import { getAuth } from "@/lib/auth";
-import { asc, db } from "@/lib/db";
-import { formatNumber } from "@/lib/fmt";
-import { permissions } from "@unkey/db/src/schema";
-import { Badge, Button } from "@unkey/ui";
-import { ChevronRight } from "lucide-react";
-import Link from "next/link";
-import { redirect } from "next/navigation";
-import { navigation } from "../constants";
-import { EmptyPermissions } from "./empty";
-=======
 "use client";
 import { PermissionsListControlCloud } from "./components/control-cloud";
 import { PermissionListControls } from "./components/controls";
 import { PermissionsList } from "./components/table/permissions-list";
->>>>>>> 79665cf1
 import { Navigation } from "./navigation";
 
 export default function PermissionsPage() {
