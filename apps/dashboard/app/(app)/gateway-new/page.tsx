/**
 * This route creates a shortcut for onboarding
 *
 * We need this for compliance of our gateway.new domain.
 * 1. A user will enter "gateway.new" in the browser
 * 2. Vercel will detect the host and rewrite the request to this page
 * 3. A workspace is upserted
 * 4. The user is redirected to create their API
 */

<<<<<<< HEAD
import { getAuthOrRedirect } from "@/lib/auth";
=======
import { randomInt } from "node:crypto";
import { getAuth } from "@/lib/auth";
>>>>>>> cd2a5084
import { db, schema } from "@/lib/db";
import { freeTierQuotas } from "@/lib/quotas";
import { newId } from "@unkey/id";
import { redirect } from "next/navigation";

export const dynamic = "force-dynamic";

export default async function Page() {
  const { orgId } = await getAuthOrRedirect();
  if (!orgId) {
    redirect("/new");
  }
  const ws = await db.query.workspaces.findFirst({
    where: (table, { eq, isNull, and }) => and(eq(table.orgId, orgId), isNull(table.deletedAtM)),
  });

  if (!ws) {
    const id = newId("workspace");
    await db.insert(schema.workspaces).values({
      id,
      name: "Personal Workspace",
      slug: `personal-workspace-${randomInt(100000)}`,
      orgId,
      betaFeatures: {},
      features: {},
    });

    await db.insert(schema.quotas).values({
      workspaceId: id,
      ...freeTierQuotas,
    });
  }

  return redirect("/apis?new=true");
}<|MERGE_RESOLUTION|>--- conflicted
+++ resolved
@@ -8,12 +8,8 @@
  * 4. The user is redirected to create their API
  */
 
-<<<<<<< HEAD
 import { getAuthOrRedirect } from "@/lib/auth";
-=======
 import { randomInt } from "node:crypto";
-import { getAuth } from "@/lib/auth";
->>>>>>> cd2a5084
 import { db, schema } from "@/lib/db";
 import { freeTierQuotas } from "@/lib/quotas";
 import { newId } from "@unkey/id";
