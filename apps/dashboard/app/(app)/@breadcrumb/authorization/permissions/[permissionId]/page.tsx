--- conflicted
+++ resolved
@@ -8,10 +8,7 @@
 } from "@/components/ui/breadcrumb";
 
 import { BreadcrumbSkeleton } from "@/components/dashboard/breadcrumb-skeleton";
-<<<<<<< HEAD
-=======
 import { tags } from "@/lib/cache";
->>>>>>> 1d350974
 import { db } from "@/lib/db";
 import { unstable_cache as cache } from "next/cache";
 import { Suspense } from "react";
@@ -29,7 +26,7 @@
         where: (table, { eq }) => eq(table.id, permissionId),
       }),
     ["permissionById"],
-    { tags: [tags.permission(props.params.permissionId)] },
+    { tags: [tags.permission(props.params.permissionId)] }
   );
 
   const permissions = await getPermissionById(props.params.permissionId);
@@ -45,11 +42,15 @@
         </BreadcrumbItem>
         <BreadcrumbSeparator />
         <BreadcrumbItem>
-          <BreadcrumbLink href="/authorization/permissions">Permissions</BreadcrumbLink>
+          <BreadcrumbLink href="/authorization/permissions">
+            Permissions
+          </BreadcrumbLink>
         </BreadcrumbItem>
         <BreadcrumbSeparator />
         <BreadcrumbItem>
-          <BreadcrumbPage className="truncate w-96">{permissions.name}</BreadcrumbPage>
+          <BreadcrumbPage className="truncate w-96">
+            {permissions.name}
+          </BreadcrumbPage>
         </BreadcrumbItem>
       </BreadcrumbList>
     </Breadcrumb>
