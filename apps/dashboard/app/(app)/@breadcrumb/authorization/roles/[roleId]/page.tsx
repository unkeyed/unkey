--- conflicted
+++ resolved
@@ -8,10 +8,7 @@
 } from "@/components/ui/breadcrumb";
 
 import { BreadcrumbSkeleton } from "@/components/dashboard/breadcrumb-skeleton";
-<<<<<<< HEAD
-=======
 import { tags } from "@/lib/cache";
->>>>>>> 1d350974
 import { db } from "@/lib/db";
 import { unstable_cache as cache } from "next/cache";
 import { Suspense } from "react";
@@ -29,7 +26,7 @@
         where: (table, { eq }) => eq(table.id, roleId),
       }),
     ["roleById"],
-    { tags: [tags.role(props.params.roleId)] },
+    { tags: [tags.role(props.params.roleId)] }
   );
 
   const role = await getWorkspaceByRoleId(props.params.roleId);
