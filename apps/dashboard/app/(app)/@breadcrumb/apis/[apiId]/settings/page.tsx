import { BreadcrumbSkeleton } from "@/components/dashboard/breadcrumb-skeleton";
import {
  Breadcrumb,
  BreadcrumbItem,
  BreadcrumbLink,
  BreadcrumbList,
  BreadcrumbPage,
  BreadcrumbSeparator,
} from "@/components/ui/breadcrumb";
import { getTenantId } from "@/lib/auth";
import { db } from "@/lib/db";
import { unstable_cache as cache } from "next/cache";
import { Suspense } from "react";
import { tags } from "@/lib/cache";

export const dynamic = "force-dynamic";
export const runtime = "edge";

type PageProps = { params: { apiId: string } };

async function AsyncPageBreadcrumb(props: PageProps) {
  const tenantId = getTenantId();

  const getApiById = cache(
    async (apiId: string) =>
      db.query.apis.findFirst({
        where: (table, { eq, and, isNull }) => and(eq(table.id, apiId), isNull(table.deletedAt)),

        with: {
          workspace: true,
        },
      }),
    ["apiById"],
<<<<<<< HEAD
    { tags: [tags.api(props.params.apiId)] },
=======
    { tags: [`api-${props.params.apiId}`] },
>>>>>>> b4fb3ae1 (fix:breadcrum-cache-issue)
  );

  const api = await getApiById(props.params.apiId);
  if (!api || api.workspace.tenantId !== tenantId) {
    return null;
  }

  return (
    <Breadcrumb>
      <BreadcrumbList>
        <BreadcrumbItem>
          <BreadcrumbLink href="/apis">APIs</BreadcrumbLink>
        </BreadcrumbItem>
        <BreadcrumbSeparator />
        <BreadcrumbItem>
          <BreadcrumbLink href={`/apis/${props.params.apiId}`}>{api.name}</BreadcrumbLink>
        </BreadcrumbItem>
        <BreadcrumbSeparator />
        <BreadcrumbItem>
          <BreadcrumbPage>Settings</BreadcrumbPage>
        </BreadcrumbItem>
      </BreadcrumbList>
    </Breadcrumb>
  );
}

export default function PageBreadcrumb(props: PageProps) {
  return (
    <Suspense fallback={<BreadcrumbSkeleton levels={3} />}>
      <AsyncPageBreadcrumb {...props} />
    </Suspense>
  );
}<|MERGE_RESOLUTION|>--- conflicted
+++ resolved
@@ -8,10 +8,10 @@
   BreadcrumbSeparator,
 } from "@/components/ui/breadcrumb";
 import { getTenantId } from "@/lib/auth";
+import { tags } from "@/lib/cache";
 import { db } from "@/lib/db";
 import { unstable_cache as cache } from "next/cache";
 import { Suspense } from "react";
-import { tags } from "@/lib/cache";
 
 export const dynamic = "force-dynamic";
 export const runtime = "edge";
@@ -31,11 +31,7 @@
         },
       }),
     ["apiById"],
-<<<<<<< HEAD
     { tags: [tags.api(props.params.apiId)] },
-=======
-    { tags: [`api-${props.params.apiId}`] },
->>>>>>> b4fb3ae1 (fix:breadcrum-cache-issue)
   );
 
   const api = await getApiById(props.params.apiId);
