--- conflicted
+++ resolved
@@ -1,23 +1,4 @@
 import type { Log } from "@unkey/clickhouse/src/logs";
-<<<<<<< HEAD
-=======
-
-export type ResponseBody = {
-  keyId: string;
-  valid: boolean;
-  meta: Record<string, unknown>;
-  enabled: boolean;
-  permissions: string[];
-  code:
-    | "VALID"
-    | "RATE_LIMITED"
-    | "EXPIRED"
-    | "USAGE_EXCEEDED"
-    | "DISABLED"
-    | "FORBIDDEN"
-    | "INSUFFICIENT_PERMISSIONS";
-};
->>>>>>> 76d337a6
 
 export type ResponseBody = {
   keyId: string;
@@ -37,7 +18,7 @@
 
 export const extractResponseField = <K extends keyof ResponseBody>(
   log: Log,
-  fieldName: K,
+  fieldName: K
 ): ResponseBody[K] | null => {
   if (!log?.response_body) {
     console.error("Invalid log or missing response_body");
@@ -53,7 +34,10 @@
   }
 };
 
-export const getRequestHeader = (log: Log, headerName: string): string | null => {
+export const getRequestHeader = (
+  log: Log,
+  headerName: string
+): string | null => {
   if (!headerName.trim()) {
     console.error("Invalid header name provided");
     return null;
@@ -65,7 +49,9 @@
   }
 
   const lowerHeaderName = headerName.toLowerCase();
-  const header = log.request_headers.find((h) => h.toLowerCase().startsWith(`${lowerHeaderName}:`));
+  const header = log.request_headers.find((h) =>
+    h.toLowerCase().startsWith(`${lowerHeaderName}:`)
+  );
 
   if (!header) {
     console.warn(`Header "${headerName}" not found in request headers`);
