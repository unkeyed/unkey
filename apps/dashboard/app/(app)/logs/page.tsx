--- conflicted
+++ resolved
@@ -27,11 +27,7 @@
     <div>
       <Navbar>
         <Navbar.Breadcrumbs icon={<Layers3 />}>
-<<<<<<< HEAD
-          <Navbar.Breadcrumbs.Link href="/logs-v2">Logs</Navbar.Breadcrumbs.Link>
-=======
           <Navbar.Breadcrumbs.Link href="/logs">Logs</Navbar.Breadcrumbs.Link>
->>>>>>> 0c9d5a25
         </Navbar.Breadcrumbs>
       </Navbar>
       <LogsClient />
