<<<<<<< HEAD
import { Button, Card, CardContent, toast } from "@unkey/ui";
import { Copy } from "lucide-react";
=======
import { Card, CardContent, CopyButton } from "@unkey/ui";
>>>>>>> 7f790f39

export const LogSection = ({
  details,
  title,
}: {
  details: string | string[];
  title: string;
}) => {
  return (
    <div className="flex flex-col gap-1 mt-[16px]">
      <div className="flex justify-between items-center">
        <span className="text-[13px] text-accent-9 font-sans">{title}</span>
      </div>
      <Card className="bg-gray-2 border-gray-4 rounded-lg">
        <CardContent className="py-2 px-3 text-xs relative group ">
          <pre className="flex flex-col gap-1 whitespace-pre-wrap leading-relaxed">
            {Array.isArray(details)
              ? details.map((header) => {
                  const [key, ...valueParts] = header.split(":");
                  const value = valueParts.join(":").trim();
                  return (
                    <div className="group flex items-center w-full p-[3px]" key={key}>
                      <span className="text-left text-accent-9 whitespace-nowrap">{key}:</span>
                      <span className="ml-2 text-xs text-accent-12 truncate">{value}</span>
                    </div>
                  );
                })
              : details}
          </pre>
          <CopyButton
            value={getFormattedContent(details)}
            shape="square"
            variant="primary"
            size="2xlg"
            className="absolute bottom-1 right-1 opacity-0 group-hover:opacity-100 transition-opacity rounded-md p-4"
            aria-label="Copy content"
          />
        </CardContent>
      </Card>
    </div>
  );
};

const getFormattedContent = (details: string | string[]) => {
  if (Array.isArray(details)) {
    return details
      .map((header) => {
        const [key, ...valueParts] = header.split(":");
        const value = valueParts.join(":").trim();
        return `${key}: ${value}`;
      })
      .join("\n");
  }
  return details;
};<|MERGE_RESOLUTION|>--- conflicted
+++ resolved
@@ -1,9 +1,4 @@
-<<<<<<< HEAD
-import { Button, Card, CardContent, toast } from "@unkey/ui";
-import { Copy } from "lucide-react";
-=======
 import { Card, CardContent, CopyButton } from "@unkey/ui";
->>>>>>> 7f790f39
 
 export const LogSection = ({
   details,
