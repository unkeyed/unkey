import { toast } from "@/components/ui/toaster";
import { Tooltip, TooltipContent, TooltipProvider, TooltipTrigger } from "@/components/ui/tooltip";
import { cn } from "@/lib/utils";
import type { ReactNode } from "react";

type Field<T> = {
  label: string;
  description: (content: NonNullable<T>) => ReactNode;
  content: T | null;
  tooltipContent?: ReactNode;
  tooltipSuccessMessage?: string;
  className?: string;
  skipTooltip?: boolean;
};

type Props<T extends unknown[]> = {
  fields: { [K in keyof T]: Field<T[K]> };
  className?: string;
};

const isNonEmpty = (content: unknown): boolean => {
  if (content === undefined || content === null) {
    return false;
  }

  if (Array.isArray(content)) {
    return content.some((item) => item !== null && item !== undefined);
  }

  if (typeof content === "object" && content !== null) {
    return Object.values(content).some((value) => value !== null && value !== undefined);
  }

  if (typeof content === "string") {
    return content.trim().length > 0;
  }

  return Boolean(content);
};

export const RequestResponseDetails = <T extends unknown[]>({ fields, className }: Props<T>) => {
  const handleClick = (field: Field<unknown>) => {
    try {
      const text =
        typeof field.content === "object" ? JSON.stringify(field.content) : String(field.content);
      navigator.clipboard
        .writeText(text)
        .then(() => {
          if (field.tooltipSuccessMessage) {
            toast.success(field.tooltipSuccessMessage);
          }
        })
        .catch((error) => {
          console.error("Failed to copy to clipboard:", error);
          toast.error("Failed to copy to clipboard");
        });
    } catch (error) {
      console.error("Error preparing content for clipboard:", error);
      toast.error("Failed to prepare content for clipboard");
    }
  };

  const renderField = (field: Field<T[number]>, index: number) => {
    const baseContent = (
      // biome-ignore lint/a11y/useKeyWithClickEvents: no need
      <div
        className={cn(
          "flex w-full justify-between border-border border-solid pr-3 py-[10px] items-center cursor-pointer",
          "border-b",
          field.className,
        )}
        onClick={!field.skipTooltip ? () => handleClick(field) : undefined}
      >
        <span className="text-sm text-content/65 pl-3">{field.label}</span>
        {field.description(field.content as NonNullable<T[number]>)}
      </div>
    );

    if (field.skipTooltip) {
      return baseContent;
    }

    return (
      <TooltipProvider key={`${field.label}-${index}`}>
        <Tooltip>
          <TooltipTrigger asChild>{baseContent}</TooltipTrigger>
          <TooltipContent side="left">{field.tooltipContent}</TooltipContent>
        </Tooltip>
      </TooltipProvider>
    );
  };

  return (
    <div className={cn("font-sans", className)}>
      {fields.map(
        (field, index) =>
          isNonEmpty(field.content) && (
<<<<<<< HEAD
            <TooltipProvider key={`${field.label}-${index}`}>
              <Tooltip>
                <TooltipTrigger
                  className={cn(
                    "flex w-full justify-between border-border border-solid pr-3 py-[10px] items-center",
                    "border-b",
                    field.className,
                  )}
                  onClick={() => handleClick(field)}
                >
                  <span className="text-sm text-content/65 pl-3">{field.label}</span>
                  {field.description(field.content as NonNullable<T[number]>)}
                </TooltipTrigger>
                <TooltipContent side="left">{field.tooltipContent}</TooltipContent>
              </Tooltip>
            </TooltipProvider>
=======
            <div key={`${field.label}-${index}`}>{renderField(field, index)}</div>
>>>>>>> 399f03a4
          ),
      )}
    </div>
  );
};<|MERGE_RESOLUTION|>--- conflicted
+++ resolved
@@ -95,26 +95,7 @@
       {fields.map(
         (field, index) =>
           isNonEmpty(field.content) && (
-<<<<<<< HEAD
-            <TooltipProvider key={`${field.label}-${index}`}>
-              <Tooltip>
-                <TooltipTrigger
-                  className={cn(
-                    "flex w-full justify-between border-border border-solid pr-3 py-[10px] items-center",
-                    "border-b",
-                    field.className,
-                  )}
-                  onClick={() => handleClick(field)}
-                >
-                  <span className="text-sm text-content/65 pl-3">{field.label}</span>
-                  {field.description(field.content as NonNullable<T[number]>)}
-                </TooltipTrigger>
-                <TooltipContent side="left">{field.tooltipContent}</TooltipContent>
-              </Tooltip>
-            </TooltipProvider>
-=======
             <div key={`${field.label}-${index}`}>{renderField(field, index)}</div>
->>>>>>> 399f03a4
           ),
       )}
     </div>
