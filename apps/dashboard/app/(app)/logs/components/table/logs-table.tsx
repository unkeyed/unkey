"use client";

import { TimestampInfo } from "@/components/timestamp-info";
import { Badge } from "@/components/ui/badge";
import { VirtualTable } from "@/components/virtual-table/index";
import type { Column } from "@/components/virtual-table/types";
import { cn } from "@/lib/utils";
import type { Log } from "@unkey/clickhouse/src/logs";
import { TriangleWarning2 } from "@unkey/icons";
import { Empty } from "@unkey/ui";
import { useMemo } from "react";
import { isDisplayProperty, useLogsContext } from "../../context/logs";
import { extractResponseField } from "../../utils";
import { useLogsQuery } from "./hooks/use-logs-query";

type StatusStyle = {
  base: string;
  hover: string;
  selected: string;
  badge: {
    default: string;
    selected: string;
  };
  focusRing: string;
};

const STATUS_STYLES = {
  success: {
    base: "text-accent-9",
    hover: "hover:text-accent-11 dark:hover:text-accent-12 hover:bg-accent-3",
    selected: "text-accent-11 bg-accent-3 dark:text-accent-12",
    badge: {
      default: "bg-accent-4 text-accent-11 group-hover:bg-accent-5",
      selected: "bg-accent-5 text-accent-12 hover:bg-hover-5",
    },
    focusRing: "focus:ring-accent-7",
  },
  warning: {
    base: "text-warning-11 bg-warning-2",
    hover: "hover:bg-warning-3",
    selected: "bg-warning-3",
    badge: {
      default: "bg-warning-4 text-warning-11 group-hover:bg-warning-5",
      selected: "bg-warning-5 text-warning-11 hover:bg-warning-5",
    },
    focusRing: "focus:ring-warning-7",
  },
  error: {
    base: "text-error-11 bg-error-2",
    hover: "hover:bg-error-3",
    selected: "bg-error-3",
    badge: {
      default: "bg-error-4 text-error-11 group-hover:bg-error-5",
      selected: "bg-error-5 text-error-11 hover:bg-error-5",
    },
    focusRing: "focus:ring-error-7",
  },
};

const METHOD_BADGE = {
  base: "uppercase px-[6px] rounded-md font-mono bg-accent-4 text-accent-11 group-hover:bg-accent-5 group-hover:text-accent-12",
  selected: "bg-accent-5 text-accent-12",
};

const getStatusStyle = (status: number): StatusStyle => {
  if (status >= 500) {
    return STATUS_STYLES.error;
  }
  if (status >= 400) {
    return STATUS_STYLES.warning;
  }
  return STATUS_STYLES.success;
};

const WARNING_ICON_STYLES = {
  base: "size-3",
  warning: "text-warning-11",
  error: "text-error-11",
};

const getSelectedClassName = (log: Log, isSelected: boolean) => {
  if (!isSelected) {
    return "";
  }
  const style = getStatusStyle(log.response_status);
  return style.selected;
};

const WarningIcon = ({ status }: { status: number }) => (
  <TriangleWarning2
    className={cn(
      WARNING_ICON_STYLES.base,
      status < 300 && "invisible",
      status >= 400 && status < 500 && WARNING_ICON_STYLES.warning,
      status >= 500 && WARNING_ICON_STYLES.error,
    )}
  />
);

const additionalColumns: Column<Log>[] = [
  "response_body",
  "request_body",
  "request_headers",
  "response_headers",
  "request_id",
  "workspace_id",
  "host",
].map((key) => ({
  key,
  header: key
    .split("_")
    .map((word) => word.charAt(0).toUpperCase() + word.slice(1))
    .join(" "),
  width: "1fr",
  render: (log: Log) => (
    <div className="font-mono whitespace-nowrap truncate">{log[key as keyof Log]}</div>
  ),
}));

export const LogsTable = () => {
  const { displayProperties, setSelectedLog, selectedLog, isLive } = useLogsContext();
  const { realtimeLogs, historicalLogs, isLoading, isLoadingMore, loadMore } = useLogsQuery({
    startPolling: isLive,
    pollIntervalMs: 2000,
  });

  const getRowClassName = (log: Log) => {
    const style = getStatusStyle(log.response_status);
    const isSelected = selectedLog?.request_id === log.request_id;

    return cn(
      style.base,
      style.hover,
      "group rounded-md",
      "focus:outline-none focus:ring-1 focus:ring-opacity-40",
      style.focusRing,
      isSelected && style.selected,
      isLive &&
        !realtimeLogs.some((realtime) => realtime.request_id === log.request_id) && [
          "opacity-50",
          "hover:opacity-100",
        ],
      selectedLog && {
        "opacity-50 z-0": !isSelected,
        "opacity-100 z-10": isSelected,
      },
    );
  };
  // biome-ignore lint/correctness/useExhaustiveDependencies: it's okay
  const basicColumns: Column<Log>[] = useMemo(
    () => [
      {
        key: "time",
        header: "Time",
<<<<<<< HEAD
        width: "5%",
        render: (log) => (
          <TimestampInfo
            value={log.time}
            className={cn(
              "font-mono group-hover:underline decoration-dotted",
              selectedLog && selectedLog.request_id !== log.request_id && "pointer-events-none",
            )}
          />
=======
        width: "165px",
        headerClassName: "pl-9",
        noTruncate: true,
        render: (log) => (
          <div className="flex items-center gap-3">
            <TimestampInfo
              value={log.time}
              className={cn(
                "font-mono group-hover:underline decoration-dotted",
                selectedLog && selectedLog.request_id !== log.request_id && "pointer-events-none",
              )}
            />
          </div>
>>>>>>> 76d337a6
        ),
      },
      {
        key: "response_status",
        header: "Status",
        width: "7.5%",
<<<<<<< HEAD
=======
        noTruncate: true,
>>>>>>> 76d337a6
        render: (log) => {
          const style = getStatusStyle(log.response_status);
          const isSelected = selectedLog?.request_id === log.request_id;
          return (
<<<<<<< HEAD
            <Badge
              className={cn(
                "uppercase px-[6px] rounded-md font-mono whitespace-nowrap",
                isSelected ? style.badge.selected : style.badge.default,
              )}
            >
              {log.response_status}{" "}
              {extractResponseField(log, "code") ? `| ${extractResponseField(log, "code")}` : ""}
            </Badge>
=======
            <div className="flex gap-1">
              <Badge
                className={cn(
                  "uppercase px-[6px] rounded-md font-mono whitespace-nowrap",
                  isSelected ? style.badge.selected : style.badge.default,
                )}
              >
                {log.response_status}{" "}
                {extractResponseField(log, "code") ? `| ${extractResponseField(log, "code")}` : ""}
              </Badge>
            </div>
>>>>>>> 76d337a6
          );
        },
      },
      {
        key: "method",
        header: "Method",
<<<<<<< HEAD
        width: "7.5%",
=======
        width: "78px",
        noTruncate: true,
>>>>>>> 76d337a6
        render: (log) => {
          const isSelected = selectedLog?.request_id === log.request_id;
          return (
            <Badge className={cn(METHOD_BADGE.base, isSelected && METHOD_BADGE.selected)}>
              {log.method}
            </Badge>
          );
        },
      },
      {
        key: "path",
        header: "Path",
        width: "15%",
<<<<<<< HEAD
        render: (log) => <div className="font-mono pr-4">{log.path}</div>,
=======
        render: (log) => <div className="font-mono">{log.path}</div>,
>>>>>>> 76d337a6
      },
    ],
    [selectedLog?.request_id],
  );

  const visibleColumns = useMemo(() => {
    const filtered = [...basicColumns, ...additionalColumns].filter(
      (column) => isDisplayProperty(column.key) && displayProperties.has(column.key),
    );

    // If we have visible columns
    if (filtered.length > 0) {
      const originalRender = filtered[0].render;
      filtered[0] = {
        ...filtered[0],
<<<<<<< HEAD
        headerClassName: "pl-8",
=======
        headerClassName: "pl-9",
>>>>>>> 76d337a6
        render: (log: Log) => (
          <div className="flex items-center gap-3 px-2">
            <WarningIcon status={log.response_status} />
            <div className="flex-1 min-w-0">{originalRender(log)}</div>
          </div>
        ),
      };
    }

    return filtered;
  }, [basicColumns, displayProperties]);

  return (
    <VirtualTable
      data={historicalLogs}
      realtimeData={realtimeLogs}
      isLoading={isLoading}
      isFetchingNextPage={isLoadingMore}
      onLoadMore={loadMore}
      columns={visibleColumns}
      onRowClick={setSelectedLog}
      selectedItem={selectedLog}
      keyExtractor={(log) => log.request_id}
      rowClassName={getRowClassName}
      selectedClassName={getSelectedClassName}
      emptyState={
        <div className="w-full flex justify-center items-center h-full">
          <Empty className="w-[400px] flex items-start">
            <Empty.Icon className="w-auto" />
            <Empty.Title>Logs</Empty.Title>
            <Empty.Description className="text-left">
              Keep track of all activity within your workspace. We collect all API requests, giving
              you a clear history to find problems or debug issues.
            </Empty.Description>
          </Empty>
        </div>
      }
    />
  );
};<|MERGE_RESOLUTION|>--- conflicted
+++ resolved
@@ -92,7 +92,7 @@
       WARNING_ICON_STYLES.base,
       status < 300 && "invisible",
       status >= 400 && status < 500 && WARNING_ICON_STYLES.warning,
-      status >= 500 && WARNING_ICON_STYLES.error,
+      status >= 500 && WARNING_ICON_STYLES.error
     )}
   />
 );
@@ -113,16 +113,20 @@
     .join(" "),
   width: "1fr",
   render: (log: Log) => (
-    <div className="font-mono whitespace-nowrap truncate">{log[key as keyof Log]}</div>
+    <div className="font-mono whitespace-nowrap truncate">
+      {log[key as keyof Log]}
+    </div>
   ),
 }));
 
 export const LogsTable = () => {
-  const { displayProperties, setSelectedLog, selectedLog, isLive } = useLogsContext();
-  const { realtimeLogs, historicalLogs, isLoading, isLoadingMore, loadMore } = useLogsQuery({
-    startPolling: isLive,
-    pollIntervalMs: 2000,
-  });
+  const { displayProperties, setSelectedLog, selectedLog, isLive } =
+    useLogsContext();
+  const { realtimeLogs, historicalLogs, isLoading, isLoadingMore, loadMore } =
+    useLogsQuery({
+      startPolling: isLive,
+      pollIntervalMs: 2000,
+    });
 
   const getRowClassName = (log: Log) => {
     const style = getStatusStyle(log.response_status);
@@ -136,14 +140,13 @@
       style.focusRing,
       isSelected && style.selected,
       isLive &&
-        !realtimeLogs.some((realtime) => realtime.request_id === log.request_id) && [
-          "opacity-50",
-          "hover:opacity-100",
-        ],
+        !realtimeLogs.some(
+          (realtime) => realtime.request_id === log.request_id
+        ) && ["opacity-50", "hover:opacity-100"],
       selectedLog && {
         "opacity-50 z-0": !isSelected,
         "opacity-100 z-10": isSelected,
-      },
+      }
     );
   };
   // biome-ignore lint/correctness/useExhaustiveDependencies: it's okay
@@ -152,84 +155,54 @@
       {
         key: "time",
         header: "Time",
-<<<<<<< HEAD
         width: "5%",
         render: (log) => (
           <TimestampInfo
             value={log.time}
             className={cn(
               "font-mono group-hover:underline decoration-dotted",
-              selectedLog && selectedLog.request_id !== log.request_id && "pointer-events-none",
+              selectedLog &&
+                selectedLog.request_id !== log.request_id &&
+                "pointer-events-none"
             )}
           />
-=======
-        width: "165px",
-        headerClassName: "pl-9",
-        noTruncate: true,
-        render: (log) => (
-          <div className="flex items-center gap-3">
-            <TimestampInfo
-              value={log.time}
-              className={cn(
-                "font-mono group-hover:underline decoration-dotted",
-                selectedLog && selectedLog.request_id !== log.request_id && "pointer-events-none",
-              )}
-            />
-          </div>
->>>>>>> 76d337a6
         ),
       },
       {
         key: "response_status",
         header: "Status",
         width: "7.5%",
-<<<<<<< HEAD
-=======
-        noTruncate: true,
->>>>>>> 76d337a6
         render: (log) => {
           const style = getStatusStyle(log.response_status);
           const isSelected = selectedLog?.request_id === log.request_id;
           return (
-<<<<<<< HEAD
             <Badge
               className={cn(
                 "uppercase px-[6px] rounded-md font-mono whitespace-nowrap",
-                isSelected ? style.badge.selected : style.badge.default,
+                isSelected ? style.badge.selected : style.badge.default
               )}
             >
               {log.response_status}{" "}
-              {extractResponseField(log, "code") ? `| ${extractResponseField(log, "code")}` : ""}
+              {extractResponseField(log, "code")
+                ? `| ${extractResponseField(log, "code")}`
+                : ""}
             </Badge>
-=======
-            <div className="flex gap-1">
-              <Badge
-                className={cn(
-                  "uppercase px-[6px] rounded-md font-mono whitespace-nowrap",
-                  isSelected ? style.badge.selected : style.badge.default,
-                )}
-              >
-                {log.response_status}{" "}
-                {extractResponseField(log, "code") ? `| ${extractResponseField(log, "code")}` : ""}
-              </Badge>
-            </div>
->>>>>>> 76d337a6
           );
         },
       },
       {
         key: "method",
         header: "Method",
-<<<<<<< HEAD
         width: "7.5%",
-=======
-        width: "78px",
-        noTruncate: true,
->>>>>>> 76d337a6
         render: (log) => {
           const isSelected = selectedLog?.request_id === log.request_id;
           return (
-            <Badge className={cn(METHOD_BADGE.base, isSelected && METHOD_BADGE.selected)}>
+            <Badge
+              className={cn(
+                METHOD_BADGE.base,
+                isSelected && METHOD_BADGE.selected
+              )}
+            >
               {log.method}
             </Badge>
           );
@@ -239,19 +212,16 @@
         key: "path",
         header: "Path",
         width: "15%",
-<<<<<<< HEAD
         render: (log) => <div className="font-mono pr-4">{log.path}</div>,
-=======
-        render: (log) => <div className="font-mono">{log.path}</div>,
->>>>>>> 76d337a6
       },
     ],
-    [selectedLog?.request_id],
+    [selectedLog?.request_id]
   );
 
   const visibleColumns = useMemo(() => {
     const filtered = [...basicColumns, ...additionalColumns].filter(
-      (column) => isDisplayProperty(column.key) && displayProperties.has(column.key),
+      (column) =>
+        isDisplayProperty(column.key) && displayProperties.has(column.key)
     );
 
     // If we have visible columns
@@ -259,11 +229,7 @@
       const originalRender = filtered[0].render;
       filtered[0] = {
         ...filtered[0],
-<<<<<<< HEAD
         headerClassName: "pl-8",
-=======
-        headerClassName: "pl-9",
->>>>>>> 76d337a6
         render: (log: Log) => (
           <div className="flex items-center gap-3 px-2">
             <WarningIcon status={log.response_status} />
@@ -295,8 +261,9 @@
             <Empty.Icon className="w-auto" />
             <Empty.Title>Logs</Empty.Title>
             <Empty.Description className="text-left">
-              Keep track of all activity within your workspace. We collect all API requests, giving
-              you a clear history to find problems or debug issues.
+              Keep track of all activity within your workspace. We collect all
+              API requests, giving you a clear history to find problems or debug
+              issues.
             </Empty.Description>
           </Empty>
         </div>
