--- conflicted
+++ resolved
@@ -1,7 +1,4 @@
-<<<<<<< HEAD
 import { Button } from "@unkey/ui";
-=======
->>>>>>> 6761f398
 import { Card, CardContent } from "@/components/ui/card";
 import { toast } from "@/components/ui/toaster";
 import { Button } from "@unkey/ui";
