--- conflicted
+++ resolved
@@ -1,8 +1,5 @@
 "use client";
-<<<<<<< HEAD
 import { Button } from "@unkey/ui";
-=======
->>>>>>> 6761f398
 import { ButtonGroup } from "@/components/ui/group-button";
 import { Button } from "@unkey/ui";
 import { RefreshCcw } from "lucide-react";
