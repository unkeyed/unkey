"use client";
<<<<<<< HEAD
import { Button } from "@unkey/ui";
=======
>>>>>>> b85e811e
import { ButtonGroup } from "@/components/ui/group-button";
import { Button } from "@unkey/ui";
import { RefreshCcw } from "lucide-react";
import { ONE_DAY_MS } from "../../constants";
import { useLogSearchParams } from "../../query-state";
import { DatePickerWithRange } from "./components/custom-date-filter";
import { ResponseStatus } from "./components/response-status";
import { SearchCombobox } from "./components/search-combobox/search-combobox";
import { Timeline } from "./components/timeline";

export const LogsFilters = () => {
  const { setSearchParams } = useLogSearchParams();

  const handleRefresh = () => {
    const now = Date.now();
    const startTime = now - ONE_DAY_MS;
    const endTime = Date.now();

    setSearchParams({
      endTime: endTime,
      host: null,
      method: null,
      path: null,
      requestId: null,
      responseStatus: [],
      startTime: startTime,
    });
  };

  return (
    <div className="relative mb-4">
      <div className="flex items-center gap-2 w-full flex-wrap">
        <div className="w-fit min-w-[330px]">
          <SearchCombobox />
        </div>

        <ButtonGroup>
          <Button>
            <Timeline />
          </Button>
          <Button>
            <DatePickerWithRange />
          </Button>
        </ButtonGroup>

        <Button>
          <ResponseStatus />
        </Button>
        <Button shape="square" className="w-10" onClick={handleRefresh}>
          <RefreshCcw className="h-4 w-4" />
        </Button>
      </div>
    </div>
  );
};<|MERGE_RESOLUTION|>--- conflicted
+++ resolved
@@ -1,8 +1,5 @@
 "use client";
-<<<<<<< HEAD
 import { Button } from "@unkey/ui";
-=======
->>>>>>> b85e811e
 import { ButtonGroup } from "@/components/ui/group-button";
 import { Button } from "@unkey/ui";
 import { RefreshCcw } from "lucide-react";
