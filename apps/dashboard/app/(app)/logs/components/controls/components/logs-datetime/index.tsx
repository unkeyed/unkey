--- conflicted
+++ resolved
@@ -70,14 +70,9 @@
         <Button
           variant="ghost"
           className={cn(
-<<<<<<< HEAD
             "group-data-[state=open]:bg-gray-4 px-2 mr-0",
-            isSelected ? "bg-gray-4" : "",
-=======
-            "group-data-[state=open]:bg-gray-4 px-2",
             !title ? "opacity-50" : "",
             title !== "Last 12 hours" ? "bg-gray-4" : "",
->>>>>>> 67213d2d
           )}
           aria-label="Filter logs by time"
           aria-haspopup="true"
