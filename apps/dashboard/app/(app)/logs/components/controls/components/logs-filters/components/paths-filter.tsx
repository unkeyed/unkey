<<<<<<< HEAD
import { logsFilterFieldConfig } from "@/app/(app)/logs/filters.schema";
import { useFilters } from "@/app/(app)/logs/hooks/use-filters";
import { FilterOperatorInput } from "@/components/logs/filter-operator-input";
=======
import { InputSearch } from "@unkey/icons";
import { Button } from "@unkey/ui";
import { cn } from "@unkey/ui/src/lib/utils";
import { useState } from "react";
import { useFilters } from "../../../../../hooks/use-filters";
>>>>>>> 1e49090a

export const PathsFilter = () => {
  const { filters, updateFilters } = useFilters();
  const activeFilter = filters.find((f) => f.field === "paths");
  const [searchText, setSearchText] = useState(activeFilter?.value.toString() ?? "");
  const [isFocused, setIsFocused] = useState(false);

<<<<<<< HEAD
  const pathOperators = logsFilterFieldConfig.paths.operators;
  const options = pathOperators.map((op) => ({
    id: op,
    label: op,
  }));

  const activePathFilter = filters.find((f) => f.field === "paths");

  return (
    <FilterOperatorInput
      label="Path"
      options={options}
      defaultOption={activePathFilter?.operator}
      defaultText={activePathFilter?.value as string}
      onApply={(id, text) => {
        const activeFiltersWithoutPaths = filters.filter((f) => f.field !== "paths");
        updateFilters([
          ...activeFiltersWithoutPaths,
          {
            field: "paths",
            id: crypto.randomUUID(),
            operator: id,
            value: text,
          },
        ]);
      }}
    />
=======
  const handleSearch = () => {
    const activeFilters = filters.filter((f) => f.field !== "paths");
    if (searchText.trim()) {
      updateFilters([
        ...activeFilters,
        {
          field: "paths",
          value: searchText,
          id: crypto.randomUUID(),
          operator: "contains",
        },
      ]);
    } else {
      updateFilters(activeFilters);
    }
  };

  const handleKeyDown = (e: React.KeyboardEvent<HTMLInputElement>) => {
    if (isFocused) {
      e.stopPropagation();
      if (e.key === "Enter") {
        handleSearch();
      }
    }
  };

  const handleFocus = () => {
    setIsFocused(true);
  };

  const handleBlur = () => {
    setIsFocused(false);
  };

  return (
    <div className="flex flex-col p-4 gap-2 w-[300px]">
      <div className="relative w-full">
        <div
          className={cn(
            "flex items-center gap-2 px-2 py-1 h-8 rounded-md hover:bg-gray-3 bg-gray-4 transition-all duration-200",
            isFocused && "bg-gray-4",
          )}
        >
          <InputSearch className="w-4 h-4 text-accent-12" />
          <input
            value={searchText}
            onChange={(e) => setSearchText(e.target.value)}
            onKeyDown={handleKeyDown}
            onFocus={handleFocus}
            onBlur={handleBlur}
            type="text"
            placeholder="Search for path..."
            className="w-full text-[13px] font-medium text-accent-12 bg-transparent border-none outline-none focus:ring-0 focus:outline-none placeholder:text-accent-12"
          />
        </div>
      </div>
      <Button
        variant="primary"
        className="font-sans mt-2 w-full h-9 rounded-md"
        onClick={handleSearch}
      >
        Search
      </Button>
    </div>
>>>>>>> 1e49090a
  );
};<|MERGE_RESOLUTION|>--- conflicted
+++ resolved
@@ -1,14 +1,7 @@
-<<<<<<< HEAD
 import { logsFilterFieldConfig } from "@/app/(app)/logs/filters.schema";
 import { useFilters } from "@/app/(app)/logs/hooks/use-filters";
 import { FilterOperatorInput } from "@/components/logs/filter-operator-input";
-=======
-import { InputSearch } from "@unkey/icons";
-import { Button } from "@unkey/ui";
-import { cn } from "@unkey/ui/src/lib/utils";
 import { useState } from "react";
-import { useFilters } from "../../../../../hooks/use-filters";
->>>>>>> 1e49090a
 
 export const PathsFilter = () => {
   const { filters, updateFilters } = useFilters();
@@ -16,7 +9,6 @@
   const [searchText, setSearchText] = useState(activeFilter?.value.toString() ?? "");
   const [isFocused, setIsFocused] = useState(false);
 
-<<<<<<< HEAD
   const pathOperators = logsFilterFieldConfig.paths.operators;
   const options = pathOperators.map((op) => ({
     id: op,
@@ -44,71 +36,5 @@
         ]);
       }}
     />
-=======
-  const handleSearch = () => {
-    const activeFilters = filters.filter((f) => f.field !== "paths");
-    if (searchText.trim()) {
-      updateFilters([
-        ...activeFilters,
-        {
-          field: "paths",
-          value: searchText,
-          id: crypto.randomUUID(),
-          operator: "contains",
-        },
-      ]);
-    } else {
-      updateFilters(activeFilters);
-    }
-  };
-
-  const handleKeyDown = (e: React.KeyboardEvent<HTMLInputElement>) => {
-    if (isFocused) {
-      e.stopPropagation();
-      if (e.key === "Enter") {
-        handleSearch();
-      }
-    }
-  };
-
-  const handleFocus = () => {
-    setIsFocused(true);
-  };
-
-  const handleBlur = () => {
-    setIsFocused(false);
-  };
-
-  return (
-    <div className="flex flex-col p-4 gap-2 w-[300px]">
-      <div className="relative w-full">
-        <div
-          className={cn(
-            "flex items-center gap-2 px-2 py-1 h-8 rounded-md hover:bg-gray-3 bg-gray-4 transition-all duration-200",
-            isFocused && "bg-gray-4",
-          )}
-        >
-          <InputSearch className="w-4 h-4 text-accent-12" />
-          <input
-            value={searchText}
-            onChange={(e) => setSearchText(e.target.value)}
-            onKeyDown={handleKeyDown}
-            onFocus={handleFocus}
-            onBlur={handleBlur}
-            type="text"
-            placeholder="Search for path..."
-            className="w-full text-[13px] font-medium text-accent-12 bg-transparent border-none outline-none focus:ring-0 focus:outline-none placeholder:text-accent-12"
-          />
-        </div>
-      </div>
-      <Button
-        variant="primary"
-        className="font-sans mt-2 w-full h-9 rounded-md"
-        onClick={handleSearch}
-      >
-        Search
-      </Button>
-    </div>
->>>>>>> 1e49090a
   );
 };