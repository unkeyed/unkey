--- conflicted
+++ resolved
@@ -30,7 +30,9 @@
   host: parseAsString,
   method: parseAsString,
   path: parseAsString,
-  responseStatus: parseAsArrayOf(parseAsNumberLiteral(STATUSES)).withDefault([]),
+  responseStatus: parseAsArrayOf(parseAsNumberLiteral(STATUSES)).withDefault(
+    []
+  ),
   startTime: parseAsInteger.withDefault(Date.now() - ONE_DAY_MS),
   endTime: parseAsInteger.withDefault(Date.now()),
 };
@@ -38,20 +40,5 @@
 export const useLogSearchParams = () => {
   const [searchParams, setSearchParams] = useQueryStates(queryParamsPayload);
 
-<<<<<<< HEAD
   return { searchParams, setSearchParams };
-=======
-  const validateAndSetSearchParams = useCallback(
-    (params: Partial<typeof searchParams>) => {
-      if (params.startTime && params.endTime && params.startTime > params.endTime) {
-        console.warn("Invalid time range: start time is after end time");
-        return;
-      }
-      setSearchParams(params);
-    },
-    [setSearchParams],
-  );
-
-  return { searchParams, setSearchParams: validateAndSetSearchParams };
->>>>>>> 56a14bfc
 };