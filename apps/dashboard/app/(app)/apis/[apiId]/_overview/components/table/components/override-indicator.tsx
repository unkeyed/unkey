"use client";
import { RatelimitOverviewTooltip } from "@/app/(app)/ratelimits/[namespaceId]/_overview/components/table/components/ratelimit-overview-tooltip";
import { cn } from "@/lib/utils";
import type { KeysOverviewLog } from "@unkey/clickhouse/src/keys/keys";
import { TriangleWarning2 } from "@unkey/icons";
<<<<<<< HEAD
import { InfoTooltip } from "@unkey/ui";
=======
import { AnimatedLoadingSpinner } from "@unkey/ui";
>>>>>>> 7579a55b
import Link from "next/link";
import { useRouter } from "next/navigation";
import { useCallback, useState } from "react";
import { getErrorPercentage, getErrorSeverity } from "../utils/calculate-blocked-percentage";

<<<<<<< HEAD
export const KeyTooltip = ({
  children,
  content,
}: {
  children: React.ReactNode;
  content: React.ReactNode;
}) => {
  return (
    <InfoTooltip content={content} asChild position={{ side: "right" }}>
      {children}
    </InfoTooltip>
  );
};

=======
>>>>>>> 7579a55b
type KeyIdentifierColumnProps = {
  log: KeysOverviewLog;
  apiId: string;
  onNavigate?: () => void;
};

// Get warning icon based on error severity
const getWarningIcon = (severity: string) => {
  switch (severity) {
    case "high":
      return <TriangleWarning2 className="text-error-11" />;
    case "moderate":
      return <TriangleWarning2 className="text-orange-11" />;
    case "low":
      return <TriangleWarning2 className="text-warning-11" />;
    default:
      return <TriangleWarning2 className="invisible" />;
  }
};

// Get tooltip message based on error severity
const getWarningMessage = (severity: string, errorRate: number) => {
  switch (severity) {
    case "high":
      return `Critical: ${Math.round(errorRate)}% of requests have failed`;
    case "moderate":
      return `Warning: ${Math.round(errorRate)}% of requests have failed`;
    case "low":
      return `${Math.round(errorRate)}% of requests have been invalid`;
    default:
      return "All requests are valid";
  }
};

export const KeyIdentifierColumn = ({ log, apiId, onNavigate }: KeyIdentifierColumnProps) => {
  const router = useRouter();
  const errorPercentage = getErrorPercentage(log);
  const severity = getErrorSeverity(log);
  const hasErrors = severity !== "none";

  const [isNavigating, setIsNavigating] = useState(false);

  const handleLinkClick = useCallback(
    (e: React.MouseEvent) => {
      e.preventDefault();
      setIsNavigating(true);

      onNavigate?.();

      router.push(`/apis/${apiId}/keys/${log.key_details?.key_auth_id}/${log.key_id}`);
    },
    [apiId, log.key_id, log.key_details?.key_auth_id, onNavigate, router.push],
  );

  return (
    <div className="flex gap-6 items-center pl-2">
      <RatelimitOverviewTooltip
        content={<p className="text-xs">{getWarningMessage(severity, errorPercentage)}</p>}
      >
        {isNavigating ? (
          <div className="size-[12px] items-center justify-center flex">
            <AnimatedLoadingSpinner />
          </div>
        ) : (
          <div className={cn("transition-opacity", hasErrors ? "opacity-100" : "opacity-0")}>
            {getWarningIcon(severity)}
          </div>
        )}
      </RatelimitOverviewTooltip>
      <Link
        title={`View details for ${log.key_id}`}
        className="font-mono group-hover:underline decoration-dotted"
        href={`/apis/${apiId}/keys/${log.key_details?.key_auth_id}/${log.key_id}`}
        onClick={handleLinkClick}
      >
        <div className="font-mono font-medium truncate flex items-center">
          {log.key_id.substring(0, 8)}...
          {log.key_id.substring(log.key_id.length - 4)}
        </div>
      </Link>
    </div>
  );
};<|MERGE_RESOLUTION|>--- conflicted
+++ resolved
@@ -1,35 +1,13 @@
 "use client";
-import { RatelimitOverviewTooltip } from "@/app/(app)/ratelimits/[namespaceId]/_overview/components/table/components/ratelimit-overview-tooltip";
 import { cn } from "@/lib/utils";
 import type { KeysOverviewLog } from "@unkey/clickhouse/src/keys/keys";
 import { TriangleWarning2 } from "@unkey/icons";
-<<<<<<< HEAD
-import { InfoTooltip } from "@unkey/ui";
-=======
-import { AnimatedLoadingSpinner } from "@unkey/ui";
->>>>>>> 7579a55b
+import { AnimatedLoadingSpinner, InfoTooltip } from "@unkey/ui";
 import Link from "next/link";
 import { useRouter } from "next/navigation";
 import { useCallback, useState } from "react";
 import { getErrorPercentage, getErrorSeverity } from "../utils/calculate-blocked-percentage";
 
-<<<<<<< HEAD
-export const KeyTooltip = ({
-  children,
-  content,
-}: {
-  children: React.ReactNode;
-  content: React.ReactNode;
-}) => {
-  return (
-    <InfoTooltip content={content} asChild position={{ side: "right" }}>
-      {children}
-    </InfoTooltip>
-  );
-};
-
-=======
->>>>>>> 7579a55b
 type KeyIdentifierColumnProps = {
   log: KeysOverviewLog;
   apiId: string;
@@ -86,8 +64,9 @@
 
   return (
     <div className="flex gap-6 items-center pl-2">
-      <RatelimitOverviewTooltip
+      <InfoTooltip
         content={<p className="text-xs">{getWarningMessage(severity, errorPercentage)}</p>}
+        position={{ side: "right", align: "center" }}
       >
         {isNavigating ? (
           <div className="size-[12px] items-center justify-center flex">
@@ -98,7 +77,7 @@
             {getWarningIcon(severity)}
           </div>
         )}
-      </RatelimitOverviewTooltip>
+      </InfoTooltip>
       <Link
         title={`View details for ${log.key_id}`}
         className="font-mono group-hover:underline decoration-dotted"
