--- conflicted
+++ resolved
@@ -1,8 +1,4 @@
-<<<<<<< HEAD
-import { Card, CardContent, CopyButton, toast } from "@unkey/ui";
-=======
 import { Card, CardContent, CopyButton } from "@unkey/ui";
->>>>>>> a393d299
 
 type Role = {
   name: string;
@@ -48,15 +44,9 @@
                 <div className="text-accent-9 mt-2 text-xs italic">No description</div>
               )}
               <CopyButton
-<<<<<<< HEAD
-                value={JSON.stringify(role)}
-                shape="square"
-                onClick={() => handleCopy(role)}
-=======
                 value={`${role.name}${role.description ? `\n${role.description}` : ""}`}
                 shape="square"
                 toastMessage={`${role.name}${role.description ? `\n${role.description}` : ""}`}
->>>>>>> a393d299
                 variant="primary"
                 className="absolute bottom-1 right-1 opacity-0 group-hover:opacity-100 transition-opacity rounded-md p-4"
                 aria-label={`Copy ${role.name}`}
@@ -102,11 +92,6 @@
         </span>
         {permissions.length > 1 && (
           <CopyButton
-<<<<<<< HEAD
-            value={"JSON.stringify(permissions)"}
-            shape="square"
-            onClick={handleCopyAll}
-=======
             value={permissions
               .map(
                 (permission) =>
@@ -114,7 +99,6 @@
               )
               .join("\n\n")}
             shape="square"
->>>>>>> a393d299
             variant="primary"
             className="h-6 w-6 rounded-sm"
             aria-label="Copy all permissions"
@@ -137,14 +121,8 @@
                 <div className="text-accent-9 mt-2 text-xs italic">No description</div>
               )}
               <CopyButton
-<<<<<<< HEAD
-                value={""}
-                shape="square"
-                onClick={() => handleCopy(permission)}
-=======
                 value={`${permission.name}${permission.description ? `\n${permission.description}` : ""}`}
                 shape="square"
->>>>>>> a393d299
                 variant="primary"
                 className="absolute bottom-1 right-1 opacity-0 group-hover:opacity-100 transition-opacity rounded-md p-4"
                 aria-label={`Copy ${permission.name}`}
