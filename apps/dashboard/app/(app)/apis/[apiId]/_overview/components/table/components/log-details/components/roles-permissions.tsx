<<<<<<< HEAD
import { Clone } from "@unkey/icons";
import { Button, Card, CardContent, toast } from "@unkey/ui";
=======
import { Card, CardContent, CopyButton } from "@unkey/ui";
>>>>>>> 911a9d98

type Role = {
  name: string;
  description: string | null;
};

type RolesSectionProps = {
  roles: Role[];
};

export const RolesSection: React.FC<RolesSectionProps> = ({ roles }) => {
  if (!roles || roles.length === 0) {
    return (
      <div className="flex flex-col gap-1 mt-[16px]">
        <div className="flex justify-between items-center">
          <span className="text-[13px] text-accent-9 font-sans">Roles</span>
        </div>
        <Card className="bg-gray-2 border-gray-4 rounded-lg">
          <CardContent className="py-2 px-3 text-xs">
            <span className="text-accent-9">No roles assigned</span>
          </CardContent>
        </Card>
      </div>
    );
  }

  return (
    <div className="flex flex-col gap-1 mt-[16px]">
      <span className="text-[13px] text-accent-9 font-sans">Roles ({roles.length})</span>
      <div className="space-y-2">
        {roles.map((role) => (
          <Card
            key={role.name}
            className="bg-gray-2 border-gray-4 rounded-lg hover:border-gray-5 transition-colors"
          >
            <CardContent className="py-3 px-4 text-xs relative group">
              <div className="flex items-center">
                <span className="text-accent-12 font-medium">{role.name}</span>
              </div>
              {role.description ? (
                <div className="text-accent-10 mt-2 text-xs">{role.description}</div>
              ) : (
                <div className="text-accent-9 mt-2 text-xs italic">No description</div>
              )}
              <CopyButton
                value={`${role.name}${role.description ? `\n${role.description}` : ""}`}
                shape="square"
                toastMessage={`${role.name}${role.description ? `\n${role.description}` : ""}`}
                variant="primary"
                className="absolute bottom-1 right-1 opacity-0 group-hover:opacity-100 transition-opacity rounded-md p-4"
                aria-label={`Copy ${role.name}`}
              />
            </CardContent>
          </Card>
        ))}
      </div>
    </div>
  );
};

type Permission = {
  name: string;
  description: string | null;
};

type PermissionsSectionProps = {
  permissions: Permission[];
};

export const PermissionsSection = ({ permissions }: PermissionsSectionProps) => {
  if (!permissions || permissions.length === 0) {
    return (
      <div className="flex flex-col gap-1 mt-[16px]">
        <div className="flex justify-between items-center">
          <span className="text-[13px] text-accent-9 font-sans">Permissions</span>
        </div>
        <Card className="bg-gray-2 border-gray-4 rounded-lg">
          <CardContent className="py-2 px-3 text-xs">
            <span className="text-accent-9">No permissions assigned</span>
          </CardContent>
        </Card>
      </div>
    );
  }

  return (
    <div className="flex flex-col gap-1 mt-[16px]">
      <div className="flex justify-between items-center">
        <span className="text-[13px] text-accent-9 font-sans">
          Permissions ({permissions.length})
        </span>
        {permissions.length > 1 && (
          <CopyButton
            value={permissions
              .map(
                (permission) =>
                  `${permission.name}${permission.description ? `\n${permission.description}` : ""}`,
              )
              .join("\n\n")}
            shape="square"
            variant="primary"
            className="h-6 w-6 rounded-sm"
            aria-label="Copy all permissions"
          />
        )}
      </div>
      <div className="space-y-2">
        {permissions.map((permission) => (
          <Card
            key={permission.name}
            className="bg-gray-2 border-gray-4 rounded-lg hover:border-gray-5 transition-colors"
          >
            <CardContent className="py-3 px-4 text-xs relative group">
              <div className="flex items-center gap-2">
                <span className="text-accent-12 font-medium">{permission.name}</span>
              </div>
              {permission.description ? (
                <div className="text-accent-10 mt-2 text-xs">{permission.description}</div>
              ) : (
                <div className="text-accent-9 mt-2 text-xs italic">No description</div>
              )}
              <CopyButton
                value={`${permission.name}${permission.description ? `\n${permission.description}` : ""}`}
                shape="square"
                variant="primary"
                className="absolute bottom-1 right-1 opacity-0 group-hover:opacity-100 transition-opacity rounded-md p-4"
                aria-label={`Copy ${permission.name}`}
              />
            </CardContent>
          </Card>
        ))}
      </div>
    </div>
  );
};<|MERGE_RESOLUTION|>--- conflicted
+++ resolved
@@ -1,9 +1,4 @@
-<<<<<<< HEAD
-import { Clone } from "@unkey/icons";
-import { Button, Card, CardContent, toast } from "@unkey/ui";
-=======
 import { Card, CardContent, CopyButton } from "@unkey/ui";
->>>>>>> 911a9d98
 
 type Role = {
   name: string;
