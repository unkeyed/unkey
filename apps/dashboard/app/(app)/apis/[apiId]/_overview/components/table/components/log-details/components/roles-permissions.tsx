<<<<<<< HEAD
import { Clone } from "@unkey/icons";
import { Button, Card, CardContent, toast } from "@unkey/ui";
=======
import { Card, CardContent, CopyButton, toast } from "@unkey/ui";
>>>>>>> ec162b91

type Role = {
  name: string;
  description: string | null;
};

type RolesSectionProps = {
  roles: Role[];
};

export const RolesSection: React.FC<RolesSectionProps> = ({ roles }) => {
  const handleCopy = (role: Role) => {
    const content = `${role.name}${role.description ? `\n${role.description}` : ""}`;
    navigator.clipboard
      .writeText(content)
      .then(() => {
        toast.success(`Role ${role.name} copied to clipboard`);
      })
      .catch((error) => {
        console.error("Failed to copy to clipboard:", error);
        toast.error("Failed to copy to clipboard");
      });
  };

  if (!roles || roles.length === 0) {
    return (
      <div className="flex flex-col gap-1 mt-[16px]">
        <div className="flex justify-between items-center">
          <span className="text-[13px] text-accent-9 font-sans">Roles</span>
        </div>
        <Card className="bg-gray-2 border-gray-4 rounded-lg">
          <CardContent className="py-2 px-3 text-xs">
            <span className="text-accent-9">No roles assigned</span>
          </CardContent>
        </Card>
      </div>
    );
  }

  return (
    <div className="flex flex-col gap-1 mt-[16px]">
      <span className="text-[13px] text-accent-9 font-sans">Roles ({roles.length})</span>
      <div className="space-y-2">
        {roles.map((role) => (
          <Card
            key={role.name}
            className="bg-gray-2 border-gray-4 rounded-lg hover:border-gray-5 transition-colors"
          >
            <CardContent className="py-3 px-4 text-xs relative group">
              <div className="flex items-center">
                <span className="text-accent-12 font-medium">{role.name}</span>
              </div>
              {role.description ? (
                <div className="text-accent-10 mt-2 text-xs">{role.description}</div>
              ) : (
                <div className="text-accent-9 mt-2 text-xs italic">No description</div>
              )}
              <CopyButton
                value={JSON.stringify(role)}
                shape="square"
                onClick={() => handleCopy(role)}
                variant="primary"
                className="absolute bottom-1 right-1 opacity-0 group-hover:opacity-100 transition-opacity rounded-md p-4"
                aria-label={`Copy ${role.name}`}
              />
            </CardContent>
          </Card>
        ))}
      </div>
    </div>
  );
};

type Permission = {
  name: string;
  description: string | null;
};

type PermissionsSectionProps = {
  permissions: Permission[];
};

export const PermissionsSection = ({ permissions }: PermissionsSectionProps) => {
  const handleCopy = (permission: Permission) => {
    const content = `${permission.name}${
      permission.description ? `\n${permission.description}` : ""
    }`;
    navigator.clipboard
      .writeText(content)
      .then(() => {
        toast.success(`Permission ${permission.name} copied to clipboard`);
      })
      .catch((error) => {
        console.error("Failed to copy to clipboard:", error);
        toast.error("Failed to copy to clipboard");
      });
  };

  const handleCopyAll = () => {
    const content = permissions
      .map(
        (permission) =>
          `${permission.name}${permission.description ? `\n${permission.description}` : ""}`,
      )
      .join("\n\n");

    navigator.clipboard
      .writeText(content)
      .then(() => {
        toast.success("All permissions copied to clipboard");
      })
      .catch((error) => {
        console.error("Failed to copy to clipboard:", error);
        toast.error("Failed to copy to clipboard");
      });
  };

  if (!permissions || permissions.length === 0) {
    return (
      <div className="flex flex-col gap-1 mt-[16px]">
        <div className="flex justify-between items-center">
          <span className="text-[13px] text-accent-9 font-sans">Permissions</span>
        </div>
        <Card className="bg-gray-2 border-gray-4 rounded-lg">
          <CardContent className="py-2 px-3 text-xs">
            <span className="text-accent-9">No permissions assigned</span>
          </CardContent>
        </Card>
      </div>
    );
  }

  return (
    <div className="flex flex-col gap-1 mt-[16px]">
      <div className="flex justify-between items-center">
        <span className="text-[13px] text-accent-9 font-sans">
          Permissions ({permissions.length})
        </span>
        {permissions.length > 1 && (
          <CopyButton
            value={"JSON.stringify(permissions)"}
            shape="square"
            onClick={handleCopyAll}
            variant="primary"
            className="h-6 w-6 rounded-sm"
            aria-label="Copy all permissions"
          />
        )}
      </div>
      <div className="space-y-2">
        {permissions.map((permission) => (
          <Card
            key={permission.name}
            className="bg-gray-2 border-gray-4 rounded-lg hover:border-gray-5 transition-colors"
          >
            <CardContent className="py-3 px-4 text-xs relative group">
              <div className="flex items-center gap-2">
                <span className="text-accent-12 font-medium">{permission.name}</span>
              </div>
              {permission.description ? (
                <div className="text-accent-10 mt-2 text-xs">{permission.description}</div>
              ) : (
                <div className="text-accent-9 mt-2 text-xs italic">No description</div>
              )}
              <CopyButton
                value={""}
                shape="square"
                onClick={() => handleCopy(permission)}
                variant="primary"
                className="absolute bottom-1 right-1 opacity-0 group-hover:opacity-100 transition-opacity rounded-md p-4"
                aria-label={`Copy ${permission.name}`}
              />
            </CardContent>
          </Card>
        ))}
      </div>
    </div>
  );
};<|MERGE_RESOLUTION|>--- conflicted
+++ resolved
@@ -1,9 +1,4 @@
-<<<<<<< HEAD
-import { Clone } from "@unkey/icons";
-import { Button, Card, CardContent, toast } from "@unkey/ui";
-=======
 import { Card, CardContent, CopyButton, toast } from "@unkey/ui";
->>>>>>> ec162b91
 
 type Role = {
   name: string;
