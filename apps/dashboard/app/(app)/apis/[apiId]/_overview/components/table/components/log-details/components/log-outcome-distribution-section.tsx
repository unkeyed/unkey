import { formatNumber } from "@/lib/fmt";
import { cn } from "@/lib/utils";
<<<<<<< HEAD
import { Clone } from "@unkey/icons";
import { Button, Card, CardContent, toast } from "@unkey/ui";
=======
import { Card, CardContent, CopyButton } from "@unkey/ui";
>>>>>>> 911a9d98
import { formatOutcomeName, getOutcomeColor } from "../../../../../utils";

export const OutcomeDistributionSection = ({
  outcomeCounts,
}: {
  outcomeCounts: Record<string, number>;
}) => {
  const outcomeEntries = Object.entries(outcomeCounts).filter(([_, count]) => count > 0);

  if (outcomeEntries.length === 0) {
    return null;
  }

  const getTextToCopy = () => {
    return outcomeEntries
      .map(([outcome, count]) => `${formatOutcomeName(outcome)}: ${count}`)
      .join("\n");
  };

  return (
    <div className="flex flex-col gap-1 mt-[16px]">
      <div className="flex justify-between items-center">
        <span className="text-[13px] text-accent-9 font-sans">
          Outcomes ({outcomeEntries.length})
        </span>
      </div>
      <Card className="bg-gray-2 border-gray-4 rounded-lg">
        <CardContent className="py-2 px-3 text-xs relative group">
          <div className="flex flex-col gap-1 whitespace-pre-wrap leading-relaxed">
            {outcomeEntries.map(([outcome, count]) => (
              <div className="group flex items-center w-full p-[3px]" key={outcome}>
                <div className="flex items-center text-left text-accent-9 whitespace-nowrap">
                  <div
                    className={cn(
                      "size-[10px] rounded-[2px] shadow-sm mr-2",
                      getOutcomeColor(outcome),
                    )}
                  />
                  <span>{formatOutcomeName(outcome)}:</span>
                </div>
                <span className="ml-2 text-xs text-accent-12 truncate font-mono tabular-nums">
                  {formatNumber(count)}
                </span>
              </div>
            ))}
          </div>
          <CopyButton
            value={getTextToCopy()}
            shape="square"
            variant="primary"
            size="2xlg"
            className="absolute bottom-1 right-1 opacity-0 group-hover:opacity-100 transition-opacity rounded-md p-4"
            aria-label="Copy content"
          />
        </CardContent>
      </Card>
    </div>
  );
};<|MERGE_RESOLUTION|>--- conflicted
+++ resolved
@@ -1,11 +1,6 @@
 import { formatNumber } from "@/lib/fmt";
 import { cn } from "@/lib/utils";
-<<<<<<< HEAD
-import { Clone } from "@unkey/icons";
-import { Button, Card, CardContent, toast } from "@unkey/ui";
-=======
 import { Card, CardContent, CopyButton } from "@unkey/ui";
->>>>>>> 911a9d98
 import { formatOutcomeName, getOutcomeColor } from "../../../../../utils";
 
 export const OutcomeDistributionSection = ({
