--- conflicted
+++ resolved
@@ -1,10 +1,6 @@
 import { formatNumber } from "@/lib/fmt";
 import { cn } from "@/lib/utils";
-<<<<<<< HEAD
-import { Card, CardContent, CopyButton, toast } from "@unkey/ui";
-=======
 import { Card, CardContent, CopyButton } from "@unkey/ui";
->>>>>>> a393d299
 import { formatOutcomeName, getOutcomeColor } from "../../../../../utils";
 
 export const OutcomeDistributionSection = ({
@@ -22,23 +18,6 @@
     return outcomeEntries
       .map(([outcome, count]) => `${formatOutcomeName(outcome)}: ${count}`)
       .join("\n");
-<<<<<<< HEAD
-  };
-
-  const handleClick = () => {
-    const textToCopy = getTextToCopy();
-
-    navigator.clipboard
-      .writeText(textToCopy)
-      .then(() => {
-        toast.success("Outcomes  copied to clipboard");
-      })
-      .catch((error) => {
-        console.error("Failed to copy to clipboard:", error);
-        toast.error("Failed to copy to clipboard");
-      });
-=======
->>>>>>> a393d299
   };
 
   return (
@@ -71,10 +50,6 @@
           <CopyButton
             value={getTextToCopy()}
             shape="square"
-<<<<<<< HEAD
-            onClick={handleClick}
-=======
->>>>>>> a393d299
             variant="primary"
             size="2xlg"
             className="absolute bottom-1 right-1 opacity-0 group-hover:opacity-100 transition-opacity rounded-md p-4"
