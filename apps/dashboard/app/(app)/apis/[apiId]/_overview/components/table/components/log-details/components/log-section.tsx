--- conflicted
+++ resolved
@@ -1,11 +1,6 @@
 "use client";
-<<<<<<< HEAD
-import { Clone } from "@unkey/icons";
-import { Button, Card, CardContent, toast } from "@unkey/ui";
-=======
 import { Card, CardContent, CopyButton } from "@unkey/ui";
 import React from "react";
->>>>>>> 7f790f39
 
 export const LogSection = ({
   details,
