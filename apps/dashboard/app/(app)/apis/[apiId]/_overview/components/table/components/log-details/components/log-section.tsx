"use client";
<<<<<<< HEAD
import { Card, CardContent, CopyButton, toast } from "@unkey/ui";
=======
import { Card, CardContent, CopyButton } from "@unkey/ui";
>>>>>>> a393d299
import React from "react";

export const LogSection = ({
  details,
  title,
}: {
  details: Record<string, React.ReactNode> | string;
  title: string;
}) => {
  // Helper function to get the text to copy
  const getTextToCopy = () => {
    let textToCopy: string;

    if (typeof details === "string") {
      textToCopy = details;
    } else {
      // Extract text content from React components
      textToCopy = Object.entries(details)
        .map(([key, value]) => {
          if (value === null || value === undefined) {
            return key;
          }
          // If it's a React element, try to extract text content
          if (typeof value === "object" && value !== null && "props" in value) {
            return `${key}: ${extractTextFromReactElement(value)}`;
          }
          return `${key}: ${value}`;
        })
        .join("\n");
    }
    return textToCopy;
  };

<<<<<<< HEAD
  // Handle the copy button click
  const handleClick = () => {
    const textToCopy = getTextToCopy();

    navigator.clipboard
      .writeText(textToCopy)
      .then(() => {
        toast.success(`${title} copied to clipboard`);
      })
      .catch((error) => {
        console.error("Failed to copy to clipboard:", error);
        toast.error("Failed to copy to clipboard");
      });
=======
  // Helper function to extract text from React elements
  // This is used to extract text from React elements like TimestampInfo and Link components
  const extractTextFromReactElement = (element: React.ReactNode): string => {
    if (typeof element === "string" || typeof element === "number") {
      return String(element);
    }

    if (element === null || element === undefined) {
      return "";
    }

    // Handle React elements
    if (React.isValidElement(element)) {
      const reactElement = element as React.ReactElement<{
        value?: string | Date | number;
        children?: React.ReactNode;
        href?: string;
        title?: string;
      }>;

      // For TimestampInfo and similar components, check for a 'value' prop first
      if (reactElement.props.value) {
        // If value is a date/timestamp, format it appropriately
        if (reactElement.props.value instanceof Date) {
          return reactElement.props.value.toISOString();
        }
        return String(reactElement.props.value);
      }

      // Then check for children
      if (reactElement.props.children) {
        if (typeof reactElement.props.children === "string") {
          return reactElement.props.children;
        }
        if (Array.isArray(reactElement.props.children)) {
          return reactElement.props.children
            .map((child: React.ReactNode) => extractTextFromReactElement(child))
            .join("");
        }
        return extractTextFromReactElement(reactElement.props.children);
      }

      // For Link components, check for href or title
      if (reactElement.props.href || reactElement.props.title) {
        return reactElement.props.title || reactElement.props.href || "";
      }
    }

    return String(element);
>>>>>>> a393d299
  };

  // Helper function to extract text from React elements
  // This is used to extract text from React elements like TimestampInfo and Link components
  const extractTextFromReactElement = (element: React.ReactNode): string => {
    if (typeof element === "string" || typeof element === "number") {
      return String(element);
    }

    if (element === null || element === undefined) {
      return "";
    }

    // Handle React elements
    if (React.isValidElement(element)) {
      const reactElement = element as React.ReactElement<{
        value?: string | Date | number;
        children?: React.ReactNode;
        href?: string;
        title?: string;
      }>;

      // For TimestampInfo and similar components, check for a 'value' prop first
      if (reactElement.props.value) {
        // If value is a date/timestamp, format it appropriately
        if (reactElement.props.value instanceof Date) {
          return reactElement.props.value.toISOString();
        }
        return String(reactElement.props.value);
      }

      // Then check for children
      if (reactElement.props.children) {
        if (typeof reactElement.props.children === "string") {
          return reactElement.props.children;
        }
        if (Array.isArray(reactElement.props.children)) {
          return reactElement.props.children
            .map((child: React.ReactNode) => extractTextFromReactElement(child))
            .join("");
        }
        return extractTextFromReactElement(reactElement.props.children);
      }

      // For Link components, check for href or title
      if (reactElement.props.href || reactElement.props.title) {
        return reactElement.props.title || reactElement.props.href || "";
      }
    }

    return String(element);
  };

  return (
    <div className="flex flex-col gap-1 mt-[16px]">
      <div className="flex justify-between items-center">
        <span className="text-[13px] text-accent-9 font-sans">{title}</span>
      </div>
      <Card className="bg-gray-2 border-gray-4 rounded-lg">
        <CardContent className="py-2 px-3 text-xs relative group">
          <pre className="flex flex-col gap-1 whitespace-pre-wrap leading-relaxed">
            {typeof details === "object"
              ? Object.entries(details).map((detail) => {
                  const [key, value] = detail;
                  return (
                    <div className="group flex items-center w-full p-[3px]" key={key}>
                      <span className="text-left text-accent-9 whitespace-nowrap">
                        {key}
                        {value ? ":" : ""}
                      </span>
                      <span className="ml-2 text-xs text-accent-12 truncate">{value}</span>
                    </div>
                  );
                })
              : details}
          </pre>

          <CopyButton
            value={getTextToCopy()}
            shape="square"
<<<<<<< HEAD
            onClick={handleClick}
=======
>>>>>>> a393d299
            variant="primary"
            size="2xlg"
            className="absolute bottom-1 right-1 opacity-0 group-hover:opacity-100 transition-opacity rounded-md p-4"
            aria-label="Copy content"
          />
        </CardContent>
      </Card>
    </div>
  );
};<|MERGE_RESOLUTION|>--- conflicted
+++ resolved
@@ -1,9 +1,5 @@
 "use client";
-<<<<<<< HEAD
-import { Card, CardContent, CopyButton, toast } from "@unkey/ui";
-=======
 import { Card, CardContent, CopyButton } from "@unkey/ui";
->>>>>>> a393d299
 import React from "react";
 
 export const LogSection = ({
@@ -37,21 +33,6 @@
     return textToCopy;
   };
 
-<<<<<<< HEAD
-  // Handle the copy button click
-  const handleClick = () => {
-    const textToCopy = getTextToCopy();
-
-    navigator.clipboard
-      .writeText(textToCopy)
-      .then(() => {
-        toast.success(`${title} copied to clipboard`);
-      })
-      .catch((error) => {
-        console.error("Failed to copy to clipboard:", error);
-        toast.error("Failed to copy to clipboard");
-      });
-=======
   // Helper function to extract text from React elements
   // This is used to extract text from React elements like TimestampInfo and Link components
   const extractTextFromReactElement = (element: React.ReactNode): string => {
@@ -101,7 +82,6 @@
     }
 
     return String(element);
->>>>>>> a393d299
   };
 
   // Helper function to extract text from React elements
@@ -182,10 +162,6 @@
           <CopyButton
             value={getTextToCopy()}
             shape="square"
-<<<<<<< HEAD
-            onClick={handleClick}
-=======
->>>>>>> a393d299
             variant="primary"
             size="2xlg"
             className="absolute bottom-1 right-1 opacity-0 group-hover:opacity-100 transition-opacity rounded-md p-4"
