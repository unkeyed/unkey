"use client";
import { Form, FormControl, FormField, FormItem } from "@/components/ui/form";
import { toast } from "@/components/ui/toaster";
import { tags } from "@/lib/cache";
import { trpc } from "@/lib/trpc/client";
import { zodResolver } from "@hookform/resolvers/zod";
<<<<<<< HEAD
import { Input } from "@unkey/ui";
=======
import { SettingCard } from "@unkey/ui";
>>>>>>> 6284d836
import { Button } from "@unkey/ui";
import { useForm } from "react-hook-form";
import { z } from "zod";
import { revalidateTag } from "../../../../../actions";
export const dynamic = "force-dynamic";

const formSchema = z.object({
  apiName: z.string().trim().min(3, "Name is required and should be at least 3 characters"),
  apiId: z.string(),
  workspaceId: z.string(),
});

type Props = {
  api: {
    id: string;
    workspaceId: string;
    name: string;
  };
};

export const UpdateApiName: React.FC<Props> = ({ api }) => {
  const utils = trpc.useUtils();

  const form = useForm<z.infer<typeof formSchema>>({
    resolver: async (data, context, options) => {
      return zodResolver(formSchema)(data, context, options);
    },
    mode: "all",
    shouldFocusError: true,
    delayError: 100,
    defaultValues: {
      apiName: api.name,
      apiId: api.id,
      workspaceId: api.workspaceId,
    },
  });

  const updateName = trpc.api.updateName.useMutation({
    onSuccess() {
      toast.success("Your API name has been renamed!");
      revalidateTag(tags.api(api.id));
      // Invalidate only the API overview query to update the sidebar
      utils.api.overview.query.invalidate();
      // No need for a full page reload
    },
    onError(err) {
      console.error(err);
      toast.error(err.message);
    },
  });

  async function onSubmit(values: z.infer<typeof formSchema>) {
    if (values.apiName === api.name || !values.apiName) {
      return toast.error("Please provide a valid name before saving.");
    }
    await updateName.mutateAsync({
      name: values.apiName,
      apiId: values.apiId,
      workspaceId: values.workspaceId,
    });
  }

  return (
    <Form {...form}>
      <form onSubmit={form.handleSubmit(onSubmit)}>
        <SettingCard
          title={
            <div className="flex items-center justify-start gap-2.5">
              <span className="text-sm font-medium text-accent-12">API Name</span>
            </div>
          }
          description={
            <div className="font-normal text-[13px] max-w-[380px]">
              Not customer-facing. Choose a name that is easy to recognize.
            </div>
          }
          border="top"
          contentWidth="w-full lg:w-[320px]"
        >
          <div className="flex flex-row justify-items-stretch items-center w-full gap-x-2">
            <input type="hidden" name="workspaceId" value={api.workspaceId} />
            <input type="hidden" name="apiId" value={api.id} />
            <label htmlFor="apiName" className="hidden sr-only">
              Name
            </label>
            <FormField
              control={form.control}
              name="apiName"
              render={({ field }) => (
                <FormItem>
                  <FormControl>
                    <Input
                      type="text"
                      id="apiName"
                      className="w-[20rem] lg:w-[16rem]"
                      {...field}
                      autoComplete="off"
                      onBlur={(e) => {
                        if (e.target.value === "") {
                          return;
                        }
                      }}
                    />
                  </FormControl>
                </FormItem>
              )}
            />
            <Button
              size="lg"
              variant="primary"
              disabled={
                !form.formState.isValid ||
                form.formState.isSubmitting ||
                api.name === form.watch("apiName")
              }
              loading={form.formState.isSubmitting}
              type="submit"
            >
              Save
            </Button>
          </div>
        </SettingCard>
      </form>
    </Form>
  );
};<|MERGE_RESOLUTION|>--- conflicted
+++ resolved
@@ -4,11 +4,8 @@
 import { tags } from "@/lib/cache";
 import { trpc } from "@/lib/trpc/client";
 import { zodResolver } from "@hookform/resolvers/zod";
-<<<<<<< HEAD
 import { Input } from "@unkey/ui";
-=======
 import { SettingCard } from "@unkey/ui";
->>>>>>> 6284d836
 import { Button } from "@unkey/ui";
 import { useForm } from "react-hook-form";
 import { z } from "zod";
