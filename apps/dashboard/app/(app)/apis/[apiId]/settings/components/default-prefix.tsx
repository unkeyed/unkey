"use client";
import { Form, FormControl, FormField, FormItem } from "@/components/ui/form";
import { toast } from "@/components/ui/toaster";
import { trpc } from "@/lib/trpc/client";
import { zodResolver } from "@hookform/resolvers/zod";
<<<<<<< HEAD
import { Input } from "@unkey/ui";
=======
import { SettingCard } from "@unkey/ui";
>>>>>>> 6284d836
import { Button } from "@unkey/ui";
import { useRouter } from "next/navigation";
import { useForm } from "react-hook-form";
import { z } from "zod";

const formSchema = z.object({
  keyAuthId: z.string(),
  defaultPrefix: z
    .string()
    .max(8, { message: "Prefixes cannot be longer than 8 characters" })
    .refine((prefix) => !prefix.includes(" "), {
      message: "Prefixes cannot contain spaces.",
    }),
});

type Props = {
  keyAuth: {
    id: string;
    defaultPrefix: string | undefined | null;
  };
};

export const DefaultPrefix: React.FC<Props> = ({ keyAuth }) => {
  const router = useRouter();
  const form = useForm<z.infer<typeof formSchema>>({
    resolver: async (data, context, options) => {
      return zodResolver(formSchema)(data, context, options);
    },
    mode: "all",
    shouldFocusError: true,
    delayError: 100,
    defaultValues: {
      defaultPrefix: keyAuth.defaultPrefix ?? undefined,
      keyAuthId: keyAuth.id,
    },
  });

  const setDefaultPrefix = trpc.api.setDefaultPrefix.useMutation({
    onSuccess() {
      toast.success("Default prefix for this API is updated!");
      router.refresh();
    },
    onError(err) {
      console.error(err);
      toast.error(err.message);
    },
  });

  async function onSubmit(values: z.infer<typeof formSchema>) {
    if (values.defaultPrefix === keyAuth.defaultPrefix) {
      return toast.error("Please provide a different prefix than already existing one as default");
    }
    await setDefaultPrefix.mutateAsync(values);
  }

  return (
    <Form {...form}>
      <form onSubmit={form.handleSubmit(onSubmit)}>
        <SettingCard
          title={
            <div className="flex items-center justify-start gap-2.5">
              <span className="text-sm font-medium text-accent-12">Default Prefix</span>
            </div>
          }
          description={
            <div className="font-normal text-[13px] max-w-[380px]">
              Sets the default prefix for keys under this API. A trailing underscore is added
              automatically.
            </div>
          }
          border="bottom"
        >
          <div className="flex flex-row justify-items-stretch items-center w-full gap-x-2">
            <input type="hidden" name="keyAuthId" value={keyAuth.id} />
            <label htmlFor="defaultPrefix" className="hidden sr-only">
              Default Prefix
            </label>
            <FormField
              control={form.control}
              name="defaultPrefix"
              render={({ field }) => (
                <FormItem>
                  <FormControl>
                    <Input
                      id="defaultPrefix"
                      className="w-[20rem] lg:w-[16rem]"
                      {...field}
                      autoComplete="off"
                      onBlur={(e) => {
                        if (e.target.value === "") {
                          return;
                        }
                      }}
                    />
                  </FormControl>
                </FormItem>
              )}
            />
            <Button
              variant="primary"
              size="lg"
              disabled={
                !form.formState.isValid ||
                form.formState.isSubmitting ||
                keyAuth.defaultPrefix === form.getValues("defaultPrefix")
              }
              type="submit"
              loading={form.formState.isSubmitting}
            >
              Save
            </Button>
          </div>
        </SettingCard>
      </form>
    </Form>
  );
};<|MERGE_RESOLUTION|>--- conflicted
+++ resolved
@@ -3,11 +3,8 @@
 import { toast } from "@/components/ui/toaster";
 import { trpc } from "@/lib/trpc/client";
 import { zodResolver } from "@hookform/resolvers/zod";
-<<<<<<< HEAD
 import { Input } from "@unkey/ui";
-=======
 import { SettingCard } from "@unkey/ui";
->>>>>>> 6284d836
 import { Button } from "@unkey/ui";
 import { useRouter } from "next/navigation";
 import { useForm } from "react-hook-form";
