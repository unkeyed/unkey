"use client";
import { DialogContainer } from "@/components/dialog-container";
<<<<<<< HEAD
import { SettingCard } from "@/components/settings-card";
=======
import { Input } from "@/components/ui/input";
>>>>>>> 6284d836
import { toast } from "@/components/ui/toaster";
import { formatNumber } from "@/lib/fmt";
import { trpc } from "@/lib/trpc/client";
import { zodResolver } from "@hookform/resolvers/zod";
import { Lock } from "@unkey/icons";
<<<<<<< HEAD
import { Input } from "@unkey/ui";
=======
import { SettingCard } from "@unkey/ui";
>>>>>>> 6284d836
import { Button } from "@unkey/ui";
import { useRouter } from "next/navigation";
import type React from "react";
import { useState } from "react";
import { useForm } from "react-hook-form";
import { z } from "zod";
import { revalidate } from "../actions";
import { StatusBadge } from "./status-badge";

type Props = {
  keys: number;
  api: {
    id: string;
    workspaceId: string;
    name: string;
    deleteProtection: boolean | null;
  };
};

export const DeleteApi: React.FC<Props> = ({ api, keys }) => {
  const [open, setOpen] = useState(false);

  const intent =
    keys > 0 ? `delete this api and ${keys} key${keys > 1 ? "s" : ""}` : "delete this api";

  const formSchema = z.object({
    name: z.string().refine((v) => v === api.name, "Please confirm the API name"),
    intent: z.string().refine((v) => v === intent, "Please confirm your intent"),
  });

  type FormValues = z.infer<typeof formSchema>;

  const {
    register,
    handleSubmit,
    watch,
    formState: { isSubmitting },
  } = useForm<FormValues>({
    mode: "onChange",
    resolver: zodResolver(formSchema),
    defaultValues: {
      name: "",
    },
  });
  const isValid = watch("name") === api.name && watch("intent") === intent;
  const router = useRouter();

  const deleteApi = trpc.api.delete.useMutation({
    async onSuccess() {
      toast.message("API Deleted", {
        description: `Your API and ${formatNumber(keys)} keys have been deleted.`,
      });

      await revalidate();

      router.push("/apis");
    },
    onError(err) {
      console.error(err);
      toast.error(err.message);
    },
  });

  async function onSubmit(_values: z.infer<typeof formSchema>) {
    deleteApi.mutate({ apiId: api.id });
  }

  return (
    <div>
      <SettingCard
        title={
          <div className=" flex items-center justify-start gap-2.5">
            <span className="text-sm font-medium text-accent-12">Delete API</span>
            {api.deleteProtection && (
              <StatusBadge variant={"locked"} text={"Locked"} icon={<Lock size="sm-thin" />} />
            )}
          </div>
        }
        description={
          api.deleteProtection ? (
            <div className="font-normal text-[13px] max-w-[380px]">
              Permanently deletes this API, including all keys and data. This action is locked by
              the <span className="font-medium text-accent-12">Delete Protection</span> feature.
            </div>
          ) : (
            <div className="font-normal text-[13px] max-w-[380px]">
              <div className="font-normal text-[13px] max-w-[380px]">
                <div className="font-normal text-[13px] max-w-[380px]">
                  Permanently deletes this API, including all keys and data. This action cannot be
                  undone.
                </div>
              </div>
            </div>
          )
        }
        border="bottom"
        contentWidth="w-full lg:w-[320px]"
      >
        <div className="w-full flex justify-end">
          <Button
            variant="outline"
            color="danger"
            size="lg"
            disabled={api.deleteProtection === true}
            onClick={() => setOpen(true)}
          >
            Delete API
          </Button>
        </div>
      </SettingCard>
      <DialogContainer
        isOpen={open}
        onOpenChange={setOpen}
        title="Delete API"
        footer={
          <div className="w-full flex flex-col gap-2 items-center justify-center">
            <Button
              type="submit"
              form="delete-api-form" // Connect to form ID
              variant="primary"
              color="danger"
              size="xlg"
              disabled={api.deleteProtection || !isValid || deleteApi.isLoading || isSubmitting}
              loading={deleteApi.isLoading || isSubmitting}
              className="w-full"
            >
              Delete API
            </Button>
            <div className="text-gray-9 text-xs">
              This action cannot be undone – proceed with caution
            </div>
          </div>
        }
      >
        <p className="text-gray-11 text-[13px]">
          <span className="font-medium">Warning: </span>
          Deleting this API will delete all keys and data associated with it. This action cannot be
          undone. Any tracking, enforcement, and historical insights tied to this API will be
          permanently lost.
        </p>
        <form id="delete-api-form" onSubmit={handleSubmit(onSubmit)}>
          <div className="space-y-1">
            <p className="text-gray-11 text-[13px]">
              Type <span className="text-gray-12 font-medium">{api.name}</span> to confirm
            </p>
            <Input {...register("name")} placeholder={`Enter "${api.name}" to confirm`} />
          </div>
          <div className="space-y-1 mt-6">
            <p className="text-gray-11 text-[13px]">
              To verify, type <span className="text-gray-12 font-medium">{intent}</span> to confirm
            </p>
            <Input {...register("intent")} placeholder={`Enter "${intent}" to confirm`} />
          </div>
        </form>
      </DialogContainer>
    </div>
  );
};<|MERGE_RESOLUTION|>--- conflicted
+++ resolved
@@ -1,20 +1,12 @@
 "use client";
 import { DialogContainer } from "@/components/dialog-container";
-<<<<<<< HEAD
-import { SettingCard } from "@/components/settings-card";
-=======
-import { Input } from "@/components/ui/input";
->>>>>>> 6284d836
 import { toast } from "@/components/ui/toaster";
 import { formatNumber } from "@/lib/fmt";
 import { trpc } from "@/lib/trpc/client";
 import { zodResolver } from "@hookform/resolvers/zod";
 import { Lock } from "@unkey/icons";
-<<<<<<< HEAD
 import { Input } from "@unkey/ui";
-=======
 import { SettingCard } from "@unkey/ui";
->>>>>>> 6284d836
 import { Button } from "@unkey/ui";
 import { useRouter } from "next/navigation";
 import type React from "react";
