"use client";
import { FormField } from "@/components/ui/form";
import { toast } from "@/components/ui/toaster";
import { trpc } from "@/lib/trpc/client";
import { zodResolver } from "@hookform/resolvers/zod";
import type { Workspace } from "@unkey/db";
import { ArrowUpRight, Lock, Shield } from "@unkey/icons";
<<<<<<< HEAD
import { Textarea } from "@unkey/ui";
import { Button } from "@unkey/ui";
=======
import { Button, InlineLink, SettingCard } from "@unkey/ui";
>>>>>>> 6284d836
import { useRouter } from "next/navigation";
import { useForm } from "react-hook-form";
import { z } from "zod";
import { StatusBadge } from "./status-badge";

const formSchema = z.object({
  ipWhitelist: z.string(),
  apiId: z.string(),
  workspaceId: z.string(),
});

type Props = {
  workspace: {
    features: Workspace["features"];
  };
  api: {
    id: string;
    workspaceId: string;
    name: string;
    ipWhitelist: string | null;
  };
};

export const UpdateIpWhitelist: React.FC<Props> = ({ api, workspace }) => {
  const router = useRouter();
  const isEnabled = workspace.features.ipWhitelist;

  const form = useForm<z.infer<typeof formSchema>>({
    resolver: zodResolver(formSchema),
    defaultValues: {
      ipWhitelist: api.ipWhitelist ?? "",
      apiId: api.id,
      workspaceId: api.workspaceId,
    },
  });

  const updateIps = trpc.api.updateIpWhitelist.useMutation({
    onSuccess() {
      toast.success("Your ip whitelist has been updated!");
      router.refresh();
    },
    onError(err) {
      console.error(err);
      toast.error(err.message);
    },
  });

  const isValid = api.ipWhitelist?.toString() !== form.watch("ipWhitelist").toString();

  async function onSubmit(values: z.infer<typeof formSchema>) {
    await updateIps.mutateAsync(values);
  }

  const Badge = () =>
    isEnabled ? (
      <StatusBadge variant="enabled" text="Enabled" icon={<Shield size="sm-thin" />} />
    ) : (
      <StatusBadge variant="locked" text="Locked" icon={<Lock size="sm-thin" />} />
    );

  return (
    <form onSubmit={form.handleSubmit(onSubmit)}>
      <SettingCard
        title={
          <div className=" flex items-center justify-start gap-2.5">
            <span className="text-sm font-medium text-accent-12">IP Whitelist</span>
            <Badge />
          </div>
        }
        description={
          <div className="font-normal text-[13px] max-w-[380px]">
            Want to protect your API from unauthorized access? <br />
            Upgrade to our <span className="font-bold">Enterprise plan</span> to enable IP
            whitelisting and restrict access to trusted sources.{" "}
            <InlineLink
              label="Learn more"
              href="https://www.unkey.com/docs/apis/features/whitelist#ip-whitelisting"
              target={true}
              icon={<ArrowUpRight size="sm-thin" />}
            />
          </div>
        }
        border="both"
        contentWidth="w-full"
      >
        {isEnabled ? (
          <div className="flex flex-row justify-items-start items-center w-full gap-x-2">
            <input type="hidden" name="workspaceId" value={api.workspaceId} />
            <input type="hidden" name="apiId" value={api.id} />
            <label htmlFor="ipWhitelist" className="hidden sr-only">
              IP Whitelist
            </label>
            <FormField
              control={form.control}
              name="ipWhitelist"
              render={({ field }) => (
                <Textarea
                  {...field}
                  className="lg:w-[16rem]"
                  autoComplete="off"
                  placeholder={`127.0.0.1
1.1.1.1`}
                />
              )}
            />
            <Button
              size="lg"
              variant="primary"
              disabled={!form.formState.isValid || form.formState.isSubmitting || !isValid}
              type="submit"
              loading={form.formState.isSubmitting}
            >
              Save
            </Button>
          </div>
        ) : (
          <div className="flex flex-row w-full gap-2 justify-end">
            <a target="_blank" rel="noreferrer" href="https://cal.com/james-r-perkins/sales">
<<<<<<< HEAD
              <Button
                type="button"
                size="lg"
                variant="primary"
                color="info"
                className="w-full lg:w-fit"
              >
                Upgrade to Enterprise
              </Button>
            </a>
            <a
              href="https://www.unkey.com/docs/apis/features/whitelist#ip-whitelisting"
              target="_blank"
              rel="noreferrer"
            >
              <Button type="button" variant="ghost" size="lg" className="w-full lg:w-fit">
                Learn more <ArrowUpRight size="lg-thin" className="text-accent-9" />
              </Button>
            </a>
=======
              <Button type="button" size="lg" variant="primary" color="info">
                Upgrade to Enterprise
              </Button>
            </a>
>>>>>>> 6284d836
          </div>
        )}
      </SettingCard>
    </form>
  );
};<|MERGE_RESOLUTION|>--- conflicted
+++ resolved
@@ -5,12 +5,7 @@
 import { zodResolver } from "@hookform/resolvers/zod";
 import type { Workspace } from "@unkey/db";
 import { ArrowUpRight, Lock, Shield } from "@unkey/icons";
-<<<<<<< HEAD
-import { Textarea } from "@unkey/ui";
-import { Button } from "@unkey/ui";
-=======
-import { Button, InlineLink, SettingCard } from "@unkey/ui";
->>>>>>> 6284d836
+import { Button, InlineLink, SettingCard, Textarea } from "@unkey/ui";
 import { useRouter } from "next/navigation";
 import { useForm } from "react-hook-form";
 import { z } from "zod";
@@ -129,32 +124,10 @@
         ) : (
           <div className="flex flex-row w-full gap-2 justify-end">
             <a target="_blank" rel="noreferrer" href="https://cal.com/james-r-perkins/sales">
-<<<<<<< HEAD
-              <Button
-                type="button"
-                size="lg"
-                variant="primary"
-                color="info"
-                className="w-full lg:w-fit"
-              >
-                Upgrade to Enterprise
-              </Button>
-            </a>
-            <a
-              href="https://www.unkey.com/docs/apis/features/whitelist#ip-whitelisting"
-              target="_blank"
-              rel="noreferrer"
-            >
-              <Button type="button" variant="ghost" size="lg" className="w-full lg:w-fit">
-                Learn more <ArrowUpRight size="lg-thin" className="text-accent-9" />
-              </Button>
-            </a>
-=======
               <Button type="button" size="lg" variant="primary" color="info">
                 Upgrade to Enterprise
               </Button>
             </a>
->>>>>>> 6284d836
           </div>
         )}
       </SettingCard>
