"use client";
import { revalidate } from "@/app/actions";
<<<<<<< HEAD
import { Form, FormControl, FormField, FormItem, FormMessage } from "@/components/ui/form";
=======
>>>>>>> 84f8c97b
import { toast } from "@/components/ui/toaster";
import { trpc } from "@/lib/trpc/client";
import { zodResolver } from "@hookform/resolvers/zod";
import { Button, FormInput, SettingCard } from "@unkey/ui";
import { useRouter } from "next/navigation";
import { Controller, useForm } from "react-hook-form";
import { z } from "zod";

const formSchema = z.object({
  keyAuthId: z.string(),
  defaultBytes: z
    .number()
    .min(8, "Key must be between 8 and 255 bytes long")
    .max(255, "Key must be between 8 and 255 bytes long")
    .optional(),
});

type Props = {
  keyAuth: {
    id: string;
    defaultBytes: number | undefined | null;
  };
  apiId: string;
};

export const DefaultBytes: React.FC<Props> = ({ keyAuth, apiId }) => {
  const router = useRouter();

  const {
    control,
    handleSubmit,
    formState: { isValid, isSubmitting, isDirty },
  } = useForm<z.infer<typeof formSchema>>({
    resolver: zodResolver(formSchema),
    mode: "all",
    shouldFocusError: true,
    delayError: 100,
    defaultValues: {
      defaultBytes: keyAuth.defaultBytes ?? undefined,
      keyAuthId: keyAuth.id,
    },
  });

  const setDefaultBytes = trpc.api.setDefaultBytes.useMutation({
    onSuccess() {
      toast.success("Default Byte length for this API is updated!");
      router.refresh();
    },
    onError(err) {
      console.error(err);
      toast.error(err.message);
    },
  });

  async function onSubmit(values: z.infer<typeof formSchema>) {
    if (values.defaultBytes === keyAuth.defaultBytes || !values.defaultBytes) {
      return toast.error(
        "Please provide a different byte-size than already existing one as default",
      );
    }
    await setDefaultBytes.mutateAsync(values);
    revalidate(`/apis/${apiId}/settings`);
  }

  return (
    <form onSubmit={handleSubmit(onSubmit)}>
      <SettingCard
        title="Default Bytes"
        description={
          <div className="max-w-[380px]">
            Sets the default byte size for keys under this API. Must be between 8 and 255.
          </div>
        }
        border="top"
        className="border-b-1"
        contentWidth="w-full lg:w-[420px]"
      >
        <div className="flex flex-row justify-end items-center w-full gap-x-2">
          <input type="hidden" name="keyAuthId" value={keyAuth.id} />

          <Controller
            control={control}
            name="defaultBytes"
            render={({ field }) => (
              <FormInput
                {...field}
                className="w-[16.5rem]"
                autoComplete="off"
                type="text"
                onChange={(e) => field.onChange(Number(e.target.value.replace(/\D/g, "")))}
              />
            )}
          />

          <Button
            size="lg"
            variant="primary"
            disabled={!isValid || isSubmitting || !isDirty}
            type="submit"
            loading={isSubmitting}
          >
            Save
          </Button>
        </div>
      </SettingCard>
    </form>
  );
};<|MERGE_RESOLUTION|>--- conflicted
+++ resolved
@@ -1,9 +1,5 @@
 "use client";
 import { revalidate } from "@/app/actions";
-<<<<<<< HEAD
-import { Form, FormControl, FormField, FormItem, FormMessage } from "@/components/ui/form";
-=======
->>>>>>> 84f8c97b
 import { toast } from "@/components/ui/toaster";
 import { trpc } from "@/lib/trpc/client";
 import { zodResolver } from "@hookform/resolvers/zod";
