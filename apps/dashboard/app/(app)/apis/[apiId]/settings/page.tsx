import { CopyButton } from "@/components/dashboard/copy-button";
import { Card, CardContent, CardDescription, CardHeader, CardTitle } from "@/components/ui/card";
import { Code } from "@/components/ui/code";
import { getTenantId } from "@/lib/auth";
import { db, eq, schema } from "@/lib/db";
import { notFound, redirect } from "next/navigation";
import { DefaultBytes } from "./default-bytes";
import { DefaultPrefix } from "./default-prefix";
import { DeleteApi } from "./delete-api";
import { DeleteProtection } from "./delete-protection";
import { UpdateApiName } from "./update-api-name";
import { UpdateIpWhitelist } from "./update-ip-whitelist";

export const dynamic = "force-dynamic";

type Props = {
  params: {
    apiId: string;
  };
};

export default async function SettingsPage(props: Props) {
  const tenantId = getTenantId();

  const workspace = await db.query.workspaces.findFirst({
    where: (table, { and, eq, isNull }) =>
      and(eq(table.tenantId, tenantId), isNull(table.deletedAt)),
    with: {
      apis: {
        where: eq(schema.apis.id, props.params.apiId),
        with: {
          keyAuth: true,
        },
      },
    },
  });

  if (!workspace || workspace.tenantId !== tenantId) {
    return redirect("/new");
  }

  const api = workspace.apis.find((api) => api.id === props.params.apiId);
  if (!api) {
    return notFound();
  }

  const keyAuth = api.keyAuth;
  if (!keyAuth) {
    return notFound();
  }
<<<<<<< HEAD

  if (keyAuth.sizeLastUpdatedAt < Date.now() - 60_000) {
    const res = await db
      .select({ count: sql<string>`count(*)` })
      .from(schema.keys)
      .where(and(eq(schema.keys.keyAuthId, keyAuth.id), isNull(schema.keys.deletedAt)));
    keyAuth.sizeApprox = Number.parseInt(res?.at(0)?.count ?? "0");
    keyAuth.sizeLastUpdatedAt = Date.now();
    await db
      .update(schema.keyAuth)
      .set({
        sizeApprox: keyAuth.sizeApprox,
        sizeLastUpdatedAt: keyAuth.sizeLastUpdatedAt,
      })
      .where(eq(schema.keyAuth.id, keyAuth.id));
  }
=======
>>>>>>> e8d936df

  return (
    <div className="flex flex-col gap-8 mb-20 ">
      <UpdateApiName api={api} />
      <DefaultBytes keyAuth={keyAuth} />
      <DefaultPrefix keyAuth={keyAuth} />
      <UpdateIpWhitelist api={api} workspace={workspace} />
      <Card>
        <CardHeader>
          <CardTitle>API ID</CardTitle>
          <CardDescription>This is your api id. It's used in some API calls.</CardDescription>
        </CardHeader>
        <CardContent>
          <Code className="flex items-center justify-between w-full h-8 max-w-sm gap-4">
            <pre>{api.id}</pre>
            <div className="flex items-start justify-between gap-4">
              <CopyButton value={api.id} />
            </div>
          </Code>
        </CardContent>
      </Card>
      <DeleteProtection api={api} />
      <DeleteApi api={api} keys={keyAuth.sizeApprox} />
    </div>
  );
}<|MERGE_RESOLUTION|>--- conflicted
+++ resolved
@@ -1,5 +1,11 @@
 import { CopyButton } from "@/components/dashboard/copy-button";
-import { Card, CardContent, CardDescription, CardHeader, CardTitle } from "@/components/ui/card";
+import {
+  Card,
+  CardContent,
+  CardDescription,
+  CardHeader,
+  CardTitle,
+} from "@/components/ui/card";
 import { Code } from "@/components/ui/code";
 import { getTenantId } from "@/lib/auth";
 import { db, eq, schema } from "@/lib/db";
@@ -48,25 +54,6 @@
   if (!keyAuth) {
     return notFound();
   }
-<<<<<<< HEAD
-
-  if (keyAuth.sizeLastUpdatedAt < Date.now() - 60_000) {
-    const res = await db
-      .select({ count: sql<string>`count(*)` })
-      .from(schema.keys)
-      .where(and(eq(schema.keys.keyAuthId, keyAuth.id), isNull(schema.keys.deletedAt)));
-    keyAuth.sizeApprox = Number.parseInt(res?.at(0)?.count ?? "0");
-    keyAuth.sizeLastUpdatedAt = Date.now();
-    await db
-      .update(schema.keyAuth)
-      .set({
-        sizeApprox: keyAuth.sizeApprox,
-        sizeLastUpdatedAt: keyAuth.sizeLastUpdatedAt,
-      })
-      .where(eq(schema.keyAuth.id, keyAuth.id));
-  }
-=======
->>>>>>> e8d936df
 
   return (
     <div className="flex flex-col gap-8 mb-20 ">
@@ -77,7 +64,9 @@
       <Card>
         <CardHeader>
           <CardTitle>API ID</CardTitle>
-          <CardDescription>This is your api id. It's used in some API calls.</CardDescription>
+          <CardDescription>
+            This is your api id. It's used in some API calls.
+          </CardDescription>
         </CardHeader>
         <CardContent>
           <Code className="flex items-center justify-between w-full h-8 max-w-sm gap-4">
