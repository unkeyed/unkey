import { ArrowLeft, Settings2 } from "lucide-react";
import Link from "next/link";

import { type Interval, IntervalSelect } from "@/app/(app)/apis/[apiId]/select";
import { CreateNewPermission } from "@/app/(app)/authorization/permissions/create-new-permission";
import type { NestedPermissions } from "@/app/(app)/authorization/roles/[roleId]/tree";
import { CreateNewRole } from "@/app/(app)/authorization/roles/create-new-role";
import { StackedColumnChart } from "@/components/dashboard/charts";
import { EmptyPlaceholder } from "@/components/dashboard/empty-placeholder";
import { Badge } from "@/components/ui/badge";
import { Button, buttonVariants } from "@/components/ui/button";
import { Card, CardContent, CardHeader } from "@/components/ui/card";
import { Separator } from "@/components/ui/separator";
import { getTenantId } from "@/lib/auth";
import { getLastUsed } from "@/lib/clickhouse";
import { getVerificationsPerDay, getVerificationsPerHour } from "@/lib/clickhouse";
import { getLatestVerifications } from "@/lib/clickhouse/latest_verifications";
import { and, db, eq, isNull, schema } from "@/lib/db";
import { formatNumber } from "@/lib/fmt";
import { cn } from "@/lib/utils";
import { BarChart, Minus } from "lucide-react";
import ms from "ms";
import { notFound } from "next/navigation";
import PermissionTree from "./permission-list";
import { VerificationTable } from "./verification-table";
export default async function APIKeyDetailPage(props: {
  params: {
    apiId: string;
    keyId: string;
    keyAuthId: string;
  };
  searchParams: {
    interval?: Interval;
  };
}) {
  const tenantId = getTenantId();

  const key = await db.query.keys.findFirst({
    where: and(eq(schema.keys.id, props.params.keyId), isNull(schema.keys.deletedAt)),
    with: {
      roles: {
        with: {
          role: {
            with: {
              permissions: {
                with: {
                  permission: true,
                },
              },
            },
          },
        },
      },
      permissions: true,
      workspace: {
        with: {
          roles: {
            with: {
              permissions: true,
            },
          },
          permissions: {
            with: {
              roles: true,
            },
          },
        },
      },
    },
  });

  if (!key || key.workspace.tenantId !== tenantId) {
    return notFound();
  }
  const api = await db.query.apis.findFirst({
    where: (table, { eq, and, isNull }) =>
      and(eq(table.keyAuthId, key.keyAuthId), isNull(table.deletedAt)),
  });
  if (!api) {
    return notFound();
  }

  const interval = props.searchParams.interval ?? "7d";

  const { getVerificationsPerInterval, start, end, granularity } = prepareInterval(interval);
  const query = {
    workspaceId: api.workspaceId,
    keySpaceId: key.keyAuthId,
    keyId: key.id,
    start,
    end,
  };
  const [verifications, latestVerifications, lastUsed] = await Promise.all([
    getVerificationsPerInterval(query),
    getLatestVerifications({
      workspaceId: key.workspaceId,
      keySpaceId: key.keyAuthId,
      keyId: key.id,
    }),
    getLastUsed({ workspaceId: key.workspaceId, keySpaceId: key.keyAuthId, keyId: key.id }).then(
      (res) => res.at(0)?.time ?? 0,
    ),
  ]);

  const successOverTime: { x: string; y: number }[] = [];
  const ratelimitedOverTime: { x: string; y: number }[] = [];
  const usageExceededOverTime: { x: string; y: number }[] = [];
  const disabledOverTime: { x: string; y: number }[] = [];
  const insufficientPermissionsOverTime: { x: string; y: number }[] = [];
  const expiredOverTime: { x: string; y: number }[] = [];
  const forbiddenOverTime: { x: string; y: number }[] = [];

  for (const d of verifications.sort((a, b) => a.time - b.time)) {
    const x = new Date(d.time).toISOString();
    switch (d.outcome) {
      case "VALID":
        successOverTime.push({ x, y: d.count });
        break;
      case "RATE_LIMITED":
        ratelimitedOverTime.push({ x, y: d.count });
        break;
      case "USAGE_EXCEEDED":
        usageExceededOverTime.push({ x, y: d.count });
        break;
      case "DISABLED":
        disabledOverTime.push({ x, y: d.count });
        break;
      case "INSUFFICIENT_PERMISSIONS":
        insufficientPermissionsOverTime.push({ x, y: d.count });
        break;
      case "EXPIRED":
        expiredOverTime.push({ x, y: d.count });
        break;
      case "FORBIDDEN":
        forbiddenOverTime.push({ x, y: d.count });
        break;
    }
  }

  const verificationsData = [
    ...successOverTime.map((d) => ({
      ...d,
      category: "Successful Verifications",
    })),
    ...ratelimitedOverTime.map((d) => ({ ...d, category: "Ratelimited" })),
    ...usageExceededOverTime.map((d) => ({ ...d, category: "Usage Exceeded" })),
    ...disabledOverTime.map((d) => ({ ...d, category: "Disabled" })),
    ...insufficientPermissionsOverTime.map((d) => ({
      ...d,
      category: "Insufficient Permissions",
    })),
    ...expiredOverTime.map((d) => ({ ...d, category: "Expired" })),
    ...forbiddenOverTime.map((d) => ({ ...d, category: "Forbidden" })),
  ];

  const transientPermissionIds = new Set<string>();
  const connectedRoleIds = new Set<string>();
  for (const role of key.roles) {
    connectedRoleIds.add(role.roleId);
  }
  for (const role of key.workspace.roles) {
    if (connectedRoleIds.has(role.id)) {
      for (const p of role.permissions) {
        transientPermissionIds.add(p.permissionId);
      }
    }
  }

<<<<<<< HEAD
  const stats = {
    valid: 0,
    ratelimited: 0,
    usageExceeded: 0,
    disabled: 0,
    insufficientPermissions: 0,
    expired: 0,
    forbidden: 0,
  };
  verifications.forEach((v) => {
    switch (v.outcome) {
      case "VALID":
        stats.valid += v.count;
        break;
      case "RATE_LIMITED":
        stats.ratelimited += v.count;
        break;
      case "USAGE_EXCEEDED":
        stats.usageExceeded += v.count;
        break;
      case "DISABLED":
        stats.disabled += v.count;
        break;
      case "INSUFFICIENT_PERMISSIONS":
        stats.insufficientPermissions += v.count;
        break;
      case "EXPIRED":
        stats.expired += v.count;
        break;
      case "FORBIDDEN":
        stats.forbidden += v.count;
    }
=======
  const roleTee = key.workspace.roles.map((role) => {
    const nested: NestedPermissions = {};
    for (const permission of key.workspace.permissions) {
      let n = nested;
      const parts = permission.name.split(".");
      for (let i = 0; i < parts.length; i++) {
        const p = parts[i];
        if (!(p in n)) {
          n[p] = {
            id: permission.id,
            name: permission.name,
            description: permission.description,
            checked: role.permissions.some((p) => p.permissionId === permission.id),
            part: p,
            permissions: {},
            path: parts.slice(0, i).join("."),
          };
        }
        n = n[p].permissions;
      }
    }
    const data = {
      id: role.id,
      name: role.name,
      description: role.description,
      keyId: key.id,
      active: key.roles.some((keyRole) => keyRole.roleId === role.id),
      nestedPermissions: nested,
    };
    return data;
>>>>>>> 39b236fd
  });

  return (
    <div className="flex flex-col">
      <div className="flex items-center justify-between w-full">
        <Link
          href={`/apis/${props.params.apiId}/keys/${props.params.keyAuthId}/`}
          className="flex w-fit items-center gap-1 text-sm duration-200 text-content-subtle hover:text-secondary-foreground"
        >
          <ArrowLeft className="w-4 h-4" /> Back to API Keys listing
        </Link>
        <Link
          href={`/apis/${props.params.apiId}/keys/${props.params.keyAuthId}/${props.params.keyId}/settings`}
          className={cn(buttonVariants({ variant: "outline" }), "gap-1")}
        >
          <Settings2 className="w-4 h-4" />
          Key settings
        </Link>
      </div>

      <div className="flex flex-col gap-4 mt-4">
        <Card>
          <CardContent className="grid grid-cols-2 sm:grid-cols-3 gap-2 sm:divide-x">
            <Metric
              label={key.expires && key.expires.getTime() < Date.now() ? "Expired" : "Expires in"}
              value={key.expires ? ms(key.expires.getTime() - Date.now()) : <Minus />}
            />
            <Metric
              label="Remaining"
              value={typeof key.remaining === "number" ? formatNumber(key.remaining) : <Minus />}
            />
            <Metric
              label="Last Used"
              value={lastUsed ? `${ms(Date.now() - lastUsed)} ago` : <Minus />}
            />
          </CardContent>
        </Card>
        <Separator className="my-8" />

        <div className="flex items-center justify-between">
          <h2 className="text-2xl font-semibold leading-none tracking-tight">Verifications</h2>

          <div>
            <IntervalSelect defaultSelected={interval} />
          </div>
        </div>

        {verificationsData.some(({ y }) => y > 0) ? (
          <Card>
            <CardHeader>
              <div className="grid grid-cols-2 md:grid-cols-3 lg:grid-cols-4 xl:grid-cols-7 divide-x">
                <Metric label="Valid" value={formatNumber(stats.valid)} />
                <Metric label="Ratelimited" value={formatNumber(stats.ratelimited)} />
                <Metric label="Usage Exceeded" value={formatNumber(stats.usageExceeded)} />
                <Metric label="Disabled" value={formatNumber(stats.valid)} />
                <Metric
                  label="Insufficient Permissions"
                  value={formatNumber(stats.insufficientPermissions)}
                />
                <Metric label="Expired" value={formatNumber(stats.expired)} />
                <Metric label="Forbidden" value={formatNumber(stats.forbidden)} />
              </div>
            </CardHeader>
            <CardContent>
              <StackedColumnChart
                colors={["primary", "warn", "danger"]}
                data={verificationsData}
                timeGranularity={
                  granularity >= 1000 * 60 * 60 * 24 * 30
                    ? "month"
                    : granularity >= 1000 * 60 * 60 * 24
                      ? "day"
                      : "hour"
                }
              />
            </CardContent>
          </Card>
        ) : (
          <EmptyPlaceholder>
            <EmptyPlaceholder.Icon>
              <BarChart />
            </EmptyPlaceholder.Icon>
            <EmptyPlaceholder.Title>Not used</EmptyPlaceholder.Title>
            <EmptyPlaceholder.Description>
              This key was not used in the last {interval}
            </EmptyPlaceholder.Description>
          </EmptyPlaceholder>
        )}

        {latestVerifications.length > 0 ? (
          <>
            <Separator className="my-8" />
            <h2 className="text-2xl font-semibold leading-none tracking-tight mt-8">
              Latest Verifications
            </h2>
            <VerificationTable verifications={latestVerifications} />
          </>
        ) : null}

        <Separator className="my-8" />
        <div className="flex w-full flex-1 items-center justify-between gap-2">
          <div className="flex items-center gap-2">
            <Badge variant="secondary" className="h-8">
              {Intl.NumberFormat().format(key.roles.length)} Roles{" "}
            </Badge>
            <Badge variant="secondary" className="h-8">
              {Intl.NumberFormat().format(transientPermissionIds.size)} Permissions
            </Badge>
          </div>
          <div className="flex items-center gap-2">
            <CreateNewRole
              trigger={<Button variant="secondary">Create New Role</Button>}
              permissions={key.workspace.permissions}
            />
            <CreateNewPermission
              trigger={<Button variant="secondary">Create New Permission</Button>}
            />
          </div>
        </div>

        <PermissionTree roles={roleTee} />
      </div>
    </div>
  );
}

function prepareInterval(interval: Interval) {
  const now = new Date();

  switch (interval) {
    case "24h": {
      const end = now.setUTCHours(now.getUTCHours() + 1, 0, 0, 0);
      const intervalMs = 1000 * 60 * 60 * 24;
      return {
        start: end - intervalMs,
        end,
        intervalMs,
        granularity: 1000 * 60 * 60,
        getVerificationsPerInterval: getVerificationsPerHour,
      };
    }
    case "7d": {
      now.setUTCDate(now.getUTCDate() + 1);
      const end = now.setUTCHours(0, 0, 0, 0);
      const intervalMs = 1000 * 60 * 60 * 24 * 7;
      return {
        start: end - intervalMs,
        end,
        intervalMs,
        granularity: 1000 * 60 * 60 * 24,
        getVerificationsPerInterval: getVerificationsPerDay,
      };
    }
    case "30d": {
      now.setUTCDate(now.getUTCDate() + 1);
      const end = now.setUTCHours(0, 0, 0, 0);
      const intervalMs = 1000 * 60 * 60 * 24 * 30;
      return {
        start: end - intervalMs,
        end,
        intervalMs,
        granularity: 1000 * 60 * 60 * 24,
        getVerificationsPerInterval: getVerificationsPerDay,
      };
    }
    case "90d": {
      now.setUTCDate(now.getUTCDate() + 1);
      const end = now.setUTCHours(0, 0, 0, 0);
      const intervalMs = 1000 * 60 * 60 * 24 * 90;
      return {
        start: end - intervalMs,
        end,
        intervalMs,
        granularity: 1000 * 60 * 60 * 24,
        getVerificationsPerInterval: getVerificationsPerDay,
      };
    }
  }
}

const Metric: React.FC<{ label: string; value: React.ReactNode }> = ({ label, value }) => {
  return (
    <div className="flex flex-col items-start justify-between h-full px-4 py-2">
      <p className="text-sm text-content-subtle">{label}</p>
      <div className="text-2xl font-semibold leading-none tracking-tight">{value}</div>
    </div>
  );
};<|MERGE_RESOLUTION|>--- conflicted
+++ resolved
@@ -166,7 +166,6 @@
     }
   }
 
-<<<<<<< HEAD
   const stats = {
     valid: 0,
     ratelimited: 0,
@@ -199,7 +198,6 @@
       case "FORBIDDEN":
         stats.forbidden += v.count;
     }
-=======
   const roleTee = key.workspace.roles.map((role) => {
     const nested: NestedPermissions = {};
     for (const permission of key.workspace.permissions) {
@@ -230,7 +228,6 @@
       nestedPermissions: nested,
     };
     return data;
->>>>>>> 39b236fd
   });
 
   return (
