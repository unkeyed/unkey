"use client";
import { Loading } from "@/components/dashboard/loading";
<<<<<<< HEAD
import { Button } from "@unkey/ui";
=======
>>>>>>> 6761f398
import {
  Card,
  CardContent,
  CardDescription,
  CardFooter,
  CardHeader,
  CardTitle,
} from "@/components/ui/card";
import { Form, FormControl, FormField, FormItem, FormMessage } from "@/components/ui/form";
import { Input } from "@/components/ui/input";
import { Label } from "@/components/ui/label";
import { toast } from "@/components/ui/toaster";
import { trpc } from "@/lib/trpc/client";
import { cn } from "@/lib/utils";
import { zodResolver } from "@hookform/resolvers/zod";
import { Button } from "@unkey/ui";
import { useRouter } from "next/navigation";
import { useForm } from "react-hook-form";
import { z } from "zod";

const formSchema = z.object({
  keyId: z.string(),
  name: z
    .string()
    .trim()
    .transform((e) => (e === "" ? undefined : e))
    .optional(),
});
type Props = {
  apiKey: {
    id: string;
    workspaceId: string;
    name: string | null;
  };
};

export const UpdateKeyName: React.FC<Props> = ({ apiKey }) => {
  const router = useRouter();

  const form = useForm<z.infer<typeof formSchema>>({
    resolver: zodResolver(formSchema),
    mode: "all",
    shouldFocusError: true,
    delayError: 100,
    defaultValues: {
      keyId: apiKey.id,
      name: apiKey.name ?? "",
    },
  });

  const updateName = trpc.key.update.name.useMutation({
    onSuccess() {
      toast.success("Your key name uses has been updated!");
      router.refresh();
    },
    onError(err) {
      console.error(err);
      toast.error(err.message);
    },
  });

  async function onSubmit(values: z.infer<typeof formSchema>) {
    await updateName.mutateAsync(values);
  }
  return (
    <Form {...form}>
      <form onSubmit={form.handleSubmit(onSubmit)}>
        <Card>
          <CardHeader>
            <CardTitle>Name</CardTitle>
            <CardDescription>
              To make it easier to identify a particular key, you can provide a name.
            </CardDescription>
          </CardHeader>
          <CardContent className="flex justify-between item-center">
            <div className={cn("flex flex-col space-y-2 w-full ")}>
              <input type="hidden" name="keyId" value={apiKey.id} />
              <Label htmlFor="remaining">Name</Label>
              <FormField
                control={form.control}
                name="name"
                render={({ field }) => (
                  <FormItem>
                    <FormControl>
                      <Input {...field} type="string" className="h-8 max-w-sm" autoComplete="off" />
                    </FormControl>
                    <FormMessage />
                  </FormItem>
                )}
              />
            </div>
          </CardContent>
          <CardFooter className="justify-end">
            <Button disabled={updateName.isLoading || !form.formState.isValid} type="submit">
              {updateName.isLoading ? <Loading /> : "Save"}
            </Button>
          </CardFooter>
        </Card>
      </form>
    </Form>
  );
};<|MERGE_RESOLUTION|>--- conflicted
+++ resolved
@@ -1,9 +1,6 @@
 "use client";
 import { Loading } from "@/components/dashboard/loading";
-<<<<<<< HEAD
 import { Button } from "@unkey/ui";
-=======
->>>>>>> 6761f398
 import {
   Card,
   CardContent,
