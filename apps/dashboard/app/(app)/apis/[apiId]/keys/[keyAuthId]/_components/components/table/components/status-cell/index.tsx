import { toast } from "@/components/ui/toaster";
import { trpc } from "@/lib/trpc/client";
import type { KeyDetails } from "@/lib/trpc/routers/api/keys/query-api-keys/schema";
import { cn } from "@/lib/utils";
import { InfoTooltip } from "@unkey/ui";
import { StatusBadge } from "./components/status-badge";
import { useKeyStatus } from "./use-key-status";

type StatusDisplayProps = {
  keyData: KeyDetails;
  keyAuthId: string;
  isSelected: boolean;
};

export const StatusDisplay = ({ keyAuthId, keyData, isSelected }: StatusDisplayProps) => {
  const { primary, count, isLoading, statuses, isError } = useKeyStatus(keyAuthId, keyData);
  const utils = trpc.useUtils();

  const enableKeyMutation = trpc.api.keys.enableKey.useMutation({
    onSuccess: async () => {
      toast.success("Key enabled successfully!");
      await utils.api.keys.list.invalidate({ keyAuthId });
    },
    onError: (error) => {
      toast.error("Failed to enable key", {
        description: error.message || "An unknown error occurred.",
      });
    },
  });

  if (isLoading) {
    return (
      <div
        className="flex w-[100px] items-center h-[22px] space-x-1 px-1.5 py-1 rounded-md bg-grayA-3"
        aria-busy="true"
        aria-live="polite"
      >
        <div className="h-2 w-2 bg-grayA-5 rounded-full animate-pulse" />
        <div className="h-2 w-20 bg-grayA-5 rounded animate-pulse" />
      </div>
    );
  }

  if (isError) {
    return (
      <div
        className={cn(
          "flex items-center justify-center h-[22px] w-[100px]",
          "px-1.5 py-1 rounded-md",
          "bg-errorA-3 text-errorA-11 text-xs",
        )}
        role="alert"
      >
        Failed to load
      </div>
    );
  }

  return (
<<<<<<< HEAD
    <InfoTooltip
      asChild
      content={
        <div className="p-0 bg-white dark:bg-black border rounded-lg border-grayA-3 w-72 flex flex-col drop-shadow-xl">
=======
    <TooltipProvider>
      <Tooltip open={isOpen} onOpenChange={setIsOpen}>
        <TooltipTrigger onClick={() => setIsOpen(!isOpen)} className="cursor-pointer">
          <StatusBadge primary={primary} count={count} isSelected={isSelected} />
        </TooltipTrigger>
        <TooltipContent className="p-0 bg-white dark:bg-black border rounded-lg border-grayA-3 w-72 flex flex-col drop-shadow-xl">
>>>>>>> 78ecc510
          {statuses && statuses.length > 1 && (
            <div className="border-b border-grayA-3 ">
              <div className="px-4 py-3">
                <div className="flex flex-col px-[1px] py-[1px] gap-1">
                  <div className="text-accent-12 font-medium text-[13px]">Key status overview</div>
                  <div className="text-accent-10 text-xs ">
                    This key has{" "}
                    <span className="font-semibold text-accent-12">{statuses.length}</span> active
                    flags{" "}
                  </div>
                </div>
              </div>
            </div>
          )}

          {statuses?.map((status, i) => (
            <div
              className={cn("border-grayA-3", i !== statuses.length - 1 && "border-b")}
              key={status.type || i}
            >
              <div className="px-4 py-3 flex items-start gap-1.5 flex-col">
                <div className="flex-shrink-0 mt-0.5">
                  <StatusBadge
                    primary={{
                      label: status.label,
                      color: status.color,
                      icon: status.icon,
                    }}
                    count={0}
                  />
                </div>

                <div className="text-xs text-accent-11 text-wrap leading-6 flex-grow w-full">
                  {status.type === "disabled" ? (
                    <div className="flex flex-col gap-2 items-start">
                      <span>
                        This key has been manually disabled and cannot be used for any requests.
                      </span>
                      <button
                        type="button"
                        onClick={() => {
                          if (enableKeyMutation.isLoading) {
                            return;
                          }

                          if (keyData?.id) {
                            enableKeyMutation.mutate({ keyId: keyData.id });
                          } else {
                            toast.error("Could not enable key: Missing key information.");
                          }
                        }}
                        disabled={enableKeyMutation.isLoading}
                        className={cn(
                          "bg-transparent border-none p-0 m-0 text-left",
                          "font-medium",
                          "text-xs",
                          "transition-colors duration-150 ease-in-out",
                          enableKeyMutation.isLoading
                            ? "text-gray-10 cursor-not-allowed"
                            : "text-info-11 hover:text-info-12 hover:underline cursor-pointer",
                        )}
                      >
                        {enableKeyMutation.isLoading ? "Enabling..." : "Re-enable this key"}
                      </button>{" "}
                    </div>
                  ) : (
                    status.tooltip
                  )}
                </div>
              </div>
            </div>
          ))}
        </div>
      }
    >
      <StatusBadge primary={primary} count={count} />
    </InfoTooltip>
  );
};<|MERGE_RESOLUTION|>--- conflicted
+++ resolved
@@ -57,19 +57,10 @@
   }
 
   return (
-<<<<<<< HEAD
     <InfoTooltip
       asChild
       content={
         <div className="p-0 bg-white dark:bg-black border rounded-lg border-grayA-3 w-72 flex flex-col drop-shadow-xl">
-=======
-    <TooltipProvider>
-      <Tooltip open={isOpen} onOpenChange={setIsOpen}>
-        <TooltipTrigger onClick={() => setIsOpen(!isOpen)} className="cursor-pointer">
-          <StatusBadge primary={primary} count={count} isSelected={isSelected} />
-        </TooltipTrigger>
-        <TooltipContent className="p-0 bg-white dark:bg-black border rounded-lg border-grayA-3 w-72 flex flex-col drop-shadow-xl">
->>>>>>> 78ecc510
           {statuses && statuses.length > 1 && (
             <div className="border-b border-grayA-3 ">
               <div className="px-4 py-3">
