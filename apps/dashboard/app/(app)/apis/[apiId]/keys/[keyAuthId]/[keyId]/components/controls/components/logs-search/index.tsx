--- conflicted
+++ resolved
@@ -1,14 +1,5 @@
-<<<<<<< HEAD
-import { LogsLLMSearch } from "@/components/logs/llm-search";
-import { transformStructuredOutputToFilters } from "@/components/logs/validation/utils/transform-structured-output-filter-format";
 import { trpc } from "@/lib/trpc/client";
-import { toast } from "@unkey/ui";
-=======
-import { toast } from "@/components/ui/toaster";
-import { trpc } from "@/lib/trpc/client";
-import { LLMSearch } from "@unkey/ui";
-import { transformStructuredOutputToFilters } from "@unkey/ui";
->>>>>>> 05834ed1
+import { LLMSearch, toast, transformStructuredOutputToFilters } from "@unkey/ui";
 import type { KeyDetailsFilterValue } from "../../../../filters.schema";
 import { useFilters } from "../../../../hooks/use-filters";
 
