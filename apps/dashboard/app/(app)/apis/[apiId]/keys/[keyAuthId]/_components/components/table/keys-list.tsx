--- conflicted
+++ resolved
@@ -2,22 +2,8 @@
 import { VirtualTable } from "@/components/virtual-table/index";
 import type { Column } from "@/components/virtual-table/types";
 import type { KeyDetails } from "@/lib/trpc/routers/api/keys/query-api-keys/schema";
-<<<<<<< HEAD
-import { BookBookmark, Focus, Key } from "@unkey/icons";
+import { BookBookmark, Dots, Focus, Key } from "@unkey/icons";
 import { AnimatedLoadingSpinner, Button, Checkbox, Empty, InfoTooltip } from "@unkey/ui";
-=======
-import { BookBookmark, Dots, Focus, Key } from "@unkey/icons";
-import {
-  AnimatedLoadingSpinner,
-  Button,
-  Checkbox,
-  Empty,
-  Tooltip,
-  TooltipContent,
-  TooltipProvider,
-  TooltipTrigger,
-} from "@unkey/ui";
->>>>>>> e9f098ca
 import { cn } from "@unkey/ui/src/lib/utils";
 import dynamic from "next/dynamic";
 import Link from "next/link";
