--- conflicted
+++ resolved
@@ -124,10 +124,6 @@
       expires: values.expires?.getTime() ?? undefined,
       ownerId: values.ownerId ?? undefined,
       remaining: values.limit?.remaining ?? undefined,
-<<<<<<< HEAD
-      refill: refill,
-      recoverEnabled: values.recoverEnabled,
-=======
       refill:
         refill?.amount && refill.interval !== "none"
           ? {
@@ -135,7 +131,7 @@
               refillDay: refill.interval === "daily" ? null : refill.refillDay ?? 1,
             }
           : undefined,
->>>>>>> 474d5d22
+      recoverEnabled: values.recoverEnabled,
       enabled: true,
     });
 
