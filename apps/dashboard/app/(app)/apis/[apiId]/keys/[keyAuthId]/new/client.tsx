"use client";
import { revalidate } from "@/app/actions";
import { CopyButton } from "@/components/dashboard/copy-button";
import { Loading } from "@/components/dashboard/loading";
import { VisibleButton } from "@/components/dashboard/visible-button";
import { Alert, AlertDescription, AlertTitle } from "@/components/ui/alert";
import { Badge } from "@/components/ui/badge";
import { Button } from "@/components/ui/button";
import { Card, CardContent } from "@/components/ui/card";
import { Code } from "@/components/ui/code";
import {
  Form,
  FormControl,
  FormDescription,
  FormField,
  FormItem,
  FormLabel,
  FormMessage,
} from "@/components/ui/form";
import { Input } from "@/components/ui/input";
import {
  Select,
  SelectContent,
  SelectItem,
  SelectTrigger,
  SelectValue,
} from "@/components/ui/select";
import { Separator } from "@/components/ui/separator";
import { Switch } from "@/components/ui/switch";
import { Textarea } from "@/components/ui/textarea";
import { toast } from "@/components/ui/toaster";
import { trpc } from "@/lib/trpc/client";
import { parseTrpcError } from "@/lib/utils";
import { zodResolver } from "@hookform/resolvers/zod";
import { AlertCircle } from "lucide-react";
import Link from "next/link";
import { useRouter } from "next/navigation";
import { useEffect, useState } from "react";
import { useForm } from "react-hook-form";
import { z } from "zod";
export const dynamic = "force-dynamic";
const getDatePlusTwoMinutes = () => {
  const now = new Date();
  const futureDate = new Date(now.getTime() + 2 * 60000);
  return futureDate.toISOString().slice(0, -8);
};
const formSchema = z.object({
  bytes: z.coerce
    .number({
      errorMap: (issue, { defaultError }) => ({
        message:
          issue.code === "invalid_type"
            ? "Amount must be a number and greater than 0"
            : defaultError,
      }),
    })
    .default(16),
  prefix: z
    .string()
    .max(8, { message: "Please limit the prefix to under 8 characters." })
    .optional(),
  ownerId: z.string().optional(),
  name: z.string().optional(),
  metaEnabled: z.boolean().default(false),
  meta: z
    .string()
    .refine(
      (s) => {
        try {
          JSON.parse(s);
          return true;
        } catch {
          return false;
        }
      },
      {
        message: "Must be valid json",
      },
    )
    .optional(),
  recoverEnabled: z.boolean().default(false),
  limitEnabled: z.boolean().default(false),
  limit: z
    .object({
      remaining: z.coerce
        .number({
          errorMap: (issue, { defaultError }) => ({
            message:
              issue.code === "invalid_type"
                ? "Remaining amount must be greater than 0"
                : defaultError,
          }),
        })
        .int()
        .positive({ message: "Please enter a positive number" })
        .optional(),
      refill: z
        .object({
          interval: z.enum(["none", "daily", "monthly"]).default("none"),
          amount: z.coerce
            .number({
              errorMap: (issue, { defaultError }) => ({
                message:
                  issue.code === "invalid_type"
                    ? "Refill amount must be greater than 0 and a integer"
                    : defaultError,
              }),
            })
            .int()
            .min(1)
            .positive()
            .optional(),
        })
        .optional(),
    })
    .optional(),
  expireEnabled: z.boolean().default(false),
  expires: z.coerce
    .date()
    .min(new Date(new Date().getTime() + 2 * 60000))
    .optional(),
  ratelimitEnabled: z.boolean().default(false),
  ratelimit: z
    .object({
      async: z.boolean().default(false),
      duration: z.coerce
        .number({
          errorMap: (issue, { defaultError }) => ({
            message:
              issue.code === "invalid_type" ? "Duration must be greater than 0" : defaultError,
          }),
        })
        .positive({ message: "Refill interval must be greater than 0" }),
      limit: z.coerce
        .number({
          errorMap: (issue, { defaultError }) => ({
            message:
              issue.code === "invalid_type" ? "Refill limit must be greater than 0" : defaultError,
          }),
        })
        .positive({ message: "Limit must be greater than 0" }),
    })
    .optional(),
  environment: z.string().optional(),
});

type Props = {
  apiId: string;
  keyAuthId: string;
};

export const CreateKey: React.FC<Props> = ({ apiId, keyAuthId }) => {
  const router = useRouter();

  const form = useForm<z.infer<typeof formSchema>>({
    resolver: async (data, context, options) => {
      return zodResolver(formSchema)(data, context, options);
    },
    mode: "all",
    shouldFocusError: true,
    delayError: 100,
    defaultValues: {
      bytes: 16,
      expireEnabled: false,
      limitEnabled: false,
      metaEnabled: false,
      recoverEnabled: false,
      ratelimitEnabled: false,
    },
  });

  const key = trpc.key.create.useMutation({
    onSuccess() {
      toast.success("Key Created", {
        description: "Your Key has been created",
      });
      revalidate(`/keys/${keyAuthId}`);
    },
    onError(err) {
      console.error(err);
      const message = parseTrpcError(err);
      toast.error(message);
    },
  });

  async function onSubmit(values: z.infer<typeof formSchema>) {
    // make sure they aren't sent to the server if they are disabled.
    if (!values.expireEnabled) {
      delete values.expires;
    }
    if (!values.metaEnabled) {
      delete values.meta;
    }
    if (!values.limitEnabled) {
      delete values.limit;
    }
    if (!values.ratelimitEnabled) {
      delete values.ratelimit;
    }

    await key.mutateAsync({
      keyAuthId,
      ...values,
      meta: values.meta ? JSON.parse(values.meta) : undefined,
      expires: values.expires?.getTime() ?? undefined,
      ownerId: values.ownerId ?? undefined,
      remaining: values.limit?.remaining ?? undefined,
      recoverEnabled: values.recoverEnabled,
      enabled: true,
    });

    router.refresh();
  }

  const snippet = `curl -XPOST '${process.env.NEXT_PUBLIC_UNKEY_API_URL ?? "https://api.unkey.dev"}/v1/keys.verifyKey' \\
  -H 'Content-Type: application/json' \\
  -d '{
    "key": "${key.data?.key}"
  }'`;

  const split = key.data?.key.split("_") ?? [];
  const maskedKey =
    split.length >= 2
      ? `${split.at(0)}_${"*".repeat(split.at(1)?.length ?? 0)}`
      : "*".repeat(split.at(0)?.length ?? 0);
  const [showKey, setShowKey] = useState(false);
  const [showKeyInSnippet, setShowKeyInSnippet] = useState(false);

  const resetRateLimit = () => {
    // set them to undefined so the form resets properly.
    form.resetField("ratelimit.duration", undefined);
    form.resetField("ratelimit.limit", undefined);
    form.resetField("ratelimit", undefined);
  };

  const resetLimited = () => {
    form.resetField("limit.refill.amount", undefined);
    form.resetField("limit.refill.interval", undefined);
    form.resetField("limit.refill", undefined);
    form.resetField("limit.remaining", undefined);
    form.resetField("limit", undefined);
  };

  useEffect(() => {
    // React hook form + zod doesn't play nice with nested objects, so we need to reset them on load.
    resetRateLimit();
    resetLimited();
  }, []);

  return (
    <>
      {key.data ? (
        <div className="w-full max-sm:p-4">
          <div>
            <div className="flex flex-col sm:flex-row justify-between sm:items-center mb-4">
              <p className="mb-4 sm:mb-0 text-xl font-bold">Your API Key</p>
              <Code className="h-8 w-full sm:w-auto flex gap-1.5 justify-between">
                <pre className="truncate">{key.data.keyId}</pre>
                <CopyButton value={key.data.keyId} />
              </Code>
            </div>
            <Alert>
              <AlertCircle className="w-4 h-4" />
              <AlertTitle>This key is only shown once and can not be recovered </AlertTitle>
              <AlertDescription>
                Please pass it on to your user or store it somewhere safe.
              </AlertDescription>
            </Alert>
<<<<<<< HEAD
            <Code className="flex items-center justify-between w-full gap-4 my-8 ph-no-capture max-sm:text-xs sm:overflow-hidden">
=======
            <Code className="flex items-center justify-between w-full gap-4 mt-2 my-8 ph-no-capture max-sm:text-xs sm:overflow-hidden">
>>>>>>> bdbae754
              <pre>{showKey ? key.data.key : maskedKey}</pre>
              <div className="flex items-start justify-between gap-4 max-sm:absolute max-sm:right-11">
                <VisibleButton isVisible={showKey} setIsVisible={setShowKey} />
                <CopyButton value={key.data.key} />
              </div>
            </Code>
          </div>

          <p className="my-2 font-medium text-center text-gray-700 ">Try verifying it:</p>
          <Code className="flex items-start justify-between w-full gap-4 my-8 overflow-hidden max-sm:text-xs ">
            <div className="max-sm:mt-10">
              <pre className="ph-no-capture">
                {showKeyInSnippet ? snippet : snippet.replace(key.data.key, maskedKey)}
              </pre>
            </div>
            <div className="flex items-center justify-between gap-4 max-ms:top-2 max-sm:absolute max-sm:right-11 ">
              <VisibleButton isVisible={showKeyInSnippet} setIsVisible={setShowKeyInSnippet} />
              <CopyButton value={snippet} />
            </div>
          </Code>
          <div className="flex justify-end my-4 space-x-4">
            <Link href={`/keys/${keyAuthId}`}>
              <Button variant="secondary">Back</Button>
            </Link>
            <Link href={`/apis/${apiId}/keys/${keyAuthId}/${key.data.keyId}`}>
              <Button variant="secondary">View key details</Button>
            </Link>
            <Button
              onClick={() => {
                key.reset();
                form.setValue("expireEnabled", false);
                form.setValue("ratelimitEnabled", false);
                form.setValue("metaEnabled", false);
                form.setValue("recoverEnabled", false);
                form.setValue("limitEnabled", false);
                router.refresh();
              }}
            >
              Create another key
            </Button>
          </div>
        </div>
      ) : (
        <>
          <div>
            <div className="w-full">
              <h2 className="text-2xl font-semibold tracking-tight">Create a new key</h2>
              <Form {...form}>
                <form
                  className="flex flex-col h-full gap-8 mt-4 md:flex-row"
                  onSubmit={form.handleSubmit(onSubmit)}
                >
                  <div className="z-0 flex flex-col w-full h-full gap-4 md:sticky top-24 md:w-1/2">
                    <FormField
                      control={form.control}
                      name="prefix"
                      render={({ field }) => (
                        <FormItem>
                          <FormLabel>
                            Prefix{" "}
                            <Badge variant="secondary" size="sm">
                              Optional
                            </Badge>
                          </FormLabel>
                          <FormControl>
                            <Input
                              {...field}
                              onBlur={(e) => {
                                if (e.target.value === "") {
                                  return;
                                }
                              }}
                            />
                          </FormControl>
                          <FormDescription>
                            Using a prefix can make it easier for your users to distinguish between
                            apis. Don't add a trailing underscore, we'll do that automatically.
                          </FormDescription>
                          <FormMessage />
                        </FormItem>
                      )}
                    />
                    <FormField
                      control={form.control}
                      name="bytes"
                      render={({ field }) => (
                        <FormItem>
                          <FormLabel>
                            Bytes{" "}
                            <Badge variant="secondary" size="sm">
                              Optional
                            </Badge>
                          </FormLabel>
                          <FormControl>
                            <Input type="number" {...field} />
                          </FormControl>
                          <FormDescription>
                            How long the key will be. Longer keys are harder to guess and more
                            secure.
                          </FormDescription>
                          <FormMessage />
                        </FormItem>
                      )}
                    />
                    <FormField
                      control={form.control}
                      name="ownerId"
                      render={({ field }) => (
                        <FormItem>
                          <FormLabel>
                            Owner{" "}
                            <Badge variant="secondary" size="sm">
                              Optional
                            </Badge>
                          </FormLabel>
                          <FormControl>
                            <Input {...field} />
                          </FormControl>
                          <FormDescription>
                            This is the id of the user or workspace in your system, so you can
                            identify users from an API key.
                          </FormDescription>
                          <FormMessage />
                        </FormItem>
                      )}
                    />
                    <FormField
                      control={form.control}
                      name="name"
                      render={({ field }) => (
                        <FormItem>
                          <FormLabel>
                            Name{" "}
                            <Badge variant="secondary" size="sm">
                              Optional
                            </Badge>
                          </FormLabel>
                          <FormControl>
                            <Input {...field} />
                          </FormControl>
                          <FormDescription>
                            To make it easier to identify a particular key, you can provide a name.
                          </FormDescription>
                          <FormMessage />
                        </FormItem>
                      )}
                    />
                    <FormField
                      control={form.control}
                      name="environment"
                      render={({ field }) => (
                        <FormItem>
                          <FormLabel>
                            Environment{" "}
                            <Badge variant="secondary" size="sm">
                              Optional
                            </Badge>
                          </FormLabel>
                          <FormControl>
                            <Input {...field} />
                          </FormControl>
                          <FormDescription>
                            Separate keys into different environments, for example{" "}
                            <strong>test</strong> and <strong>live</strong>.
                          </FormDescription>
                          <FormMessage />
                        </FormItem>
                      )}
                    />
                  </div>

                  <Separator orientation="vertical" className="" />

                  <div className="flex flex-col w-full gap-4 md:w-1/2">
                    <Card>
                      <CardContent className="justify-between w-full p-4 item-center">
                        <div className="flex items-center justify-between w-full">
                          <span>Ratelimit</span>

                          <FormField
                            control={form.control}
                            name="ratelimitEnabled"
                            render={({ field }) => (
                              <FormItem>
                                <FormLabel className="sr-only">Ratelimit</FormLabel>
                                <FormControl>
                                  <Switch
                                    onCheckedChange={(e) => {
                                      field.onChange(e);
                                      if (field.value === false) {
                                        resetRateLimit();
                                      }
                                    }}
                                  />
                                </FormControl>
                              </FormItem>
                            )}
                          />
                        </div>

                        {form.watch("ratelimitEnabled") ? (
                          <>
                            <div className="flex flex-col gap-4 mt-4">
                              <FormField
                                control={form.control}
                                name="ratelimit.limit"
                                render={({ field }) => (
                                  <FormItem>
                                    <FormLabel>Limit</FormLabel>
                                    <FormControl>
                                      <Input
                                        placeholder="10"
                                        {...field}
                                        value={
                                          form.getValues("ratelimitEnabled")
                                            ? field.value
                                            : undefined
                                        }
                                      />
                                    </FormControl>
                                    <FormDescription>
                                      The maximum number of requests in the given fixed window.
                                    </FormDescription>
                                    <FormMessage />
                                  </FormItem>
                                )}
                              />

                              <FormField
                                control={form.control}
                                name="ratelimit.duration"
                                render={({ field }) => (
                                  <FormItem>
                                    <FormLabel>Refill Interval (milliseconds)</FormLabel>
                                    <FormControl>
                                      <Input
                                        placeholder="1000"
                                        type="number"
                                        {...field}
                                        value={
                                          form.getValues("ratelimitEnabled")
                                            ? field.value
                                            : undefined
                                        }
                                      />
                                    </FormControl>
                                    <FormDescription>
                                      The time window in milliseconds for the rate limit to reset.
                                    </FormDescription>
                                    <FormMessage />
                                  </FormItem>
                                )}
                              />
                            </div>
                            {form.formState.errors.ratelimit && (
                              <p className="text-xs text-center text-content-alert">
                                {form.formState.errors.ratelimit.message}
                              </p>
                            )}
                          </>
                        ) : null}
                      </CardContent>
                    </Card>

                    <Card>
                      <CardContent className="justify-between w-full p-4 item-center">
                        <div className="flex items-center justify-between w-full">
                          <span>Limited Use</span>

                          <FormField
                            control={form.control}
                            name="limitEnabled"
                            render={({ field }) => (
                              <FormItem>
                                <FormLabel className="sr-only">Limited Use</FormLabel>
                                <FormControl>
                                  <Switch
                                    onCheckedChange={(e) => {
                                      field.onChange(e);
                                      if (field.value === false) {
                                        resetLimited();
                                      }
                                    }}
                                  />
                                </FormControl>
                              </FormItem>
                            )}
                          />
                        </div>

                        {form.watch("limitEnabled") ? (
                          <>
                            <p className="text-xs text-content-subtle">
                              How many times this key can be used before it gets disabled
                              automatically.
                            </p>
                            <div className="flex flex-col gap-4 mt-4">
                              <FormField
                                control={form.control}
                                name="limit.remaining"
                                render={({ field }) => (
                                  <FormItem>
                                    <FormLabel>Number of uses</FormLabel>
                                    <FormControl>
                                      <Input
                                        placeholder="100"
                                        className="w-full"
                                        type="number"
                                        {...field}
                                        value={
                                          form.getValues("limitEnabled") ? field.value : undefined
                                        }
                                      />
                                    </FormControl>
                                    <FormDescription>
                                      Enter the remaining amount of uses for this key.
                                    </FormDescription>
                                    <FormMessage />
                                  </FormItem>
                                )}
                              />
                              <FormField
                                control={form.control}
                                name="limit.refill.interval"
                                render={({ field }) => (
                                  <FormItem className="">
                                    <FormLabel>Refill Rate</FormLabel>
                                    <Select
                                      onValueChange={field.onChange}
                                      defaultValue="none"
                                      value={field.value}
                                    >
                                      <SelectTrigger>
                                        <SelectValue />
                                      </SelectTrigger>
                                      <SelectContent>
                                        <SelectItem value="none">None</SelectItem>
                                        <SelectItem value="daily">Daily</SelectItem>
                                        <SelectItem value="monthly">Monthly</SelectItem>
                                      </SelectContent>
                                    </Select>
                                    <FormMessage />
                                  </FormItem>
                                )}
                              />
                              <FormField
                                control={form.control}
                                disabled={
                                  form.watch("limit.refill.interval") === "none" ||
                                  form.watch("limit.refill.interval") === undefined
                                }
                                name="limit.refill.amount"
                                render={({ field }) => (
                                  <FormItem className="mt-4">
                                    <FormLabel>Number of uses per interval</FormLabel>
                                    <FormControl>
                                      <Input
                                        placeholder="100"
                                        className="w-full"
                                        type="number"
                                        {...field}
                                        value={
                                          form.getValues("limitEnabled") ? field.value : undefined
                                        }
                                      />
                                    </FormControl>
                                    <FormDescription>
                                      Enter the number of uses to refill per interval.
                                    </FormDescription>
                                    <FormMessage defaultValue="Please enter a value if interval is selected" />
                                  </FormItem>
                                )}
                              />
                              <FormDescription>
                                How many requests may be performed in a given interval
                              </FormDescription>
                            </div>
                            {form.formState.errors.ratelimit && (
                              <p className="text-xs text-center text-content-alert">
                                {form.formState.errors.ratelimit.message}
                              </p>
                            )}
                          </>
                        ) : null}
                      </CardContent>
                    </Card>
                    <Card>
                      <CardContent className="justify-between w-full p-4 item-center">
                        <div className="flex items-center justify-between w-full">
                          <span>Expiration</span>

                          <FormField
                            control={form.control}
                            name="expireEnabled"
                            render={({ field }) => (
                              <FormItem>
                                <FormLabel className="sr-only">Expiration</FormLabel>
                                <FormControl>
                                  <Switch
                                    onCheckedChange={(e) => {
                                      field.onChange(e);
                                      if (field.value === false) {
                                        resetLimited();
                                      }
                                    }}
                                  />
                                </FormControl>
                              </FormItem>
                            )}
                          />
                        </div>

                        {form.watch("expireEnabled") ? (
                          <>
                            <p className="text-xs text-content-subtle">
                              {" "}
                              Automatically revoke this key after a certain date.
                            </p>
                            <div className="flex flex-col gap-4 mt-4">
                              <FormField
                                control={form.control}
                                name="expires"
                                render={({ field }) => (
                                  <FormItem>
                                    <FormLabel>Expiry Date</FormLabel>
                                    <FormControl>
                                      <Input
                                        type="datetime-local"
                                        {...field}
                                        defaultValue={getDatePlusTwoMinutes()}
                                        value={
                                          form.getValues("expireEnabled")
                                            ? field.value?.toLocaleString()
                                            : undefined
                                        }
                                      />
                                    </FormControl>
                                    <FormDescription>
                                      This api key will automatically be revoked after the given
                                      date.
                                    </FormDescription>
                                    <FormMessage />
                                  </FormItem>
                                )}
                              />
                              <FormDescription>
                                How many requests may be performed in a given interval
                              </FormDescription>
                            </div>
                            {form.formState.errors.ratelimit && (
                              <p className="text-xs text-center text-content-alert">
                                {form.formState.errors.ratelimit.message}
                              </p>
                            )}
                          </>
                        ) : null}
                      </CardContent>
                    </Card>
                    <Card>
                      <CardContent className="justify-between w-full p-4 item-center">
                        <div className="flex items-center justify-between w-full">
                          <span>Metadata</span>

                          <FormField
                            control={form.control}
                            name="metaEnabled"
                            render={({ field }) => (
                              <FormItem>
                                <FormLabel className="sr-only">Metadata</FormLabel>
                                <FormControl>
                                  <Switch
                                    onCheckedChange={(e) => {
                                      field.onChange(e);
                                      if (field.value === false) {
                                        resetLimited();
                                      }
                                    }}
                                  />
                                </FormControl>
                              </FormItem>
                            )}
                          />
                        </div>

                        {form.watch("metaEnabled") ? (
                          <>
                            <p className="text-xs text-content-subtle">
                              Store json, or any other data you want to associate with this key.
                              Whenever you verify this key, we'll return the metadata to you. Enter
                              custom metadata as a JSON object.Format Json
                            </p>

                            <div className="flex flex-col gap-4 mt-4">
                              <FormField
                                control={form.control}
                                name="meta"
                                render={({ field }) => (
                                  <FormItem>
                                    <FormControl>
                                      <Textarea
                                        disabled={!form.watch("metaEnabled")}
                                        className="m-4 mx-auto border rounded-md shadow-sm"
                                        rows={7}
                                        placeholder={`{"stripeCustomerId" : "cus_9s6XKzkNRiz8i3"}`}
                                        {...field}
                                        value={
                                          form.getValues("metaEnabled") ? field.value : undefined
                                        }
                                      />
                                    </FormControl>
                                    <FormDescription>
                                      Enter custom metadata as a JSON object.
                                    </FormDescription>
                                    <FormMessage />
                                    <Button
                                      variant="secondary"
                                      type="button"
                                      onClick={(_e) => {
                                        try {
                                          if (field.value) {
                                            const parsed = JSON.parse(field.value);
                                            field.onChange(JSON.stringify(parsed, null, 2));
                                            form.clearErrors("meta");
                                          }
                                        } catch (_e) {
                                          form.setError("meta", {
                                            type: "manual",
                                            message: "Invalid JSON",
                                          });
                                        }
                                      }}
                                      value={field.value}
                                    >
                                      Format Json
                                    </Button>
                                  </FormItem>
                                )}
                              />
                            </div>
                            {form.formState.errors.ratelimit && (
                              <p className="text-xs text-center text-content-alert">
                                {form.formState.errors.ratelimit.message}
                              </p>
                            )}
                          </>
                        ) : null}
                      </CardContent>
                    </Card>
                    <Card>
                      <CardContent className="justify-between w-full p-4 item-center">
                        <div className="flex items-center justify-between w-full">
                          <span>Recoverable</span>

                          <FormField
                            control={form.control}
                            name="recoverEnabled"
                            render={({ field }) => (
                              <FormItem>
                                <FormLabel className="sr-only">Recoverable</FormLabel>
                                <FormControl>
                                  <Switch
                                    onCheckedChange={(e) => {
                                      field.onChange(e);
                                      if (field.value === false) {
                                        resetLimited();
                                      }
                                    }}
                                  />
                                </FormControl>
                              </FormItem>
                            )}
                          />
                        </div>

                        {form.watch("recoverEnabled") ? (
                          <>
                            {form.formState.errors.ratelimit && (
                              <p className="text-xs text-center text-content-alert">
                                {form.formState.errors.ratelimit.message}
                              </p>
                            )}
                          </>
                        ) : null}
                        <p className="text-xs text-content-subtle">
                          You can choose to recover and display plaintext keys later, though it's
                          not recommended. Recoverable keys are securely stored in an encrypted
                          vault. For more, visit{" "}
                          <Link
                            className="font-semibold"
                            href={"unkey.com/docs/security/recovering-keys"}
                          >
                            unkey.com/docs/security/recovering-keys.
                          </Link>
                        </p>
                      </CardContent>
                    </Card>

                    <div className="w-full">
                      <Button
                        className="w-full"
                        disabled={key.isLoading}
                        type="submit"
                        variant={key.isLoading || !form.formState.isValid ? "disabled" : "primary"}
                      >
                        {key.isLoading ? <Loading /> : "Create"}
                      </Button>
                    </div>
                  </div>
                </form>
              </Form>
            </div>
          </div>
        </>
      )}
    </>
  );
};<|MERGE_RESOLUTION|>--- conflicted
+++ resolved
@@ -266,11 +266,7 @@
                 Please pass it on to your user or store it somewhere safe.
               </AlertDescription>
             </Alert>
-<<<<<<< HEAD
-            <Code className="flex items-center justify-between w-full gap-4 my-8 ph-no-capture max-sm:text-xs sm:overflow-hidden">
-=======
-            <Code className="flex items-center justify-between w-full gap-4 mt-2 my-8 ph-no-capture max-sm:text-xs sm:overflow-hidden">
->>>>>>> bdbae754
+            <Code className="flex items-center justify-between w-full gap-4 mt-2 my-8 ph-no-capture max-sm:text-xs sm:overflow-hidden"> 
               <pre>{showKey ? key.data.key : maskedKey}</pre>
               <div className="flex items-start justify-between gap-4 max-sm:absolute max-sm:right-11">
                 <VisibleButton isVisible={showKey} setIsVisible={setShowKey} />
