import { Popover, PopoverContent, PopoverTrigger } from "@/components/ui/popover";
import { Dots } from "@unkey/icons";
import { cn } from "@unkey/ui/src/lib/utils";
import { type FC, type PropsWithChildren, useEffect, useRef, useState } from "react";

export type ActionComponentProps = {
  isOpen: boolean;
  onClose: () => void;
};

export type MenuItem = {
  id: string;
  label: string;
  icon: React.ReactNode;
  onClick?: (e: React.MouseEvent<Element, MouseEvent> | React.KeyboardEvent<Element>) => void;
  className?: string;
  disabled?: boolean;
  divider?: boolean;
  ActionComponent?: FC<ActionComponentProps>;
  prefetch?: () => Promise<void>;
};

type BaseTableActionPopoverProps = PropsWithChildren<{
  items: MenuItem[];
  align?: "start" | "end";
}>;

export const KeysTableActionPopover = ({
  items,
  align = "end",
  children,
}: BaseTableActionPopoverProps) => {
  const [enabledItem, setEnabledItem] = useState<string>();
  const [open, setOpen] = useState(false);
  const [focusIndex, setFocusIndex] = useState(0);
  const [prefetchedItems, setPrefetchedItems] = useState<Set<string>>(new Set());
  const menuItems = useRef<HTMLDivElement[]>([]);

  useEffect(() => {
    if (open) {
      // Prefetch all items that need prefetching and haven't been prefetched yet
      items
        .filter((item) => item.prefetch && !prefetchedItems.has(item.id))
        .forEach(async (item) => {
          try {
            await item.prefetch?.();
            setPrefetchedItems((prev) => new Set(prev).add(item.id));
          } catch (error) {
            console.error(`Failed to prefetch data for ${item.id}:`, error);
          }
        });

      const firstEnabledIndex = items.findIndex((item) => !item.disabled);
      setFocusIndex(firstEnabledIndex >= 0 ? firstEnabledIndex : 0);
      if (firstEnabledIndex >= 0) {
        menuItems.current[firstEnabledIndex]?.focus();
      }
    }
  }, [open, items, prefetchedItems]);

  const handleActionSelection = (value: string) => {
    setEnabledItem(value);
  };

  const handleItemHover = async (item: MenuItem) => {
    if (item.prefetch && !prefetchedItems.has(item.id)) {
      try {
        await item.prefetch();
        setPrefetchedItems((prev) => new Set([...prev, item.id]));
      } catch (error) {
        console.error(`Failed to prefetch data for ${item.id}:`, error);
      }
    }
  };

  return (
    <Popover open={open} onOpenChange={setOpen}>
      <PopoverTrigger onClick={(e) => e.stopPropagation()}>
<<<<<<< HEAD
        {children ? (
          children
        ) : (
          <div
            className={cn(
              "group-data-[state=open]:bg-gray-6 group-hover:bg-gray-6 group size-5 p-0 rounded m-0 items-center flex justify-center",
              "border border-gray-6 group-hover:border-gray-8 ring-2 ring-transparent focus-visible:ring-gray-7 focus-visible:border-gray-7",
            )}
          >
            <Dots className="group-hover:text-gray-12 text-gray-11" size="sm-regular" />
          </div>
        )}
=======
        {children ? children : <KeysTableActionPopoverDefaultTrigger />}
>>>>>>> 13b70cc7
      </PopoverTrigger>
      <PopoverContent
        className="min-w-60 max-w-full bg-gray-1 dark:bg-black drop-shadow-2xl border-gray-6 rounded-lg p-0"
        align={align}
        onOpenAutoFocus={(e) => {
          e.preventDefault();
          const firstEnabledIndex = items.findIndex((item) => !item.disabled);
          if (firstEnabledIndex >= 0) {
            menuItems.current[firstEnabledIndex]?.focus();
          }
        }}
        onCloseAutoFocus={(e) => e.preventDefault()}
        onEscapeKeyDown={(e) => {
          e.preventDefault();
          setOpen(false);
        }}
        onInteractOutside={(e) => {
          e.preventDefault();
          setOpen(false);
        }}
      >
        {/* biome-ignore lint/a11y/useKeyWithClickEvents: <explanation> */}
        <div role="menu" onClick={(e) => e.stopPropagation()} className="py-2">
          {items.map((item, index) => (
            <div key={item.id}>
              <div className="px-2">
                {/* biome-ignore lint/a11y/useKeyWithClickEvents: <explanation> */}
                <div
                  ref={(el) => {
                    if (el) {
                      menuItems.current[index] = el;
                    }
                  }}
                  role="menuitem"
                  aria-disabled={item.disabled}
                  tabIndex={!item.disabled && focusIndex === index ? 0 : -1}
                  className={cn(
                    "flex w-full items-center px-2 py-1.5 gap-3 rounded-lg group",
                    !item.disabled &&
                      "cursor-pointer hover:bg-gray-3 data-[state=open]:bg-gray-3 focus:outline-none focus:bg-gray-3",
                    item.disabled && "cursor-not-allowed opacity-50",
                    item.className,
                  )}
                  onMouseEnter={() => handleItemHover(item)}
                  onClick={(e) => {
                    if (!item.disabled) {
                      item.onClick?.(e);

                      if (!item.ActionComponent) {
                        setOpen(false);
                      }

                      setEnabledItem(item.id);
                    }
                  }}
                >
                  <div className="text-gray-9 group-hover:text-gray-12 group-focus:text-gray-12">
                    {item.icon}
                  </div>
                  <span className="text-[13px] font-medium">{item.label}</span>
                </div>
              </div>
              {item.divider && <div className="h-[1px] bg-grayA-3 w-full my-2" />}
              {item.ActionComponent && enabledItem === item.id && (
                <item.ActionComponent isOpen onClose={() => handleActionSelection("none")} />
              )}
            </div>
          ))}
        </div>
      </PopoverContent>
    </Popover>
  );
};

export const KeysTableActionPopoverDefaultTrigger = () => {
  return (
    <button
      type="button"
      className={cn(
        "group-data-[state=open]:bg-gray-6 group-hover:bg-gray-6 group size-5 p-0 rounded m-0 items-center flex justify-center",
        "border border-gray-6 group-hover:border-gray-8 ring-2 ring-transparent focus-visible:ring-gray-7 focus-visible:border-gray-7",
      )}
    >
      <Dots className="group-hover:text-gray-12 text-gray-11" size="sm-regular" />
    </button>
  );
};<|MERGE_RESOLUTION|>--- conflicted
+++ resolved
@@ -76,22 +76,7 @@
   return (
     <Popover open={open} onOpenChange={setOpen}>
       <PopoverTrigger onClick={(e) => e.stopPropagation()}>
-<<<<<<< HEAD
-        {children ? (
-          children
-        ) : (
-          <div
-            className={cn(
-              "group-data-[state=open]:bg-gray-6 group-hover:bg-gray-6 group size-5 p-0 rounded m-0 items-center flex justify-center",
-              "border border-gray-6 group-hover:border-gray-8 ring-2 ring-transparent focus-visible:ring-gray-7 focus-visible:border-gray-7",
-            )}
-          >
-            <Dots className="group-hover:text-gray-12 text-gray-11" size="sm-regular" />
-          </div>
-        )}
-=======
         {children ? children : <KeysTableActionPopoverDefaultTrigger />}
->>>>>>> 13b70cc7
       </PopoverTrigger>
       <PopoverContent
         className="min-w-60 max-w-full bg-gray-1 dark:bg-black drop-shadow-2xl border-gray-6 rounded-lg p-0"
