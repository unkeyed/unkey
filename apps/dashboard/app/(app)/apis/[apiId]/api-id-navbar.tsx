--- conflicted
+++ resolved
@@ -5,14 +5,9 @@
 import { CopyableIDButton } from "@/components/navigation/copyable-id-button";
 import { Navbar } from "@/components/navigation/navbar";
 import { useIsMobile } from "@/hooks/use-mobile";
-<<<<<<< HEAD
 import { shortenId } from "@/lib/shorten-id";
-import type { KeyDetails } from "@/lib/trpc/routers/api/keys/query-api-keys/schema";
-import { ChevronExpandY, Gauge, Gear, Plus } from "@unkey/icons";
-=======
 import { trpc } from "@/lib/trpc/client";
 import { ChevronExpandY, Gear, Nodes, Plus, TaskUnchecked } from "@unkey/icons";
->>>>>>> a41c8685
 import dynamic from "next/dynamic";
 import { getKeysTableActionItems } from "./keys/[keyAuthId]/_components/components/table/components/actions/keys-table-action.popover.constants";
 
@@ -196,12 +191,7 @@
                 isIdentifier
                 active
               >
-<<<<<<< HEAD
                 {shortenId(keyData.id)}
-=======
-                {specificKey.id?.substring(0, 8)}...
-                {specificKey.id?.substring(specificKey.id?.length - 4)}
->>>>>>> a41c8685
               </Navbar.Breadcrumbs.Link>
             )}
           </Navbar.Breadcrumbs>
