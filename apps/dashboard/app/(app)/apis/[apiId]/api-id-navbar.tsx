--- conflicted
+++ resolved
@@ -22,15 +22,9 @@
 
 const KeysTableActionPopover = dynamic(
   () =>
-<<<<<<< HEAD
     import("@/components/logs/table-action.popover").then((mod) => ({
       default: mod.TableActionPopover,
     })),
-=======
-    import(
-      "./keys/[keyAuthId]/_components/components/table/components/actions/keys-table-action.popover"
-    ).then((mod) => mod.KeysTableActionPopover),
->>>>>>> a41c8685
   {
     ssr: false,
   },
