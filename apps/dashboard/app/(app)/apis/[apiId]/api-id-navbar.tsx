--- conflicted
+++ resolved
@@ -206,59 +206,4 @@
       )}
     </>
   );
-<<<<<<< HEAD
-};
-
-type WorkspaceRole = {
-  id: string;
-  name: string;
-  permissions: { permissionId: string }[];
-};
-
-type PermissionsResponse = {
-  roles: { roleId: string }[];
-  workspace: { roles: WorkspaceRole[]; permissions: { roles: unknown } };
-};
-
-function calculatePermissionData(permissionsData?: PermissionsResponse) {
-  const transientPermissionIds = new Set<string>();
-  const rolesList: { id: string; name: string; isActive: boolean }[] = [];
-
-  if (!permissionsData) {
-    return { transientPermissionIds, rolesList };
-  }
-
-  // Mimic the original implementation logic
-  const connectedRoleIds = new Set<string>();
-
-  for (const role of permissionsData.roles) {
-    connectedRoleIds.add(role.roleId);
-  }
-
-  for (const role of permissionsData.workspace.roles) {
-    if (connectedRoleIds.has(role.id)) {
-      for (const p of role.permissions) {
-        transientPermissionIds.add(p.permissionId);
-      }
-    }
-  }
-
-  // Build roles list matching the original format
-  const roles = permissionsData.workspace.roles.map((role: { id: string; name: string }) => {
-    return {
-      id: role.id,
-      name: role.name,
-      isActive: permissionsData.roles.some(
-        (keyRole: { roleId: string }) => keyRole.roleId === role.id,
-      ),
-    };
-  });
-
-  return {
-    transientPermissionIds,
-    rolesList: roles,
-  };
-}
-=======
-};
->>>>>>> e9f098ca
+};