"use client";

import { QuickNavPopover } from "@/components/navbar-popover";
import { NavbarActionButton } from "@/components/navigation/action-button";
import { CopyableIDButton } from "@/components/navigation/copyable-id-button";
import { Navbar } from "@/components/navigation/navbar";
import { useIsMobile } from "@/hooks/use-mobile";
<<<<<<< HEAD
import { trpc } from "@/lib/trpc/client";
import { ChevronExpandY, Gear, Nodes, ShieldKey, TaskUnchecked } from "@unkey/icons";
import dynamic from "next/dynamic";
import { useState } from "react";
import { CreateKeyDialog } from "./_components/create-key";
import { getKeysTableActionItems } from "./keys/[keyAuthId]/_components/components/table/components/actions/keys-table-action.popover.constants";

const DialogContainer = dynamic(() => import("@unkey/ui").then((mod) => mod.DialogContainer), {
  ssr: false,
});
=======
import type { KeyDetails } from "@/lib/trpc/routers/api/keys/query-api-keys/schema";
import { ChevronExpandY, Gauge, Gear, Plus } from "@unkey/icons";
import dynamic from "next/dynamic";
import { getKeysTableActionItems } from "./keys/[keyAuthId]/_components/components/table/components/actions/keys-table-action.popover.constants";

const CreateKeyDialog = dynamic(
  () =>
    import("./_components/create-key").then((mod) => ({
      default: mod.CreateKeyDialog,
    })),
  {
    ssr: false,
    loading: () => (
      <NavbarActionButton disabled>
        <Plus />
        Create new key
      </NavbarActionButton>
    ),
  },
);
>>>>>>> 17edcd89

const KeysTableActionPopover = dynamic(
  () =>
    import(
      "./keys/[keyAuthId]/_components/components/table/components/actions/keys-table-action.popover"
    ).then((mod) => ({ default: mod.KeysTableActionPopover })),
  {
    ssr: false,
  },
);

<<<<<<< HEAD
const RBACDialogContent = dynamic(
  () => import("./_components/rbac-dialog-content").then((mod) => mod.RBACDialogContent),
  {
    ssr: false,
  },
);

=======
>>>>>>> 17edcd89
export const ApisNavbar = ({
  apiId,
  keyspaceId,
  keyId,
  activePage,
}: {
  apiId: string;
  keyspaceId?: string;
  keyId?: string;
  activePage?: {
    href: string;
    text: string;
  };
}) => {
  const isMobile = useIsMobile();
<<<<<<< HEAD
  const [showRBAC, setShowRBAC] = useState(false);

  const { data: layoutData, isLoading } = trpc.api.queryApiKeyDetails.useQuery({
    apiId,
  });

  // Only fetch key data when we have keyspaceId and keyId
  const shouldFetchKey = Boolean(keyspaceId && keyId);
  const {
    data: keyData,
    isLoading: isKeyLoading,
    error: keyError,
  } = trpc.api.keys.list.useQuery(
    {
      // This cannot be empty string but required to silence TS errors
      keyAuthId: keyspaceId ?? "",
      // This cannot be empty string but required to silence TS errors
      keyIds: [{ operator: "is", value: keyId ?? "" }],
      cursor: null,
      identities: null,
      limit: 1,
      names: null,
    },
    {
      enabled: shouldFetchKey,
    },
  );

  // Handle key error
  if (keyError) {
    throw new Error(`Failed to fetch key details: ${keyError.message}`);
  }

  // Extract the specific key from the response
  const specificKey = keyData?.keys.find((key) => key.id === keyId);

  if (!layoutData || isLoading || (shouldFetchKey && isKeyLoading)) {
    return (
      <Navbar>
        <Navbar.Breadcrumbs icon={<Nodes />}>
          <Navbar.Breadcrumbs.Link href="/apis">APIs</Navbar.Breadcrumbs.Link>
          <Navbar.Breadcrumbs.Link href="#" isIdentifier className="group" noop>
            <div className="h-6 w-20 bg-grayA-3 rounded animate-pulse transition-all " />
          </Navbar.Breadcrumbs.Link>
          <Navbar.Breadcrumbs.Link href="#" noop active>
            <div className="hover:bg-gray-3 rounded-lg flex items-center gap-1 p-1">
              <div className="h-6 w-16 bg-grayA-3 rounded animate-pulse transition-all " />
              <ChevronExpandY className="size-4" />
            </div>
          </Navbar.Breadcrumbs.Link>
        </Navbar.Breadcrumbs>
        <Navbar.Actions>
          <div className="h-7 w-[152px] bg-grayA-3 rounded-md animate-pulse border border-grayA-4 transition-all " />
          <div className="h-7 bg-grayA-2 border border-gray-6 rounded-md animate-pulse px-3 flex gap-2 items-center justify-center w-[200px] transition-all ">
            <div className="h-3 w-[200px] bg-grayA-3 rounded" />
            <div>
              <TaskUnchecked size="md-regular" className="!size-4" />
            </div>
          </div>
        </Navbar.Actions>
      </Navbar>
    );
  }

  // If we expected to find a key but didn't, throw an error
  if (shouldFetchKey && !specificKey) {
    throw new Error(`Key ${keyId} not found`);
  }

  const { currentApi, workspaceApis } = layoutData;
  const currentKeyId = specificKey?.id || "";
  const currentKeyspaceId = currentApi.keyAuthId || "";
=======
>>>>>>> 17edcd89

  return (
    <>
      <div className="w-full">
        <Navbar className="w-full flex justify-between">
          <Navbar.Breadcrumbs className="flex-1 w-full" icon={<Nodes />}>
            {!isMobile && (
              <>
                <Navbar.Breadcrumbs.Link href="/apis" className="max-md:hidden">
                  APIs
                </Navbar.Breadcrumbs.Link>
                <Navbar.Breadcrumbs.Link
                  href={`/apis/${currentApi.id}`}
                  isIdentifier
                  className="group max-md:hidden"
                  noop
                >
                  <QuickNavPopover
                    items={workspaceApis.map((api) => ({
                      id: api.id,
                      label: api.name,
                      href: `/apis/${api.id}`,
                    }))}
                    shortcutKey="N"
                  >
                    <div className="text-accent-10 group-hover:text-accent-12">
                      {currentApi.name}
                    </div>
                  </QuickNavPopover>
                </Navbar.Breadcrumbs.Link>
              </>
            )}
            <Navbar.Breadcrumbs.Link href={activePage?.href ?? ""} noop active={!specificKey}>
              <QuickNavPopover
                items={[
                  {
                    id: "requests",
                    label: "Requests",
                    href: `/apis/${currentApi.id}`,
                  },
                  {
                    id: "keys",
                    label: "Keys",
                    href: `/apis/${currentApi.id}/keys/${currentApi.keyAuthId}`,
                  },
                  {
                    id: "settings",
                    label: "Settings",
                    href: `/apis/${currentApi.id}/settings`,
                  },
                ]}
              >
                <div className="hover:bg-gray-3 rounded-lg flex items-center gap-1 p-1">
                  {activePage?.text ?? ""}
                  <ChevronExpandY className="size-4" />
                </div>
              </QuickNavPopover>
            </Navbar.Breadcrumbs.Link>
            {specificKey && (
              <Navbar.Breadcrumbs.Link
                href={`/apis/${currentApi.id}/keys/${currentApi.keyAuthId}/${specificKey.id}`}
                className="max-md:hidden"
                isLast
                isIdentifier
                active
              >
                {specificKey.id?.substring(0, 8)}...
                {specificKey.id?.substring(specificKey.id?.length - 4)}
              </Navbar.Breadcrumbs.Link>
            )}
          </Navbar.Breadcrumbs>
          {specificKey?.id ? (
            <div className="flex gap-3 items-center">
              <Navbar.Actions>
<<<<<<< HEAD
                <NavbarActionButton
                  onClick={() => setShowRBAC(true)}
                  disabled={!(currentKeyId && currentKeyspaceId)}
                >
                  <ShieldKey size="sm-regular" />
                  Permissions
                </NavbarActionButton>
              </Navbar.Actions>
              <Navbar.Actions>
                <KeysTableActionPopover items={getKeysTableActionItems(specificKey)}>
=======
                <KeysTableActionPopover items={getKeysTableActionItems(keyData)}>
>>>>>>> 17edcd89
                  <NavbarActionButton>
                    <Gear size="sm-regular" />
                    Settings
                  </NavbarActionButton>
                </KeysTableActionPopover>
                <CopyableIDButton value={specificKey.id} />
              </Navbar.Actions>
            </div>
          ) : (
            currentApi.keyAuthId && (
              <CreateKeyDialog
                keyspaceId={currentApi.keyAuthId}
                apiId={currentApi.id}
                keyspaceDefaults={currentApi.keyspaceDefaults}
              />
            )
          )}
        </Navbar>
      </div>
<<<<<<< HEAD
      {showRBAC && (
        <DialogContainer
          isOpen={showRBAC}
          onOpenChange={() => setShowRBAC(false)}
          title="Key Permissions & Roles"
          subTitle="Manage access control for this API key with role-based permissions"
          className="max-w-[800px] max-h-[90vh] overflow-y-auto"
        >
          <RBACDialogContent keyId={currentKeyId} keyspaceId={currentKeyspaceId} />
        </DialogContainer>
      )}
=======
>>>>>>> 17edcd89
    </>
  );
};<|MERGE_RESOLUTION|>--- conflicted
+++ resolved
@@ -5,22 +5,10 @@
 import { CopyableIDButton } from "@/components/navigation/copyable-id-button";
 import { Navbar } from "@/components/navigation/navbar";
 import { useIsMobile } from "@/hooks/use-mobile";
-<<<<<<< HEAD
-import { trpc } from "@/lib/trpc/client";
-import { ChevronExpandY, Gear, Nodes, ShieldKey, TaskUnchecked } from "@unkey/icons";
-import dynamic from "next/dynamic";
-import { useState } from "react";
-import { CreateKeyDialog } from "./_components/create-key";
-import { getKeysTableActionItems } from "./keys/[keyAuthId]/_components/components/table/components/actions/keys-table-action.popover.constants";
-
-const DialogContainer = dynamic(() => import("@unkey/ui").then((mod) => mod.DialogContainer), {
-  ssr: false,
-});
-=======
-import type { KeyDetails } from "@/lib/trpc/routers/api/keys/query-api-keys/schema";
-import { ChevronExpandY, Gauge, Gear, Plus } from "@unkey/icons";
+import { ChevronExpandY, Gear, Nodes, Plus, TaskUnchecked } from "@unkey/icons";
 import dynamic from "next/dynamic";
 import { getKeysTableActionItems } from "./keys/[keyAuthId]/_components/components/table/components/actions/keys-table-action.popover.constants";
+import { trpc } from "@/lib/trpc/client";
 
 const CreateKeyDialog = dynamic(
   () =>
@@ -37,28 +25,17 @@
     ),
   },
 );
->>>>>>> 17edcd89
 
 const KeysTableActionPopover = dynamic(
   () =>
     import(
       "./keys/[keyAuthId]/_components/components/table/components/actions/keys-table-action.popover"
-    ).then((mod) => ({ default: mod.KeysTableActionPopover })),
+    ).then((mod) => mod.KeysTableActionPopover),
   {
     ssr: false,
   },
 );
 
-<<<<<<< HEAD
-const RBACDialogContent = dynamic(
-  () => import("./_components/rbac-dialog-content").then((mod) => mod.RBACDialogContent),
-  {
-    ssr: false,
-  },
-);
-
-=======
->>>>>>> 17edcd89
 export const ApisNavbar = ({
   apiId,
   keyspaceId,
@@ -74,9 +51,7 @@
   };
 }) => {
   const isMobile = useIsMobile();
-<<<<<<< HEAD
-  const [showRBAC, setShowRBAC] = useState(false);
-
+  const trpcUtils = trpc.useUtils();
   const { data: layoutData, isLoading } = trpc.api.queryApiKeyDetails.useQuery({
     apiId,
   });
@@ -145,10 +120,6 @@
   }
 
   const { currentApi, workspaceApis } = layoutData;
-  const currentKeyId = specificKey?.id || "";
-  const currentKeyspaceId = currentApi.keyAuthId || "";
-=======
->>>>>>> 17edcd89
 
   return (
     <>
@@ -223,20 +194,7 @@
           {specificKey?.id ? (
             <div className="flex gap-3 items-center">
               <Navbar.Actions>
-<<<<<<< HEAD
-                <NavbarActionButton
-                  onClick={() => setShowRBAC(true)}
-                  disabled={!(currentKeyId && currentKeyspaceId)}
-                >
-                  <ShieldKey size="sm-regular" />
-                  Permissions
-                </NavbarActionButton>
-              </Navbar.Actions>
-              <Navbar.Actions>
-                <KeysTableActionPopover items={getKeysTableActionItems(specificKey)}>
-=======
-                <KeysTableActionPopover items={getKeysTableActionItems(keyData)}>
->>>>>>> 17edcd89
+                <KeysTableActionPopover items={getKeysTableActionItems(specificKey,trpcUtils)}>
                   <NavbarActionButton>
                     <Gear size="sm-regular" />
                     Settings
@@ -256,20 +214,6 @@
           )}
         </Navbar>
       </div>
-<<<<<<< HEAD
-      {showRBAC && (
-        <DialogContainer
-          isOpen={showRBAC}
-          onOpenChange={() => setShowRBAC(false)}
-          title="Key Permissions & Roles"
-          subTitle="Manage access control for this API key with role-based permissions"
-          className="max-w-[800px] max-h-[90vh] overflow-y-auto"
-        >
-          <RBACDialogContent keyId={currentKeyId} keyspaceId={currentKeyspaceId} />
-        </DialogContainer>
-      )}
-=======
->>>>>>> 17edcd89
     </>
   );
 };