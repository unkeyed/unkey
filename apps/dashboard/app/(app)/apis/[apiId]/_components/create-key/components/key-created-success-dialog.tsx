--- conflicted
+++ resolved
@@ -1,14 +1,9 @@
 "use client";
 
-<<<<<<< HEAD
-=======
-import { RatelimitOverviewTooltip } from "@/app/(app)/ratelimits/[namespaceId]/_overview/components/table/components/ratelimit-overview-tooltip";
 import { ConfirmPopover } from "@/components/confirmation-popover";
->>>>>>> 78ecc510
 import { CopyButton } from "@/components/dashboard/copy-button";
 import { Dialog, DialogContent } from "@/components/ui/dialog";
 import { toast } from "@/components/ui/toaster";
-<<<<<<< HEAD
 import * as PopoverPrimitive from "@radix-ui/react-popover";
 import {
   ArrowRight,
@@ -21,9 +16,6 @@
   TriangleWarning2,
 } from "@unkey/icons";
 import { InfoTooltip } from "@unkey/ui";
-=======
-import { ArrowRight, Check, CircleInfo, Eye, EyeSlash, Key2, Plus } from "@unkey/icons";
->>>>>>> 78ecc510
 import { Button } from "@unkey/ui";
 import { useRef, useState } from "react";
 import { UNNAMED_KEY } from "../create-key.constants";
