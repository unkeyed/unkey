"use client";

import { ConfirmPopover } from "@/components/confirmation-popover";
import { Dialog, DialogContent } from "@/components/ui/dialog";
import { toast } from "@/components/ui/toaster";
import { ArrowRight, Check, CircleInfo, Eye, EyeSlash, Key2, Plus } from "@unkey/icons";
<<<<<<< HEAD
import { Button, CopyButton, InfoTooltip } from "@unkey/ui";
import { useRef, useState } from "react";
=======
import { Button, CopyButton } from "@unkey/ui";
import { useRouter } from "next/navigation";
import { useEffect, useRef, useState } from "react";
>>>>>>> 51768aa3
import { UNNAMED_KEY } from "../create-key.constants";
import { SecretKey } from "./secret-key";

export const KeyCreatedSuccessDialog = ({
  isOpen,
  onClose,
  keyData,
  apiId,
  keyspaceId,
  onCreateAnother,
}: {
  isOpen: boolean;
  onClose: () => void;
  keyData: { key: string; id: string; name?: string } | null;
  apiId: string;
  keyspaceId?: string | null;
  onCreateAnother?: () => void;
}) => {
  const [showKeyInSnippet, setShowKeyInSnippet] = useState(false);
  const [isConfirmOpen, setIsConfirmOpen] = useState(false);
  const [pendingAction, setPendingAction] = useState<
    "close" | "create-another" | "go-to-details" | null
  >(null);
  const dividerRef = useRef<HTMLDivElement>(null);
  const router = useRouter();

  // Prevent accidental tab/window close when dialog is open
  useEffect(() => {
    if (!isOpen) {
      return;
    }

    const handleBeforeUnload = (e: BeforeUnloadEvent) => {
      e.preventDefault();
    };

    window.addEventListener("beforeunload", handleBeforeUnload);

    return () => {
      window.removeEventListener("beforeunload", handleBeforeUnload);
    };
  }, [isOpen]);

  if (!keyData) {
    return null;
  }

  const split = keyData.key.split("_") ?? [];
  const maskedKey =
    split.length >= 2
      ? `${split.at(0)}_${"*".repeat(split.at(1)?.length ?? 0)}`
      : "*".repeat(split.at(0)?.length ?? 0);

  const snippet = `curl -XPOST '${
    process.env.NEXT_PUBLIC_UNKEY_API_URL ?? "https://api.unkey.dev"
  }/v1/keys.verifyKey' \\
  -H 'Content-Type: application/json' \\
  -d '{
    "key": "${keyData.key}",
    "apiId": "${apiId}"
  }'`;

  const handleCloseAttempt = (action: "close" | "create-another" | "go-to-details" = "close") => {
    setPendingAction(action);
    setIsConfirmOpen(true);
  };

  const handleConfirmClose = () => {
    if (!pendingAction) {
      console.error("No pending action when confirming close");
      return;
    }

    setIsConfirmOpen(false);

    try {
      // Always close the dialog first
      onClose();

      // Then execute the specific action
      switch (pendingAction) {
        case "create-another":
          if (onCreateAnother) {
            onCreateAnother();
          } else {
            console.warn("onCreateAnother callback not provided");
          }
          break;

        case "go-to-details":
          if (!keyspaceId) {
            toast.error("Failed to Navigate", {
              description: "Keyspace ID is required to view key details.",
              action: {
                label: "Contact Support",
                onClick: () => window.open("https://support.unkey.dev", "_blank"),
              },
            });
            return;
          }
          router.push(`/apis/${apiId}/keys/${keyspaceId}/${keyData.id}`);
          break;

        default:
          // Dialog already closed, nothing more to do
          break;
      }
    } catch (error) {
      console.error("Error executing pending action:", error);
      toast.error("Action Failed", {
        description: "An unexpected error occurred. Please try again.",
      });
    } finally {
      setPendingAction(null);
    }
  };

  const handleDialogOpenChange = (open: boolean) => {
    if (!open) {
      handleCloseAttempt("close");
    }
  };

  return (
    <Dialog open={isOpen} onOpenChange={handleDialogOpenChange}>
      <DialogContent
        className="drop-shadow-2xl border-gray-4 overflow-hidden !rounded-2xl p-0 gap-0 min-w-[760px] max-h-[90vh] overflow-y-auto"
        showCloseWarning
        onAttemptClose={() => handleCloseAttempt("close")}
      >
        <>
          <div className="bg-grayA-2 py-10 flex flex-col items-center justify-center w-full px-[120px]">
            <div className="py-4 mt-[30px]">
              <div className="flex gap-4">
                <div className="border border-grayA-4 rounded-[10px] size-14 opacity-35" />
                <div className="border border-grayA-4 rounded-[10px] size-14" />
                <div className="border border-grayA-4 rounded-[10px] size-14 flex items-center justify-center relative">
                  <div className="border border-grayA-4 rounded-full border-dashed size-[24px] absolute left-0 top-0" />
                  <div className="border border-grayA-4 rounded-full border-dashed size-[24px] absolute right-0 top-0" />
                  <div className="border border-grayA-4 rounded-full border-dashed size-[24px] absolute right-0 bottom-0" />
                  <div className="border border-grayA-4 rounded-full border-dashed size-[24px] absolute left-0 bottom-0" />
                  <Key2 size="2xl-thin" />
                  <div className="flex items-center justify-center border border-grayA-3 rounded-full bg-success-9 text-white size-[22px] absolute right-[-10px] top-[-10px]">
                    <Check size="sm-bold" />
                  </div>
                </div>
                <div className="border border-grayA-4 rounded-[10px] size-14" />
                <div className="border border-grayA-4 rounded-[10px] size-14 opacity-35" />
              </div>
            </div>
            <div className="mt-5 flex flex-col gap-2 items-center">
              <div className="font-semibold text-gray-12 text-[16px] leading-[24px]">
                Key Created
              </div>
              <div className="text-gray-10 text-[13px] leading-[24px] text-center" ref={dividerRef}>
                You've successfully generated a new API key.
                <br /> Use this key to authenticate requests from your application.
              </div>
            </div>
            <div className="p-1 w-full my-8">
              <div className="h-[1px] bg-grayA-3 w-full" />
            </div>
            <div className="flex flex-col gap-2 items-start w-full">
              <div className="text-gray-12 text-sm font-semibold">Key Details</div>
              <div className="bg-white dark:bg-black border rounded-xl border-grayA-5 px-6 w-full">
                <div className="flex gap-6 items-center">
                  <div className="bg-grayA-5 text-gray-12 size-5 flex items-center justify-center rounded ">
                    <Key2 size="sm-regular" />
                  </div>
                  <div className="flex flex-col gap-1 py-6">
                    <div className="text-accent-12 text-xs font-mono">{keyData.id}</div>
                    <InfoTooltip
                      content={keyData.name}
                      position={{ side: "bottom", align: "center" }}
                      asChild
                      disabled={!keyData.name}
                      variant="inverted"
                    >
                      <div className="text-accent-9 text-xs max-w-[160px] truncate">
                        {keyData.name ?? UNNAMED_KEY}
                      </div>
                    </InfoTooltip>
                  </div>
                  <Button
                    variant="outline"
                    className="ml-auto font-medium text-[13px] text-gray-12"
                    onClick={() => handleCloseAttempt("go-to-details")}
                  >
                    See key details <ArrowRight size="sm-regular" />
                  </Button>
                </div>
              </div>
            </div>
            <div className="flex flex-col gap-2 items-start w-full mt-6">
              <div className="text-gray-12 text-sm font-semibold">Key Secret</div>
              <SecretKey value={keyData.key} title="API Key" className="bg-white dark:bg-black " />
              <div className="text-gray-9 text-[13px] flex items-center gap-1.5">
                <CircleInfo className="text-accent-9" size="sm-regular" />
                <span>
                  Copy and save this key secret as it won't be shown again.{" "}
                  <a
                    href="https://www.unkey.com/docs/security/recovering-keys"
                    target="_blank"
                    rel="noopener noreferrer"
                    className="text-info-11 hover:underline"
                  >
                    Learn more
                  </a>
                </span>
              </div>
            </div>
            <div className="flex flex-col gap-2 items-start w-full mt-8">
              <div className="text-gray-12 text-sm font-semibold">Try It Out</div>
              <div className="w-full px-4 py-2 bg-white dark:bg-black border rounded-xl border-grayA-5">
                <div className="flex items-start justify-between w-full gap-4 bg-transparent">
                  <div className="mt-2 overflow-x-auto w-full min-w-0">
                    <pre className="ph-no-capture whitespace-pre-wrap break-all text-[11px] pr-2">
                      {showKeyInSnippet ? snippet : snippet.replace(keyData.key, maskedKey)}
                    </pre>
                  </div>
                  <div className="flex items-center justify-between gap-2 mt-1 flex-shrink-0">
                    <Button
                      variant="outline"
                      size="icon"
                      className="bg-grayA-3 transition-all"
                      onClick={() => setShowKeyInSnippet(!showKeyInSnippet)}
                    >
                      {showKeyInSnippet ? <EyeSlash /> : <Eye />}
                    </Button>
                    <Button variant="outline" size="icon" className="bg-grayA-3">
                      <div className="flex items-center justify-center">
                        <CopyButton value={snippet} />
                      </div>
                    </Button>
                  </div>
                </div>
              </div>
            </div>
            <div className="mt-6">
              <div className="mt-4 text-center text-gray-10 text-xs leading-6">
                All set! You can now create another key or explore the docs to learn more
              </div>
              <div className="flex gap-3 mt-4 items-center justify-center w-full">
                <Button
                  variant="outline"
                  className="font-medium text-[13px] text-gray-12"
                  onClick={() => handleCloseAttempt("create-another")}
                >
                  <Plus size="sm-regular" />
                  Create another key
                </Button>
              </div>
            </div>
          </div>
          <ConfirmPopover
            isOpen={isConfirmOpen}
            onOpenChange={setIsConfirmOpen}
            onConfirm={handleConfirmClose}
            triggerRef={dividerRef}
            title="You won't see this secret key again!"
            description="Make sure to copy your secret key before closing. It cannot be retrieved later."
            confirmButtonText="Close anyway"
            cancelButtonText="Dismiss"
            variant="warning"
            popoverProps={{
              side: "right",
              align: "end",
              sideOffset: 5,
              alignOffset: 30,
              onOpenAutoFocus: (e) => e.preventDefault(),
            }}
          />
        </>
      </DialogContent>
    </Dialog>
  );
};<|MERGE_RESOLUTION|>--- conflicted
+++ resolved
@@ -4,14 +4,9 @@
 import { Dialog, DialogContent } from "@/components/ui/dialog";
 import { toast } from "@/components/ui/toaster";
 import { ArrowRight, Check, CircleInfo, Eye, EyeSlash, Key2, Plus } from "@unkey/icons";
-<<<<<<< HEAD
 import { Button, CopyButton, InfoTooltip } from "@unkey/ui";
-import { useRef, useState } from "react";
-=======
-import { Button, CopyButton } from "@unkey/ui";
 import { useRouter } from "next/navigation";
 import { useEffect, useRef, useState } from "react";
->>>>>>> 51768aa3
 import { UNNAMED_KEY } from "../create-key.constants";
 import { SecretKey } from "./secret-key";
 
