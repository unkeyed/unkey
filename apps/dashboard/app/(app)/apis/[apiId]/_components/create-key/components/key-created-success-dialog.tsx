"use client";

import { ConfirmPopover } from "@/components/confirmation-popover";
import { Dialog, DialogContent } from "@/components/ui/dialog";
import { toast } from "@/components/ui/toaster";
import { ArrowRight, Check, CircleInfo, Eye, EyeSlash, Key2, Plus } from "@unkey/icons";
<<<<<<< HEAD
import { InfoTooltip } from "@unkey/ui";
import { Button } from "@unkey/ui";
=======
import { Button, CopyButton } from "@unkey/ui";
>>>>>>> 7579a55b
import { useRef, useState } from "react";
import { UNNAMED_KEY } from "../create-key.constants";
import { SecretKey } from "./secret-key";

export const KeyCreatedSuccessDialog = ({
  isOpen,
  onClose,
  keyData,
  apiId,
  keyspaceId,
  onCreateAnother,
}: {
  isOpen: boolean;
  onClose: () => void;
  keyData: { key: string; id: string; name?: string } | null;
  apiId: string;
  keyspaceId?: string | null;
  onCreateAnother?: () => void;
}) => {
  const [showKeyInSnippet, setShowKeyInSnippet] = useState(false);
  const [isConfirmOpen, setIsConfirmOpen] = useState(false);
  const [isCreateAnother, setIsCreateAnother] = useState(false);
  const xButtonRef = useRef<HTMLButtonElement>(null);
  const dividerRef = useRef<HTMLDivElement>(null);

  if (!keyData) {
    return null;
  }

  const split = keyData.key.split("_") ?? [];
  const maskedKey =
    split.length >= 2
      ? `${split.at(0)}_${"*".repeat(split.at(1)?.length ?? 0)}`
      : "*".repeat(split.at(0)?.length ?? 0);

  const snippet = `curl -XPOST '${
    process.env.NEXT_PUBLIC_UNKEY_API_URL ?? "https://api.unkey.dev"
  }/v1/keys.verifyKey' \\
  -H 'Content-Type: application/json' \\
  -d '{
    "key": "${keyData.key}",
    "apiId": "${apiId}"
  }'`;

  const handleAttemptClose = (shouldCreateAnother = false) => {
    setIsCreateAnother(shouldCreateAnother);
    setIsConfirmOpen(true);
  };

  const handleConfirmAndClose = () => {
    setIsConfirmOpen(false);
    onClose();
    if (isCreateAnother) {
      onCreateAnother?.();
    }
  };

  return (
    <Dialog
      open={isOpen}
      onOpenChange={(open) => {
        if (!open) {
          onClose();
        }
      }}
    >
      <DialogContent
        className="drop-shadow-2xl border-gray-4 overflow-hidden !rounded-2xl p-0 gap-0 min-w-[760px] max-h-[90vh] overflow-y-auto"
        showCloseWarning
        onAttemptClose={handleAttemptClose}
        xButtonRef={xButtonRef}
      >
        <>
          <div className="bg-grayA-2 py-10 flex flex-col items-center justify-center w-full px-[120px]">
            <div className="py-4 mt-[30px]">
              <div className="flex gap-4">
                <div className="border border-grayA-4 rounded-[10px] size-14 opacity-35" />
                <div className="border border-grayA-4 rounded-[10px] size-14" />
                <div className="border border-grayA-4 rounded-[10px] size-14 flex items-center justify-center relative">
                  <div className="border border-grayA-4 rounded-full border-dashed size-[24px] absolute left-0 top-0" />
                  <div className="border border-grayA-4 rounded-full border-dashed size-[24px] absolute right-0 top-0" />
                  <div className="border border-grayA-4 rounded-full border-dashed size-[24px] absolute right-0 bottom-0" />
                  <div className="border border-grayA-4 rounded-full border-dashed size-[24px] absolute left-0 bottom-0" />
                  <Key2 size="2xl-thin" />
                  <div className="flex items-center justify-center border border-grayA-3 rounded-full bg-success-9 text-white size-[22px] absolute right-[-10px] top-[-10px]">
                    <Check size="sm-bold" />
                  </div>
                </div>
                <div className="border border-grayA-4 rounded-[10px] size-14" />
                <div className="border border-grayA-4 rounded-[10px] size-14 opacity-35" />
              </div>
            </div>
            <div className="mt-5 flex flex-col gap-2 items-center">
              <div className="font-semibold text-gray-12 text-[16px] leading-[24px]">
                Key Created
              </div>
              <div className="text-gray-10 text-[13px] leading-[24px] text-center" ref={dividerRef}>
                You've successfully generated a new API key.
                <br /> Use this key to authenticate requests from your application.
              </div>
            </div>
            <div className="p-1 w-full my-8">
              <div className="h-[1px] bg-grayA-3 w-full" />
            </div>
            <div className="flex flex-col gap-2 items-start w-full">
              <div className="text-gray-12 text-sm font-semibold">Key Details</div>
              <div className="bg-white dark:bg-black border rounded-xl border-grayA-5 px-6 w-full">
                <div className="flex gap-6 items-center">
                  <div className="bg-grayA-5 text-gray-12 size-5 flex items-center justify-center rounded ">
                    <Key2 size="sm-regular" />
                  </div>
                  <div className="flex flex-col gap-1 py-6">
                    <div className="text-accent-12 text-xs font-mono">{keyData.id}</div>
                    <InfoTooltip
                      content={keyData.name}
                      position={{ side: "bottom", align: "center" }}
                      asChild
                      disabled={!keyData.name}
                      variant="inverted"
                    >
                      <div className="text-accent-9 text-xs max-w-[160px] truncate">
                        {keyData.name ?? UNNAMED_KEY}
                      </div>
                    </InfoTooltip>
                  </div>
                  <Button
                    variant="outline"
                    className="ml-auto font-medium text-[13px] text-gray-12"
                    onClick={() => {
                      if (!keyspaceId) {
                        toast.error("Failed to Create Key", {
                          description: "An unexpected error occurred. Please try again later.",
                          action: {
                            label: "Contact Support",
                            onClick: () => window.open("https://support.unkey.dev", "_blank"),
                          },
                        });
                        return;
                      }
                      window.location.href = `/apis/${apiId}/keys/${keyspaceId}/${keyData.id}`;
                    }}
                  >
                    See key details <ArrowRight size="sm-regular" />
                  </Button>
                </div>
              </div>
            </div>
            <div className="flex flex-col gap-2 items-start w-full mt-6">
              <div className="text-gray-12 text-sm font-semibold">Key Secret</div>
              <SecretKey value={keyData.key} title="API Key" className="bg-white dark:bg-black " />
              <div className="text-gray-9 text-[13px] flex items-center gap-1.5">
                <CircleInfo className="text-accent-9" size="sm-regular" />
                <span>
                  Copy and save this key secret as it won't be shown again.{" "}
                  <a
                    href="https://www.unkey.com/docs/security/recovering-keys"
                    target="_blank"
                    rel="noopener noreferrer"
                    className="text-info-11 hover:underline"
                  >
                    Learn more
                  </a>
                </span>
              </div>
            </div>
            <div className="flex flex-col gap-2 items-start w-full mt-8">
              <div className="text-gray-12 text-sm font-semibold">Try It Out</div>
              <div className="w-full px-4 py-2 bg-white dark:bg-black border rounded-xl border-grayA-5">
                <div className="flex items-start justify-between w-full gap-4 bg-transparent">
                  <div className="mt-2 overflow-x-auto w-full min-w-0">
                    <pre className="ph-no-capture whitespace-pre-wrap break-all text-[11px] pr-2">
                      {showKeyInSnippet ? snippet : snippet.replace(keyData.key, maskedKey)}
                    </pre>
                  </div>
                  <div className="flex items-center justify-between gap-2 mt-1 flex-shrink-0">
                    <Button
                      variant="outline"
                      size="icon"
                      className="bg-grayA-3 transition-all"
                      onClick={() => setShowKeyInSnippet(!showKeyInSnippet)}
                    >
                      {showKeyInSnippet ? <EyeSlash /> : <Eye />}
                    </Button>
                    <Button variant="outline" size="icon" className="bg-grayA-3">
                      <div className="flex items-center justify-center">
                        <CopyButton value={snippet} />
                      </div>
                    </Button>
                  </div>
                </div>
              </div>
            </div>
            <div className="mt-6">
              <div className="mt-4 text-center text-gray-10 text-xs leading-6">
                All set! You can now create another key or explore the docs to learn more
              </div>
              <div className="flex gap-3 mt-4 items-center justify-center w-full">
                <Button
                  variant="outline"
                  className="font-medium text-[13px] text-gray-12"
                  onClick={() => {
                    handleAttemptClose(true);
                  }}
                >
                  <Plus size="sm-regular" />
                  Create another key
                </Button>
                {/* INFO: We'll add this back soon */}
                {/* <Button */}
                {/*   variant="outline" */}
                {/*   className="font-medium text-[13px] text-gray-12" */}
                {/*   disabled */}
                {/*   title="Coming soon!" */}
                {/* > */}
                {/*   <Bookmark size="sm-regular" /> */}
                {/*   Learn best practices */}
                {/* </Button> */}
              </div>
            </div>
          </div>
          <ConfirmPopover
            isOpen={isConfirmOpen}
            onOpenChange={setIsConfirmOpen}
            onConfirm={handleConfirmAndClose}
            triggerRef={dividerRef}
            title="You won't see this secret key again!"
            description="Make sure to copy your secret key before closing. It cannot be retrieved later."
            confirmButtonText="Close anyway"
            cancelButtonText="Dismiss"
            variant="warning"
            popoverProps={{
              side: "right",
              align: "end",
              sideOffset: 5,
              alignOffset: 30,
              onOpenAutoFocus: (e) => e.preventDefault(),
            }}
          />
        </>
      </DialogContent>
    </Dialog>
  );
};<|MERGE_RESOLUTION|>--- conflicted
+++ resolved
@@ -4,12 +4,7 @@
 import { Dialog, DialogContent } from "@/components/ui/dialog";
 import { toast } from "@/components/ui/toaster";
 import { ArrowRight, Check, CircleInfo, Eye, EyeSlash, Key2, Plus } from "@unkey/icons";
-<<<<<<< HEAD
-import { InfoTooltip } from "@unkey/ui";
-import { Button } from "@unkey/ui";
-=======
-import { Button, CopyButton } from "@unkey/ui";
->>>>>>> 7579a55b
+import { Button, CopyButton, InfoTooltip } from "@unkey/ui";
 import { useRef, useState } from "react";
 import { UNNAMED_KEY } from "../create-key.constants";
 import { SecretKey } from "./secret-key";
