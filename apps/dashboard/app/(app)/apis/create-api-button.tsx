"use client";
import { revalidate } from "@/app/actions";
import { Loading } from "@/components/dashboard/loading";
<<<<<<< HEAD
import { Button } from "@unkey/ui";
=======
>>>>>>> b27b0510
import { Dialog, DialogContent, DialogFooter, DialogTrigger } from "@/components/ui/dialog";
import {
  Form,
  FormControl,
  FormDescription,
  FormField,
  FormItem,
  FormLabel,
  FormMessage,
} from "@/components/ui/form";
import { Input } from "@/components/ui/input";
import { toast } from "@/components/ui/toaster";
import { trpc } from "@/lib/trpc/client";
import { zodResolver } from "@hookform/resolvers/zod";
import { Button } from "@unkey/ui";
import { Plus } from "lucide-react";
import { useRouter } from "next/navigation";
import type React from "react";
import { useForm } from "react-hook-form";
import { z } from "zod";

const formSchema = z.object({
  name: z.string().trim().min(3, "Name must be at least 3 characters long").max(50),
});

export const CreateApiButton = ({ ...rest }: React.ButtonHTMLAttributes<HTMLButtonElement>) => {
  const form = useForm<z.infer<typeof formSchema>>({
    resolver: zodResolver(formSchema),
  });

  const create = trpc.api.create.useMutation({
    async onSuccess(res) {
      toast.success("Your API has been created");
      await revalidate("/apis");
      router.push(`/apis/${res.id}`);
    },
    onError(err) {
      console.error(err);
      toast.error(err.message);
    },
  });
  async function onSubmit(values: z.infer<typeof formSchema>) {
    create.mutate(values);
  }
  const router = useRouter();

  return (
    <>
      <Dialog>
        <DialogTrigger asChild>
          <Button variant="primary" {...rest}>
            <Plus />
            Create New API
          </Button>
        </DialogTrigger>
        <DialogContent className="w-11/12 max-sm: ">
          <Form {...form}>
            <form onSubmit={form.handleSubmit(onSubmit)}>
              <FormField
                control={form.control}
                name="name"
                render={({ field }) => (
                  <FormItem>
                    <FormLabel>Name</FormLabel>
                    <FormControl>
                      <Input
                        placeholder="my-api"
                        {...field}
                        className=" dark:focus:border-gray-700"
                      />
                    </FormControl>
                    <FormDescription>
                      This is just a human readable name for you and not visible to anyone else
                    </FormDescription>
                    <FormMessage />
                  </FormItem>
                )}
              />

              <DialogFooter className="flex-row justify-end gap-2 pt-4 ">
                <Button
                  variant="primary"
                  disabled={create.isLoading || !form.formState.isValid}
                  className="mt-4 "
                  type="submit"
                >
                  {create.isLoading ? <Loading /> : "Create"}
                </Button>
              </DialogFooter>
            </form>
          </Form>
        </DialogContent>
      </Dialog>
    </>
  );
};<|MERGE_RESOLUTION|>--- conflicted
+++ resolved
@@ -1,10 +1,6 @@
 "use client";
 import { revalidate } from "@/app/actions";
 import { Loading } from "@/components/dashboard/loading";
-<<<<<<< HEAD
-import { Button } from "@unkey/ui";
-=======
->>>>>>> b27b0510
 import { Dialog, DialogContent, DialogFooter, DialogTrigger } from "@/components/ui/dialog";
 import {
   Form,
