--- conflicted
+++ resolved
@@ -47,17 +47,7 @@
     },
   });
   async function onSubmit(values: z.infer<typeof formSchema>) {
-<<<<<<< HEAD
 
-=======
-    // values.name = values.name.trim();
-    // if(!values.name){
-    //   form.setError("name", {
-    //     type: "manual",
-    //     message: "Name is required, and whitespace is not allowed",
-    //   });
-    // }
->>>>>>> b32561eb
     create.mutate(values);
   }
   const router = useRouter();
