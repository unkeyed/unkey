"use client";

import { LogSection } from "@/app/(app)/logs/components/table/log-details/components/log-section";
<<<<<<< HEAD
import { ResizablePanel } from "@/app/(app)/logs/components/table/log-details/resizable-panel";
=======
import ResizablePanel from "@/app/(app)/logs/components/table/log-details/resizable-panel";
>>>>>>> 0c9d5a25
import { useMemo } from "react";
import { LogFooter } from "./log-footer";
import { LogHeader } from "./log-header";
import type { Data } from "./types";

type Props = {
  log: Data | null;
  onClose: () => void;
  distanceToTop: number;
};

const PANEL_MAX_WIDTH = 600;
const PANEL_MIN_WIDTH = 400;

const createPanelStyle = (distanceToTop: number) => ({
  top: `${distanceToTop}px`,
  width: "500px",
  height: `calc(100vh - ${distanceToTop}px)`,
  paddingBottom: "1rem",
});

export const LogDetails = ({ log, onClose, distanceToTop }: Props) => {
  const panelStyle = useMemo(() => createPanelStyle(distanceToTop), [distanceToTop]);

  if (!log) {
    return null;
  }

  return (
    <ResizablePanel
      minW={PANEL_MIN_WIDTH}
      maxW={PANEL_MAX_WIDTH}
      onClose={onClose}
      className="absolute right-0 bg-gray-1 dark:bg-black font-mono drop-shadow-2xl overflow-y-auto z-20 p-4"
      style={panelStyle}
    >
      <LogHeader log={log} onClose={onClose} />
      <div className="space-y-3 py-4">
        <div className="mt-[-24px]" />

        <LogFooter log={log} />
        {log.auditLog.targets.map((target) => {
          const title = String(target.type).charAt(0).toUpperCase() + String(target.type).slice(1);

          return (
            <LogSection key={target.id} details={JSON.stringify(target, null, 2)} title={title} />
          );
        })}
      </div>
    </ResizablePanel>
  );
};<|MERGE_RESOLUTION|>--- conflicted
+++ resolved
@@ -1,11 +1,7 @@
 "use client";
 
 import { LogSection } from "@/app/(app)/logs/components/table/log-details/components/log-section";
-<<<<<<< HEAD
 import { ResizablePanel } from "@/app/(app)/logs/components/table/log-details/resizable-panel";
-=======
-import ResizablePanel from "@/app/(app)/logs/components/table/log-details/resizable-panel";
->>>>>>> 0c9d5a25
 import { useMemo } from "react";
 import { LogFooter } from "./log-footer";
 import { LogHeader } from "./log-header";
@@ -28,7 +24,10 @@
 });
 
 export const LogDetails = ({ log, onClose, distanceToTop }: Props) => {
-  const panelStyle = useMemo(() => createPanelStyle(distanceToTop), [distanceToTop]);
+  const panelStyle = useMemo(
+    () => createPanelStyle(distanceToTop),
+    [distanceToTop]
+  );
 
   if (!log) {
     return null;
@@ -48,10 +47,16 @@
 
         <LogFooter log={log} />
         {log.auditLog.targets.map((target) => {
-          const title = String(target.type).charAt(0).toUpperCase() + String(target.type).slice(1);
+          const title =
+            String(target.type).charAt(0).toUpperCase() +
+            String(target.type).slice(1);
 
           return (
-            <LogSection key={target.id} details={JSON.stringify(target, null, 2)} title={title} />
+            <LogSection
+              key={target.id}
+              details={JSON.stringify(target, null, 2)}
+              title={title}
+            />
           );
         })}
       </div>
