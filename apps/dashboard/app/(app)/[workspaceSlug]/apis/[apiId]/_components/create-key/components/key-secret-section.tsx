--- conflicted
+++ resolved
@@ -64,20 +64,6 @@
       </div>
       <div className="flex flex-col gap-2 items-start w-full mt-8">
         <div className="text-gray-12 text-sm font-semibold">Try It Out</div>
-<<<<<<< HEAD
-        <Code
-          className={codeClassName}
-          visibleButton={
-            <VisibleButton
-              isVisible={showKeyInSnippet}
-              setIsVisible={setShowKeyInSnippet}
-            />
-          }
-          copyButton={<CopyButton value={snippet} />}
-        >
-          {showKeyInSnippet ? snippet : snippet.replace(keyValue, maskedKey)}
-        </Code>
-=======
         <div className="relative w-full">
           <Code className={codeClassName} preClassName="overflow-x-auto p-0 mb-0">
             <div className="p-4">
@@ -91,7 +77,6 @@
           />
           <CopyButton value={snippet} className="absolute right-3 md:right-4 top-3 md:top-4" />
         </div>
->>>>>>> 027ce458
         <Alert variant="warn">
           <div className="flex items-start mb-1 gap-2">
             <CircleInfo
