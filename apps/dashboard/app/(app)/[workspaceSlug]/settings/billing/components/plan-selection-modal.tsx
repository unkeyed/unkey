"use client";

import { formatNumber } from "@/lib/fmt";
import { trpc } from "@/lib/trpc/client";
import { cn } from "@/lib/utils";
import { Button, DialogContainer, toast } from "@unkey/ui";
import { useRouter } from "next/navigation";
import { useCallback, useEffect, useState } from "react";

type PlanSelectionModalProps = {
  isOpen: boolean;
  onOpenChange?: (open: boolean) => void;
  products: Array<{
    id: string;
    name: string;
    priceId: string;
    dollar: number;
    quotas: {
      requestsPerMonth: number;
    };
  }>;
  workspaceSlug: string;
  currentProductId?: string;
  isChangingPlan?: boolean;
};

export const PlanSelectionModal = ({
  isOpen,
  onOpenChange,
  products,
  workspaceSlug,
  currentProductId,
  isChangingPlan = false,
}: PlanSelectionModalProps) => {
<<<<<<< HEAD
  const [selectedProductId, setSelectedProductId] = useState<string | null>(
    null
  );
=======
  const workspace = useWorkspaceNavigation();
  const [selectedProductId, setSelectedProductId] = useState<string | null>(null);
>>>>>>> 4111c28c
  const [isLoading, setIsLoading] = useState(false);
  const [hasMounted, setHasMounted] = useState(false);
  const router = useRouter();
  const trpcUtils = trpc.useUtils();

  // Initialize selectedProductId after mount to prevent hydration mismatch
  useEffect(() => {
    setHasMounted(true);
    if (currentProductId) {
      setSelectedProductId(currentProductId);
    }
  }, [currentProductId]);

  const handleOpenChange = useCallback(
    (open: boolean) => {
      onOpenChange?.(open);
    },
    [onOpenChange],
  );

  const revalidateData = useCallback(async () => {
    await Promise.all([
      trpcUtils.stripe.getBillingInfo.invalidate(),
      trpcUtils.billing.queryUsage.invalidate(),
      trpcUtils.workspace.getCurrent.invalidate(),
      trpcUtils.workspace.getCurrent.refetch(),
    ]);
  }, [trpcUtils]);

  const createSubscription = trpc.stripe.createSubscription.useMutation({
    onSuccess: async () => {
      handleOpenChange(false);
      setIsLoading(false);
      toast.success("Plan activated successfully!");
      await revalidateData();
      await trpcUtils.workspace.getCurrent.refetch();
      router.push(`/${workspaceSlug}/settings/billing`);
    },
    onError: (err) => {
      setIsLoading(false);
      toast.error(err.message);
    },
  });

  const updateSubscription = trpc.stripe.updateSubscription.useMutation({
    onSuccess: async () => {
      handleOpenChange(false);
      setIsLoading(false);
      toast.success("Plan changed successfully!");
      await revalidateData();
      await trpcUtils.workspace.getCurrent.refetch();
    },
    onError: (err) => {
      setIsLoading(false);
      toast.error(err.message);
    },
  });

  const handleSelectPlan = async () => {
    if (!selectedProductId) {
      return;
    }

    setIsLoading(true);
    if (isChangingPlan && currentProductId) {
      // Update existing subscription
      await updateSubscription.mutateAsync({
        oldProductId: currentProductId,
        newProductId: selectedProductId,
      });
    } else {
      // Create new subscription
      await createSubscription.mutateAsync({
        productId: selectedProductId,
      });
    }
  };

  const handleSkip = async () => {
    if (!isChangingPlan) {
      await revalidateData();
      // Wait for workspace data to be refetched before navigation
<<<<<<< HEAD
      toast.info(
        "Payment method added - you can upgrade anytime from billing settings!"
      );
      router.push(`/${workspaceSlug}/settings/billing`);
=======
      toast.info("Payment method added - you can upgrade anytime from billing settings!");
      router.push(`/${workspace.slug}/settings/billing`);
>>>>>>> 4111c28c
    }
    handleOpenChange(false);
  };

  const selectedProduct = products.find((p) => p.id === selectedProductId);

  // Don't render modal content until after hydration
  if (!hasMounted) {
    return (
      <DialogContainer
        isOpen={isOpen}
        onOpenChange={(open) => onOpenChange?.(open)}
        title={isChangingPlan ? "Change Your Plan" : "Choose Your Plan"}
        subTitle={
          isChangingPlan
            ? "Select a new plan to switch to"
            : "Select a plan to get started with your new payment method"
        }
        showCloseWarning={true}
        onAttemptClose={() => {}}
        footer={<div className="w-full flex flex-col gap-3" />}
      >
        <div className="space-y-4">
          <div className="animate-pulse flex gap-2">
            <div className="h-16 bg-grayA-3 rounded-lg" />
            <div className="h-16 bg-grayA-3 rounded-lg" />
            <div className="h-16 bg-grayA-3 rounded-lg" />
          </div>
        </div>
      </DialogContainer>
    );
  }

  return (
    <DialogContainer
      isOpen={isOpen}
      onOpenChange={handleOpenChange}
      title={isChangingPlan ? "Change Your Plan" : "Choose Your Plan"}
      subTitle={
        isChangingPlan
          ? "Select a new plan to switch to"
          : "Select a plan to get started with your new payment method"
      }
      showCloseWarning={true}
      onAttemptClose={handleSkip}
      footer={
        <div className="w-full flex flex-col gap-6">
          <Button
            type="button"
            variant="primary"
            size="lg"
            loading={isLoading}
            disabled={!selectedProductId || isLoading}
            className="w-full"
            onClick={handleSelectPlan}
          >
<<<<<<< HEAD
            {selectedProduct
              ? `${isChangingPlan ? "Change to" : "Start"} ${
                  selectedProduct.name
                } Plan - $${selectedProduct.dollar}/mo`
              : "Select a plan first"}
=======
            {selectedProductId === "free" && !isChangingPlan
              ? "Continue with Free Plan"
              : selectedProduct
                ? `${isChangingPlan ? "Change to" : "Start"} ${
                    selectedProduct.name
                  } Plan - $${selectedProduct.dollar}/mo`
                : "Select a plan first"}
>>>>>>> 4111c28c
          </Button>
          <Button
            type="button"
            variant="outline"
            size="lg"
            disabled={isLoading}
            className="w-full text-gray-11 hover:text-gray-12"
            onClick={handleSkip}
          >
            {isChangingPlan ? "Cancel" : "Skip for now - Stay on Free Plan"}
          </Button>
        </div>
      }
    >
      <div className="space-y-4">
        <div className="space-y-3">
          {/* Paid Plans */}
          {products.map((product) => (
            <label
              key={product.id}
              className={cn(
                "border rounded-lg px-4 py-1 cursor-pointer transition-all hover:border-gray-6 bg-white dark:bg-black block",
                selectedProductId === product.id
                  ? "border-info-7 bg-info-2 ring-1 ring-info-7"
                  : currentProductId === product.id
                    ? "border-gray-5 bg-gray-2"
                    : "border-gray-4",
              )}
            >
              <input
                type="radio"
                name="product-selection"
                value={product.id}
                checked={selectedProductId === product.id}
                onChange={() => setSelectedProductId(product.id)}
                className="sr-only"
              />
              <div className="flex items-center justify-between">
                <div className="flex-1">
                  <div className="flex items-center gap-3">
                    <div
                      className={cn(
                        "w-4 h-4 rounded-full border-2 flex items-center justify-center",
                        selectedProductId === product.id
                          ? "border-info-9 bg-info-9"
                          : "border-gray-6",
                      )}
                    >
                      {selectedProductId === product.id && (
                        <div className="w-2 h-2 bg-white rounded-full" />
                      )}
                    </div>
                    <div>
                      <div className="flex flex-row items-center gap-3 py-1">
                        <h3 className="font-semibold text-gray-12">{product.name}</h3>
                        <p className="text-[13px] text-gray-11">
                          {formatNumber(product.quotas.requestsPerMonth)} requests/month
                        </p>
                        {currentProductId === product.id && (
                          <span className="text-[13px] bg-info-3 text-info-11 px-2 rounded-full">
                            Current
                          </span>
                        )}
                      </div>
                    </div>
                  </div>
                </div>
                <div className="text-right">
                  <div className="font-semibold text-gray-12">
                    ${product.dollar}
                    <span className="text-sm font-normal text-gray-11">/mo</span>
                  </div>
                </div>
              </div>
            </label>
          ))}
        </div>

        <div className="text-center">
          <p className="text-xs text-gray-9">
            You can change or cancel your plan anytime from the billing settings.
          </p>
        </div>
      </div>
    </DialogContainer>
  );
};<|MERGE_RESOLUTION|>--- conflicted
+++ resolved
@@ -32,14 +32,7 @@
   currentProductId,
   isChangingPlan = false,
 }: PlanSelectionModalProps) => {
-<<<<<<< HEAD
-  const [selectedProductId, setSelectedProductId] = useState<string | null>(
-    null
-  );
-=======
-  const workspace = useWorkspaceNavigation();
   const [selectedProductId, setSelectedProductId] = useState<string | null>(null);
->>>>>>> 4111c28c
   const [isLoading, setIsLoading] = useState(false);
   const [hasMounted, setHasMounted] = useState(false);
   const router = useRouter();
@@ -122,15 +115,8 @@
     if (!isChangingPlan) {
       await revalidateData();
       // Wait for workspace data to be refetched before navigation
-<<<<<<< HEAD
-      toast.info(
-        "Payment method added - you can upgrade anytime from billing settings!"
-      );
+      toast.info("Payment method added - you can upgrade anytime from billing settings!");
       router.push(`/${workspaceSlug}/settings/billing`);
-=======
-      toast.info("Payment method added - you can upgrade anytime from billing settings!");
-      router.push(`/${workspace.slug}/settings/billing`);
->>>>>>> 4111c28c
     }
     handleOpenChange(false);
   };
@@ -187,21 +173,11 @@
             className="w-full"
             onClick={handleSelectPlan}
           >
-<<<<<<< HEAD
             {selectedProduct
               ? `${isChangingPlan ? "Change to" : "Start"} ${
                   selectedProduct.name
                 } Plan - $${selectedProduct.dollar}/mo`
               : "Select a plan first"}
-=======
-            {selectedProductId === "free" && !isChangingPlan
-              ? "Continue with Free Plan"
-              : selectedProduct
-                ? `${isChangingPlan ? "Change to" : "Start"} ${
-                    selectedProduct.name
-                  } Plan - $${selectedProduct.dollar}/mo`
-                : "Select a plan first"}
->>>>>>> 4111c28c
           </Button>
           <Button
             type="button"
