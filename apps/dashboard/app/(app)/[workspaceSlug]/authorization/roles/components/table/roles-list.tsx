"use client";
import { VirtualTable } from "@/components/virtual-table/index";
import type { Column } from "@/components/virtual-table/types";
import type { RoleBasic } from "@/lib/trpc/routers/authorization/roles/query";
import { BookBookmark, Tag } from "@unkey/icons";
import { Button, Checkbox, Empty } from "@unkey/ui";
import { cn } from "@unkey/ui/src/lib/utils";
import { useCallback, useMemo, useState } from "react";
import { EditRole } from "./components/actions/components/edit-role";
import { RolesTableActions } from "./components/actions/keys-table-action.popover.constants";
import { AssignedItemsCell } from "./components/assigned-items-cell";
import { LastUpdated } from "./components/last-updated";
import { SelectionControls } from "./components/selection-controls";
import {
  ActionColumnSkeleton,
  AssignedKeysColumnSkeleton,
  LastUpdatedColumnSkeleton,
  PermissionsColumnSkeleton,
  RoleColumnSkeleton,
  SlugColumnSkeleton,
} from "./components/skeletons";
import { useRolesListQuery } from "./hooks/use-roles-list-query";
import { getRowClassName } from "./utils/get-row-class";

export const RolesList = () => {
  const { roles, isLoading, isLoadingMore, loadMore, totalCount, hasMore } = useRolesListQuery();
  const [selectedRole, setSelectedRole] = useState<RoleBasic | null>(null);
  const [selectedRoles, setSelectedRoles] = useState<Set<string>>(new Set());
  const [hoveredRoleName, setHoveredRoleName] = useState<string | null>(null);

  const toggleSelection = useCallback((roleId: string) => {
    setSelectedRoles((prevSelected) => {
      const newSelected = new Set(prevSelected);
      if (newSelected.has(roleId)) {
        newSelected.delete(roleId);
      } else {
        newSelected.add(roleId);
      }
      return newSelected;
    });
  }, []);

  const columns: Column<RoleBasic>[] = useMemo(
    () => [
      {
        key: "role",
        header: "Role",
        width: "20%",
        headerClassName: "pl-[18px]",
        render: (role) => {
          const isSelected = selectedRoles.has(role.roleId);
          const isHovered = hoveredRoleName === role.name;

          const iconContainer = (
            <div
              className={cn(
                "size-5 rounded flex items-center justify-center border border-grayA-3 transition-all duration-100",
                "bg-grayA-3",
                isSelected && "bg-grayA-5",
              )}
              onMouseEnter={() => setHoveredRoleName(role.name)}
              onMouseLeave={() => setHoveredRoleName(null)}
            >
              {!isSelected && !isHovered && (
                <Tag
                  iconSize="sm-regular"
                  className="text-gray-12 cursor-pointer w-[12px] h-[12px]"
                />
              )}
              {(isSelected || isHovered) && (
                <Checkbox
                  checked={isSelected}
                  className="size-4 [&_svg]:size-3"
                  onClick={(e) => e.stopPropagation()}
                  onCheckedChange={() => toggleSelection(role.roleId)}
                />
              )}
            </div>
          );

          return (
            <div className="flex flex-col items-start px-[18px] py-[6px]">
              <div className="flex gap-4 items-center">
                {iconContainer}
                <div className="flex flex-col gap-1 text-xs">
                  <div className="font-medium truncate text-accent-12 leading-4 text-[13px] max-w-[120px]">
                    {role.name}
                  </div>
                  {role.description ? (
                    <span
                      className="font-sans text-accent-9 truncate max-w-[180px] text-xs"
                      title={role.description}
                    >
                      {role.description}
                    </span>
                  ) : (
                    <span className="font-sans text-accent-9 truncate max-w-[180px] text-xs italic">
                      No description
                    </span>
                  )}
                </div>
              </div>
            </div>
          );
        },
      },
      {
        key: "assignedKeys",
        header: "Assigned Keys",
        width: "20%",
        render: (role) => (
          <AssignedItemsCell
            roleId={role.roleId}
            isSelected={role.roleId === selectedRole?.roleId}
            kind="keys"
          />
        ),
      },
      {
        key: "permissions",
        header: "Assigned Permissions",
        width: "20%",
        render: (role) => (
          <AssignedItemsCell
            roleId={role.roleId}
            isSelected={role.roleId === selectedRole?.roleId}
            kind="permissions"
          />
        ),
      },
      {
        key: "last_updated",
        header: "Last Updated",
        width: "12%",
        render: (role) => {
          return (
            <LastUpdated
              lastUpdated={role.lastUpdated}
              isSelected={role.roleId === selectedRole?.roleId}
            />
          );
        },
      },
      {
        key: "action",
        header: "",
        width: "15%",
        render: (role) => {
          return <RolesTableActions role={role} />;
        },
      },
    ],
    [selectedRoles, toggleSelection, hoveredRoleName, selectedRole?.roleId],
  );

  return (
<<<<<<< HEAD
    <>
      <VirtualTable
        data={roles}
        isLoading={isLoading}
        isFetchingNextPage={isLoadingMore}
        onLoadMore={loadMore}
        columns={columns}
        onRowClick={setSelectedRole}
        selectedItem={selectedRole}
        keyExtractor={(role) => role.roleId}
        rowClassName={(role) => getRowClassName(role, selectedRole)}
        loadMoreFooterProps={{
          hide: isLoading,
          buttonText: "Load more roles",
          hasMore,
          headerContent: (
            <SelectionControls selectedRoles={selectedRoles} setSelectedRoles={setSelectedRoles} />
          ),
          countInfoText: (
            <div className="flex gap-2">
              <span>Showing</span> <span className="text-accent-12">{roles.length}</span>
              <span>of</span>
              {totalCount}
              <span>roles</span>
            </div>
          ),
        }}
        emptyState={
          <div className="w-full flex justify-center items-center h-full">
            <Empty className="w-[400px] flex items-start">
              <Empty.Icon className="w-auto" />
              <Empty.Title>No Roles Found</Empty.Title>
              <Empty.Description className="text-left">
                There are no roles configured yet. Create your first role to start managing
                permissions and access control.
              </Empty.Description>
              <Empty.Actions className="mt-4 justify-start">
                <a
                  href="https://www.unkey.com/docs/security/roles"
                  target="_blank"
                  rel="noopener noreferrer"
                >
                  <Button size="md">
                    <BookBookmark />
                    Learn about Roles
                  </Button>
                </a>
              </Empty.Actions>
            </Empty>
=======
    <VirtualTable
      data={roles}
      isLoading={isLoading}
      isFetchingNextPage={isLoadingMore}
      onLoadMore={loadMore}
      columns={columns}
      onRowClick={setSelectedRole}
      selectedItem={selectedRole}
      keyExtractor={(role) => role.roleId}
      rowClassName={(role) => getRowClassName(role, selectedRole)}
      loadMoreFooterProps={{
        hide: isLoading,
        buttonText: "Load more roles",
        hasMore,
        headerContent: (
          <SelectionControls selectedRoles={selectedRoles} setSelectedRoles={setSelectedRoles} />
        ),
        countInfoText: (
          <div className="flex gap-2">
            <span>Showing</span>{" "}
            <span className="text-accent-12">{new Intl.NumberFormat().format(roles.length)}</span>
            <span>of</span>
            {new Intl.NumberFormat().format(totalCount)}
            <span>roles</span>
>>>>>>> ecb4db7d
          </div>
        }
        config={{
          rowHeight: 52,
          layoutMode: "grid",
          rowBorders: true,
          containerPadding: "px-0",
        }}
        renderSkeletonRow={({ columns, rowHeight }) =>
          columns.map((column) => (
            <td
              key={column.key}
              className={cn(
                "text-xs align-middle whitespace-nowrap",
                column.key === "role" ? "py-[6px]" : "py-1",
              )}
              style={{ height: `${rowHeight}px` }}
            >
              {column.key === "role" && <RoleColumnSkeleton />}
              {column.key === "slug" && <SlugColumnSkeleton />}
              {column.key === "assignedKeys" && <AssignedKeysColumnSkeleton />}
              {column.key === "permissions" && <PermissionsColumnSkeleton />}
              {column.key === "last_updated" && <LastUpdatedColumnSkeleton />}
              {column.key === "action" && <ActionColumnSkeleton />}
            </td>
          ))
        }
      />
      {selectedRole && (
        <EditRole
          role={selectedRole}
          isOpen={!!selectedRole}
          onClose={() => setSelectedRole(null)}
        />
      )}
    </>
  );
};<|MERGE_RESOLUTION|>--- conflicted
+++ resolved
@@ -154,7 +154,6 @@
   );
 
   return (
-<<<<<<< HEAD
     <>
       <VirtualTable
         data={roles}
@@ -175,9 +174,9 @@
           ),
           countInfoText: (
             <div className="flex gap-2">
-              <span>Showing</span> <span className="text-accent-12">{roles.length}</span>
+              <span>Showing</span> <span className="text-accent-12">{new Intl.NumberFormat().format(roles.length)}</span>
               <span>of</span>
-              {totalCount}
+              {new Intl.NumberFormat().format(totalCount)}
               <span>roles</span>
             </div>
           ),
@@ -204,32 +203,6 @@
                 </a>
               </Empty.Actions>
             </Empty>
-=======
-    <VirtualTable
-      data={roles}
-      isLoading={isLoading}
-      isFetchingNextPage={isLoadingMore}
-      onLoadMore={loadMore}
-      columns={columns}
-      onRowClick={setSelectedRole}
-      selectedItem={selectedRole}
-      keyExtractor={(role) => role.roleId}
-      rowClassName={(role) => getRowClassName(role, selectedRole)}
-      loadMoreFooterProps={{
-        hide: isLoading,
-        buttonText: "Load more roles",
-        hasMore,
-        headerContent: (
-          <SelectionControls selectedRoles={selectedRoles} setSelectedRoles={setSelectedRoles} />
-        ),
-        countInfoText: (
-          <div className="flex gap-2">
-            <span>Showing</span>{" "}
-            <span className="text-accent-12">{new Intl.NumberFormat().format(roles.length)}</span>
-            <span>of</span>
-            {new Intl.NumberFormat().format(totalCount)}
-            <span>roles</span>
->>>>>>> ecb4db7d
           </div>
         }
         config={{
