--- conflicted
+++ resolved
@@ -164,7 +164,6 @@
   );
 
   return (
-<<<<<<< HEAD
     <>
       <VirtualTable
         data={permissions}
@@ -188,9 +187,9 @@
           ),
           countInfoText: (
             <div className="flex gap-2">
-              <span>Showing</span> <span className="text-accent-12">{permissions.length}</span>
+              <span>Showing</span> <span className="text-accent-12">{new Intl.NumberFormat().format(permissions.length)}</span>
               <span>of</span>
-              {totalCount}
+              {new Intl.NumberFormat().format(totalCount)}
               <span>permissions</span>
             </div>
           ),
@@ -217,37 +216,6 @@
                 </a>
               </Empty.Actions>
             </Empty>
-=======
-    <VirtualTable
-      data={permissions}
-      isLoading={isLoading}
-      isFetchingNextPage={isLoadingMore}
-      onLoadMore={loadMore}
-      columns={columns}
-      onRowClick={setSelectedPermission}
-      selectedItem={selectedPermission}
-      keyExtractor={(permission) => permission.permissionId}
-      rowClassName={(permission) => getRowClassName(permission, selectedPermission)}
-      loadMoreFooterProps={{
-        hide: isLoading,
-        buttonText: "Load more permissions",
-        hasMore,
-        headerContent: (
-          <SelectionControls
-            selectedPermissions={selectedPermissions}
-            setSelectedPermissions={setSelectedPermissions}
-          />
-        ),
-        countInfoText: (
-          <div className="flex gap-2">
-            <span>Showing</span>{" "}
-            <span className="text-accent-12">
-              {new Intl.NumberFormat().format(permissions.length)}
-            </span>
-            <span>of</span>
-            {new Intl.NumberFormat().format(totalCount)}
-            <span>permissions</span>
->>>>>>> ecb4db7d
           </div>
         }
         config={{
