--- conflicted
+++ resolved
@@ -81,30 +81,6 @@
             distance={300}
             debounceDelay={150}
             key={project.id}
-<<<<<<< HEAD
-            name={project.name}
-            domain={project.domain}
-            commitTitle={project.commitTitle}
-            commitTimestamp={project.commitTimestamp}
-            branch={project.branch}
-            author={project.author}
-            authorAvatar={project.authorAvatar}
-            regions={project.regions}
-            repository={project.gitRepositoryUrl || undefined}
-            actions={
-              <ProjectActions projectId={project.id}>
-                <Button
-                  variant="ghost"
-                  size="icon"
-                  className="mb-auto shrink-0"
-                  title="Project actions"
-                >
-                  <Dots iconsize="sm-regular" />
-                </Button>
-              </ProjectActions>
-            }
-          />
-=======
             onEnterProximity={() => {
               collectionManager.preloadProject(project.id);
             }}
@@ -134,7 +110,6 @@
               }
             />
           </ProximityPrefetch>
->>>>>>> f59b5c67
         ))}
       </div>
     </div>
