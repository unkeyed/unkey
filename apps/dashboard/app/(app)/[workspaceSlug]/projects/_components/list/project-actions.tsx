"use client";

import { type MenuItem, TableActionPopover } from "@/components/logs/table-action.popover";
import { useWorkspace } from "@/providers/workspace-provider";
import { Clone, Gear, Layers3, Trash } from "@unkey/icons";

import { toast } from "@unkey/ui";
import type { AppRouterInstance } from "next/dist/shared/lib/app-router-context.shared-runtime";
import { useRouter } from "next/navigation";
import type { PropsWithChildren } from "react";

type ProjectActionsProps = {
  projectId: string;
};

export const ProjectActions = ({ projectId, children }: PropsWithChildren<ProjectActionsProps>) => {
  const router = useRouter();
  const { workspace } = useWorkspace();
  // biome-ignore lint/style/noNonNullAssertion: This cannot be null
  const menuItems = getProjectActionItems(projectId, workspace?.slug!, router);

  return <TableActionPopover items={menuItems}>{children}</TableActionPopover>;
};

const getProjectActionItems = (
  projectId: string,
  workspaceSlug: string,
  router: AppRouterInstance,
): MenuItem[] => {
  return [
    {
      id: "favorite-project",
      label: "Add favorite",
      icon: <Gear iconsize="md-medium" />,
      onClick: () => {},
      divider: true,
    },
    {
      id: "copy-project-id",
      label: "Copy project ID",
      className: "mt-1",
      icon: <Clone iconsize="md-medium" />,
      onClick: () => {
        navigator.clipboard
          .writeText(projectId)
          .then(() => {
            toast.success("Project ID copied to clipboard");
          })
          .catch((error) => {
            console.error("Failed to copy to clipboard:", error);
            toast.error("Failed to copy to clipboard");
          });
      },
      divider: true,
    },
    {
      id: "view-log",
<<<<<<< HEAD
      label: "View logs",
      icon: <Layers3 iconsize="md-medium" />,
=======
      label: "View gateway logs",
      icon: <Layers3 size="md-regular" />,
>>>>>>> f59b5c67
      onClick: () => {
        router.push(`/${workspaceSlug}/projects/${projectId}/gateway-logs`);
      },
    },
    {
      id: "project-settings",
      label: "Project settings",
      icon: <Gear iconsize="md-medium" />,
      onClick: () => {
        //INFO: This will change soon
        const fakeDeploymentId = "idk";
        router.push(`/projects/${projectId}/deployments/${fakeDeploymentId}/settings`);
      },
      divider: true,
    },
    {
      id: "delete-project",
      label: "Delete project",
      icon: <Trash iconsize="md-medium" />,
      ActionComponent: () => null,
    },
  ];
};<|MERGE_RESOLUTION|>--- conflicted
+++ resolved
@@ -55,13 +55,8 @@
     },
     {
       id: "view-log",
-<<<<<<< HEAD
-      label: "View logs",
-      icon: <Layers3 iconsize="md-medium" />,
-=======
       label: "View gateway logs",
-      icon: <Layers3 size="md-regular" />,
->>>>>>> f59b5c67
+      icon: <Layers3 iconsize="md-regular" />,
       onClick: () => {
         router.push(`/${workspaceSlug}/projects/${projectId}/gateway-logs`);
       },
