--- conflicted
+++ resolved
@@ -76,22 +76,6 @@
             </Link>
           </InfoTooltip>
           {/*Top Section > Domains/Hostnames*/}
-<<<<<<< HEAD
-          <InfoTooltip
-            content={domain}
-            asChild
-            position={{ align: "start", side: "top" }}
-          >
-            <a
-              href={`https://${domain}`}
-              target="_blank"
-              rel="noopener noreferrer"
-              className="relative font-medium text-xs leading-[12px] text-gray-11 truncate max-w-[150px] hover:text-accent-12 transition-colors hover:underline"
-            >
-              {domain}
-            </a>
-          </InfoTooltip>
-=======
           {domain && (
             <InfoTooltip content={domain} asChild position={{ align: "start", side: "top" }}>
               <a
@@ -104,27 +88,12 @@
               </a>
             </InfoTooltip>
           )}
->>>>>>> 027ce458
         </div>
         {/*Top Section > Project actions*/}
         <div className="relative">{actions}</div>
       </div>
       {/*Middle Section > Last commit title*/}
       <div className="flex flex-col gap-2">
-<<<<<<< HEAD
-        <InfoTooltip
-          content={commitTitle}
-          asChild
-          position={{ align: "start", side: "top" }}
-        >
-          <Link
-            href="#"
-            className="text-[13px] font-medium text-accent-12 leading-5 min-w-0 truncate cursor-pointer hover:underline"
-          >
-            {commitTitle}
-          </Link>
-        </InfoTooltip>
-=======
         {commitTitle ? (
           <InfoTooltip content={commitTitle} asChild position={{ align: "start", side: "top" }}>
             <Link
@@ -138,7 +107,6 @@
           <div className="text-[13px] text-accent-12 leading-5 opacity-70">No commit info</div>
         )}
 
->>>>>>> 027ce458
         <div className="flex gap-2 items-center min-w-0">
           {commitTimestamp ? (
             <TimestampInfo
@@ -146,11 +114,7 @@
               className="hover:underline whitespace-pre"
             />
           ) : (
-<<<<<<< HEAD
-            <span className="text-xs text-gray-12 truncate max-w-[70px]">
-=======
             <span className="text-xs text-gray-12 truncate max-w-[70px] opacity-70">
->>>>>>> 027ce458
               No deployments
             </span>
           )}
@@ -164,21 +128,6 @@
               {branch}
             </span>
           </InfoTooltip>
-<<<<<<< HEAD
-          <span className="text-xs text-gray-10">by</span>
-          <div className="border border-grayA-6 items-center justify-center rounded-full size-[18px] flex">
-            <User className="text-gray-11 shrink-0" iconsize="sm-regular" />
-          </div>
-          <InfoTooltip
-            content={author}
-            asChild
-            position={{ align: "start", side: "top" }}
-          >
-            <span className="text-xs text-gray-12 font-medium truncate max-w-[90px]">
-              {author}
-            </span>
-          </InfoTooltip>
-=======
           {authorAvatar && (
             <>
               <span className="text-xs text-gray-10">by</span>
@@ -190,7 +139,6 @@
               </InfoTooltip>
             </>
           )}
->>>>>>> 027ce458
         </div>
       </div>
       {/*Bottom Section > Regions*/}
