--- conflicted
+++ resolved
@@ -13,18 +13,8 @@
 
   if (!src || hasError) {
     return (
-<<<<<<< HEAD
       <div className="size-5  border rounded-full border-grayA-5 items-center flex justify-center">
         <User iconsize="md-medium" />
-=======
-      <div
-        className={cn(
-          "size-5 border rounded-full border-grayA-5 items-center flex justify-center",
-          className,
-        )}
-      >
-        <User size="md-medium" />
->>>>>>> 027ce458
       </div>
     );
   }
