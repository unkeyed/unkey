import { collection } from "@/lib/collections";
import { eq, useLiveQuery } from "@tanstack/react-db";
import { Book2, Cube, DoubleChevronRight } from "@unkey/icons";
import { Button, InfoTooltip } from "@unkey/ui";
import { cn } from "@unkey/ui/src/lib/utils";
import { useProjectLayout } from "../../layout-provider";
import { DetailSection } from "./detail-section";
import { createDetailSections } from "./sections";

type ProjectDetailsExpandableProps = {
  tableDistanceToTop: number;
  isOpen: boolean;
  onClose: () => void;
  projectId: string;
};

export const ProjectDetailsExpandable = ({
  tableDistanceToTop,
  isOpen,
  onClose,
  projectId,
}: ProjectDetailsExpandableProps) => {
  const { collections } = useProjectLayout();
  const query = useLiveQuery((q) =>
    q
      .from({ project: collection.projects })
      .where(({ project }) => eq(project.id, projectId))
      .join(
        { deployment: collections.deployments },
        ({ deployment, project }) => eq(deployment.id, project.liveDeploymentId)
      )
      .orderBy(({ project }) => project.id, "asc")
      .limit(1)
  );

  const data = query.data.at(0);
  const { data: domainsData } = useLiveQuery(
    (q) =>
      q
        .from({ domain: collections.domains })
        .where(({ domain }) => eq(domain.deploymentId, data?.project.liveDeploymentId))
        .select(({ domain }) => ({
          domain: domain.domain,
          environment: domain.sticky,
        }))
        .orderBy(({ domain }) => domain.id, "asc"),
    [data?.project.liveDeploymentId],
  );

  if (!data?.deployment) {
    return null;
  }

  const detailSections = createDetailSections({
    ...data.deployment,
    repository: data.project.gitRepositoryUrl,
  });

  // This "environment" domain never changes even when you do a rollback this one stays stable.
  const mainDomain = domainsData.find((d) => d.environment === "environment")?.domain;
  const gitShaAndBranchNameDomains = domainsData.filter((d) => d.environment !== "environment");

  return (
    <div className="flex">
      <div
        className={cn(
          "fixed right-0 bg-gray-1 border-l border-grayA-4 w-[360px] overflow-hidden z-50 pb-8",
          "transition-all duration-300 ease-out",
          "shadow-md",
          isOpen ? "translate-x-0 opacity-100" : "translate-x-full opacity-0"
        )}
        style={{
          top: `${tableDistanceToTop}px`,
          height: `calc(100vh - ${tableDistanceToTop}px)`,
          // Hardware acceleration
          willChange: isOpen ? "transform, opacity" : "auto",
        }}
      >
        {/* Scrollable content container */}
        <div className="h-full overflow-y-auto">
          {/* Details Header */}
          <div className="h-10 flex items-center justify-between border-b border-grayA-4 px-4 bg-gray-1 sticky top-0 z-10">
            <div className="items-center flex gap-2.5 pl-0.5 py-2">
              <Book2 iconsize="md-medium" />
              <span className="text-accent-12 font-medium text-sm">
                Details
              </span>
            </div>
            <InfoTooltip
              content="Hide details"
              asChild
              position={{
                side: "bottom",
                align: "end",
              }}
            >
              <Button variant="ghost" size="icon" onClick={onClose}>
                <DoubleChevronRight
                  iconsize="lg-medium"
                  className="text-gray-8 transition-transform duration-300 ease-out group-hover:text-gray-12"
                />
              </Button>
            </InfoTooltip>
          </div>

          {/* Animated content with stagger effect */}
          <div
            className={cn(
              "transition-all duration-500 ease-out",
              isOpen ? "translate-x-0 opacity-100" : "translate-x-6 opacity-0"
            )}
            style={{
              transitionDelay: isOpen ? "150ms" : "0ms",
            }}
          >
            {/* Domains Section */}
            <div className="h-20 mt-4 px-4">
              <div className="items-center flex gap-4">
                <Button
                  variant="outline"
                  className="size-12 p-0 bg-grayA-3 border border-grayA-3 rounded-xl"
                >
                  <Cube iconsize="2xl-medium" className="!size-[20px]" />
                </Button>
                <div className="flex flex-col gap-1">
<<<<<<< HEAD
                  <span className="text-accent-12 font-medium text-sm">
                    dashboard
                  </span>
                  <div className="gap-2 items-center flex">
=======
                  <span className="text-accent-12 font-medium text-sm truncate">
                    {data.project.name}
                  </span>
                  <div className="gap-2 items-center flex min-w-0 max-w-[250px]">
                    {/* # is okay. This section is not accessible without deploy*/}
>>>>>>> 027ce458
                    <a
                      href={mainDomain ?? "#"}
                      target="_blank"
                      rel="noopener noreferrer"
                      className="text-gray-9 text-sm truncate block transition-all hover:underline decoration-dashed underline-offset-2"
                    >
                      {mainDomain}
                    </a>
                    <InfoTooltip
                      position={{
                        side: "bottom",
                      }}
                      content={
<<<<<<< HEAD
                        <div className="space-y-1">
                          {["staging.gateway.com", "dev.gateway.com"].map(
                            (region) => (
                              <div
                                key={region}
                                className="text-xs font-medium flex items-center gap-1.5"
                              >
                                <div className="w-1 h-1 bg-gray-8 rounded-full" />
                                <a
                                  href={`https://${region}`}
                                  target="_blank"
                                  rel="noopener noreferrer"
                                  className="hover:underline"
                                >
                                  {region}
                                </a>
                              </div>
                            )
                          )}
=======
                        <div className="space-y-2 max-w-[300px] py-2">
                          {gitShaAndBranchNameDomains.map((d) => (
                            <div
                              key={d.domain}
                              className="text-xs font-medium flex items-center gap-1.5"
                            >
                              <div className="w-1 h-1 bg-gray-8 rounded-full shrink-0" />
                              <a
                                href={`https://${d.domain}`}
                                target="_blank"
                                rel="noopener noreferrer"
                                className="transition-all hover:underline decoration-dashed underline-offset-2"
                              >
                                {d.domain}
                              </a>
                            </div>
                          ))}
>>>>>>> 027ce458
                        </div>
                      }
                    >
                      <div className="rounded-full px-1.5 py-0.5 bg-grayA-3 text-gray-12 text-xs leading-[18px] font-mono tabular-nums">
                        +{gitShaAndBranchNameDomains.length}
                      </div>
                    </InfoTooltip>
                  </div>
                </div>
              </div>
            </div>

            {detailSections.map((section, index) => (
              <div
                key={section.title}
                className={cn(
                  "transition-all duration-300 ease-out",
                  isOpen
                    ? "translate-x-0 opacity-100"
                    : "translate-x-8 opacity-0"
                )}
                style={{
                  transitionDelay: isOpen ? `${200 + index * 50}ms` : "0ms",
                }}
              >
                <DetailSection
                  title={section.title}
                  items={section.items}
                  isFirst={index === 0}
                />
              </div>
            ))}
          </div>
        </div>
      </div>
    </div>
  );
};<|MERGE_RESOLUTION|>--- conflicted
+++ resolved
@@ -123,18 +123,11 @@
                   <Cube iconsize="2xl-medium" className="!size-[20px]" />
                 </Button>
                 <div className="flex flex-col gap-1">
-<<<<<<< HEAD
-                  <span className="text-accent-12 font-medium text-sm">
-                    dashboard
-                  </span>
-                  <div className="gap-2 items-center flex">
-=======
                   <span className="text-accent-12 font-medium text-sm truncate">
                     {data.project.name}
                   </span>
                   <div className="gap-2 items-center flex min-w-0 max-w-[250px]">
                     {/* # is okay. This section is not accessible without deploy*/}
->>>>>>> 027ce458
                     <a
                       href={mainDomain ?? "#"}
                       target="_blank"
@@ -148,27 +141,6 @@
                         side: "bottom",
                       }}
                       content={
-<<<<<<< HEAD
-                        <div className="space-y-1">
-                          {["staging.gateway.com", "dev.gateway.com"].map(
-                            (region) => (
-                              <div
-                                key={region}
-                                className="text-xs font-medium flex items-center gap-1.5"
-                              >
-                                <div className="w-1 h-1 bg-gray-8 rounded-full" />
-                                <a
-                                  href={`https://${region}`}
-                                  target="_blank"
-                                  rel="noopener noreferrer"
-                                  className="hover:underline"
-                                >
-                                  {region}
-                                </a>
-                              </div>
-                            )
-                          )}
-=======
                         <div className="space-y-2 max-w-[300px] py-2">
                           {gitShaAndBranchNameDomains.map((d) => (
                             <div
@@ -186,7 +158,6 @@
                               </a>
                             </div>
                           ))}
->>>>>>> 027ce458
                         </div>
                       }
                     >
