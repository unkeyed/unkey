--- conflicted
+++ resolved
@@ -35,38 +35,16 @@
   const pulseColors = isBreaking
     ? ["bg-error-9", "bg-error-10", "bg-error-11", "bg-error-12"]
     : isWarning
-      ? ["bg-warning-9", "bg-warning-10", "bg-warning-11", "bg-warning-12"]
-      : ["bg-successA-9", "bg-successA-10", "bg-successA-11", "bg-successA-12"];
+    ? ["bg-warning-9", "bg-warning-10", "bg-warning-11", "bg-warning-12"]
+    : ["bg-successA-9", "bg-successA-10", "bg-successA-11", "bg-successA-12"];
 
-  const coreColor = isBreaking ? "bg-error-9" : isWarning ? "bg-warning-9" : "bg-successA-9";
+  const coreColor = isBreaking
+    ? "bg-error-9"
+    : isWarning
+    ? "bg-warning-9"
+    : "bg-successA-9";
 
   return (
-<<<<<<< HEAD
-    <div className="relative">
-      <div className="size-5 rounded flex items-center justify-center cursor-pointer border border-grayA-3 transition-all duration-100 bg-grayA-3">
-        <Cloud iconsize="sm-regular" className="text-gray-12" />
-      </div>
-      {withSignal && (
-        <div className="absolute -top-0.5 -right-0.5">
-          {[0, 0.15, 0.3, 0.45].map((delay, index) => (
-            <div
-              // biome-ignore lint/suspicious/noArrayIndexKey: <explanation>
-              key={index}
-              className={cn(
-                "absolute inset-0 size-2 rounded-full",
-                index === 0 && "bg-successA-9 opacity-75",
-                index === 1 && "bg-successA-10 opacity-60",
-                index === 2 && "bg-successA-11 opacity-40",
-                index === 3 && "bg-successA-12 opacity-25"
-              )}
-              style={{
-                animation: "ping 2s cubic-bezier(0, 0, 0.2, 1) infinite",
-                animationDelay: `${delay}s`,
-              }}
-            />
-          ))}
-          <div className="relative size-2 bg-successA-9 rounded-full" />
-=======
     <InfoTooltip
       content={getTooltipContent(status)}
       position={{
@@ -79,11 +57,10 @@
         <div
           className={cn(
             "size-5 rounded flex items-center justify-center cursor-pointer border border-grayA-3 transition-all duration-100 bg-grayA-3",
-            className,
+            className
           )}
         >
-          <Cloud size="sm-regular" className="text-gray-12" />
->>>>>>> 027ce458
+          <Cloud iconsize="sm-regular" className="text-gray-12" />
         </div>
         {withSignal && !isLoading && (
           <div className="absolute -top-0.5 -right-0.5">
@@ -102,7 +79,12 @@
 };
 
 export function PulseIndicator({
-  colors = ["bg-successA-9", "bg-successA-10", "bg-successA-11", "bg-successA-12"],
+  colors = [
+    "bg-successA-9",
+    "bg-successA-10",
+    "bg-successA-11",
+    "bg-successA-12",
+  ],
   coreColor = "bg-successA-9",
   className,
 }: PulseIndicatorProps) {
@@ -118,7 +100,7 @@
             index === 0 && "opacity-75",
             index === 1 && "opacity-60",
             index === 2 && "opacity-40",
-            index === 3 && "opacity-25",
+            index === 3 && "opacity-25"
           )}
           style={{
             animation: "ping 2s cubic-bezier(0, 0, 0.2, 1) infinite",
