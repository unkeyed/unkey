--- conflicted
+++ resolved
@@ -115,13 +115,7 @@
               src={details.gitCommitAuthorAvatarUrl}
               alt={details.gitCommitAuthorHandle ?? ""}
             />
-<<<<<<< HEAD
-            <span className="font-medium text-grayA-12">
-              {details.gitCommitAuthorUsername}
-            </span>
-=======
             <span className="font-medium text-grayA-12">{details.gitCommitAuthorHandle}</span>
->>>>>>> 027ce458
           </div>
         ),
       },
