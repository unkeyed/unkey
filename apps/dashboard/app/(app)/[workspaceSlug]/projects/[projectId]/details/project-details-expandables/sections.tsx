import type { Deployment } from "@/lib/collections";
import {
  Bolt,
  ChartActivity,
  CircleHalfDottedClock,
  CodeBranch,
  CodeCommit,
  Connections,
  Github,
  Grid,
  Harddrive,
  Heart,
  Location2,
  MessageWriting,
  User,
} from "@unkey/icons";
import { Badge, TimestampInfo } from "@unkey/ui";
import type { ReactNode } from "react";
import { RepoDisplay } from "../../../_components/list/repo-display";
import { Avatar } from "../active-deployment-card/git-avatar";
import { OpenApiDiff } from "./sections/open-api-diff";

export type DetailItem = {
  icon: ReactNode | null;
  label: string | null;
  content: ReactNode;
  alignment?: "center" | "start";
};

export type DetailSection = {
  title: string;
  items: DetailItem[];
};

export const createDetailSections = (
  details: Deployment & { repository: string | null },
<<<<<<< HEAD
): DetailSection[] => [
  {
    title: "OpenAPI changes",
    items: [
      {
        icon: null,
        label: null,
        alignment: "start",
        content: <OpenApiDiff />,
      },
    ],
  },
  {
    title: "Active deployment",
    items: [
      {
        icon: <Github className="size-[16px] text-gray-12" />,
        label: "Repository",
        content: (
          <RepoDisplay
            url={details.repository || "—"}
            showIcon={false}
            className="text-gray-12 font-medium"
          />
        ),
      },
      {
        icon: (
          <CodeBranch
            className="size-[14px] text-gray-12"
            iconsize="md-medium"
          />
        ),
        label: "Branch",
        content: (
          <span className="text-gray-12 font-medium truncate max-w-32">
            {details.gitBranch}
          </span>
        ),
      },
      {
        icon: (
          <CodeCommit
            className="size-[14px] text-gray-12"
            iconsize="md-medium"
          />
        ),
        label: "Commit",
        content: (
          <span className="text-gray-12 font-medium">
            {(details.gitCommitSha ?? "").slice(0, 7)}
          </span>
        ),
      },
      {
        icon: (
          <MessageWriting
            className="size-[14px] text-gray-12"
            iconsize="md-medium"
          />
        ),
        label: "Description",
        content: (
          <div className="truncate max-w-[150px] min-w-0">
            <span className="text-gray-12 font-medium">
              {details.gitCommitMessage}
            </span>
          </div>
        ),
      },
      {
        icon: (
          <User className="size-[14px] text-gray-12" iconsize="md-medium" />
        ),
        label: "Author",
        content: (
          <div className="flex gap-2 items-center">
            <Avatar
              src={details.gitCommitAuthorAvatarUrl}
              alt={details.gitCommitAuthorHandle ?? ""}
            />
            <span className="font-medium text-grayA-12">{details.gitCommitAuthorHandle}</span>
          </div>
        ),
      },
      {
        icon: (
          <CircleHalfDottedClock
            className="size-[14px] text-gray-12"
            iconsize="md-medium"
          />
        ),
        label: "Created",
        content: (
          <TimestampInfo
            value={details.createdAt}
            className="font-medium text-grayA-12 text-[13px]"
          />
        ),
      },
    ],
  },
  {
    title: "Runtime settings",
    items: [
      {
        icon: <Connections className="text-gray-12" iconsize="md-medium" />,
        label: "Instances",
        content: (
          <div className="text-grayA-10">
            <span className="text-gray-12 font-medium">
              {details.runtimeConfig.regions.reduce(
                (acc, region) => acc + region.vmCount,
                0
              )}
            </span>
            vm
          </div>
        ),
      },
      {
        icon: (
          <Location2
            className="size-[14px] text-gray-12"
            iconsize="md-medium"
          />
        ),
        label: "Regions",
        alignment: "start",
        content: (
          <div className="flex flex-wrap gap-1 font-medium">
            {details.runtimeConfig.regions.map((region) => (
              <span
                key={region.region}
                className="px-1.5 py-1 bg-grayA-3 rounded text-gray-12 text-xs font-mono"
              >
                {region.region}
              </span>
            ))}
          </div>
        ),
      },
      {
        icon: (
          <Bolt className="size-[14px] text-gray-12" iconsize="md-medium" />
        ),
        label: "CPU",
        content: (
          <div className="text-grayA-10">
            <span className="text-gray-12 font-medium">
              {details.runtimeConfig.cpus}
            </span>
            vCPUs
          </div>
        ),
      },
      {
        icon: (
          <Grid className="size-[14px] text-gray-12" iconsize="md-medium" />
        ),
        label: "Memory",
        content: (
          <div className="text-grayA-10">
            <span className="text-gray-12 font-medium">
              {details.runtimeConfig.memory}
            </span>
            mb
          </div>
        ),
      },
      {
        icon: (
          <Harddrive
            className="size-[14px] text-gray-12"
            iconsize="md-medium"
          />
        ),
        label: "Storage",
        content: (
          <div className="text-grayA-10">
            <span className="text-gray-12 font-medium">20GB</span>
            mb
          </div>
        ),
      },
      {
        icon: (
          <Heart className="size-[14px] text-gray-12" iconsize="md-medium" />
        ),
        label: "Healthcheck",
        alignment: "start",
        content: (
          <div className="flex flex-col justify-center gap-2">
            <div className="gap-2 items-center flex">
              <Badge variant="success" className="font-medium">
                TODO
              </Badge>
              <div className="text-grayA-10">
                /<span className="text-gray-12 font-medium">TODO</span>
=======
): DetailSection[] => {
  const vmCount = details.runtimeConfig.regions.reduce((acc, region) => acc + region.vmCount, 0);

  return [
    {
      title: "OpenAPI changes",
      items: [
        {
          icon: null,
          label: null,
          alignment: "start",
          content: <OpenApiDiff />,
        },
      ],
    },
    {
      title: "Active deployment",
      items: [
        {
          icon: <Github className="size-[16px] text-gray-12" />,
          label: "Repository",
          content: (
            <RepoDisplay
              url={details.repository || "—"}
              showIcon={false}
              className="text-gray-12 font-medium"
            />
          ),
        },
        {
          icon: <CodeBranch className="size-[14px] text-gray-12" size="md-regular" />,
          label: "Branch",
          content: (
            <span className="text-gray-12 font-medium truncate max-w-32">{details.gitBranch}</span>
          ),
        },
        {
          icon: <CodeCommit className="size-[14px] text-gray-12" size="md-regular" />,
          label: "Commit",
          content: (
            <span className="text-gray-12 font-medium">
              {(details.gitCommitSha ?? "").slice(0, 7)}
            </span>
          ),
        },
        {
          icon: <MessageWriting className="size-[14px] text-gray-12" size="md-regular" />,
          label: "Description",
          content: (
            <div className="truncate max-w-[150px] min-w-0">
              <span className="text-gray-12 font-medium">{details.gitCommitMessage}</span>
            </div>
          ),
        },
        {
          icon: <User className="size-[14px] text-gray-12" size="md-regular" />,
          label: "Author",
          content: (
            <div className="flex gap-2 items-center">
              <Avatar
                src={details.gitCommitAuthorAvatarUrl}
                alt={details.gitCommitAuthorHandle ?? ""}
              />
              <span className="font-medium text-grayA-12">{details.gitCommitAuthorHandle}</span>
            </div>
          ),
        },
        {
          icon: <CircleHalfDottedClock className="size-[14px] text-gray-12" size="md-regular" />,
          label: "Created",
          content: (
            <TimestampInfo
              value={details.createdAt}
              className="font-medium text-grayA-12 text-[13px]"
            />
          ),
        },
      ],
    },
    {
      title: "Runtime settings",
      items: [
        {
          icon: <Connections className="text-gray-12" size="md-regular" />,
          label: "Instances",
          content: (
            <div className="text-grayA-10">
              <span className="text-gray-12 font-medium">{vmCount}</span>{" "}
              {vmCount === 1 ? "VM" : "VMs"}
            </div>
          ),
        },
        {
          icon: <Location2 className="size-[14px] text-gray-12" size="md-regular" />,
          label: "Regions",
          alignment: "start",
          content: (
            <div className="flex flex-wrap gap-1 font-medium">
              {details.runtimeConfig.regions.map((region) => (
                <span
                  key={region.region}
                  className="px-1.5 py-1 bg-grayA-3 rounded text-gray-12 text-xs font-mono"
                >
                  {region.region}
                </span>
              ))}
            </div>
          ),
        },
        {
          icon: <Bolt className="size-[14px] text-gray-12" size="md-regular" />,
          label: "CPU",
          content: (
            <div className="text-grayA-10">
              <span className="text-gray-12 font-medium">{details.runtimeConfig.cpus}</span>{" "}
              {details.runtimeConfig.cpus === 1 ? "vCPU" : "vCPUs"}
            </div>
          ),
        },
        {
          icon: <Grid className="size-[14px] text-gray-12" size="md-regular" />,
          label: "Memory",
          content: (
            <div className="text-grayA-10">
              <span className="text-gray-12 font-medium">{details.runtimeConfig.memory}</span> MB
            </div>
          ),
        },
        {
          icon: <Harddrive className="size-[14px] text-gray-12" size="md-regular" />,
          label: "Storage",
          content: (
            <div className="text-grayA-10">
              <span className="text-gray-12 font-medium">20</span> GB
            </div>
          ),
        },
        {
          icon: <Heart className="size-[14px] text-gray-12" size="md-regular" />,
          label: "Healthcheck",
          alignment: "start",
          content: (
            <div className="flex flex-col justify-center gap-2">
              <div className="gap-2 items-center flex">
                <Badge variant="success" className="font-medium">
                  GET
                </Badge>
                <div className="text-grayA-10">
                  /<span className="text-gray-12 font-medium">health</span>
                </div>
              </div>
              <div className="flex items-center gap-1 text-grayA-10">
                <div>every</div>
                <div>
                  <span className="text-gray-12 font-medium">30</span>s
                </div>
>>>>>>> 16d14f65
              </div>
            </div>
          ),
        },
        {
          icon: <ChartActivity className="size-[14px] text-gray-12" size="md-regular" />,
          label: "Scaling",
          alignment: "start",
          content: (
            <div className="text-grayA-10">
              <div>
                <span className="text-gray-12 font-medium">{3}</span> to{" "}
                <span className="text-gray-12 font-medium">{6}</span> instances
              </div>
              <div className="mt-0.5">
                at <span className="text-gray-12 font-medium">70%</span> CPU threshold
              </div>
            </div>
<<<<<<< HEAD
          </div>
        ),
      },
      {
        icon: (
          <ChartActivity
            className="size-[14px] text-gray-12"
            iconsize="md-medium"
          />
        ),
        label: "Scaling",
        alignment: "start",
        content: (
          <div className="text-grayA-10">
            <div>
              <span className="text-gray-12 font-medium">{3}</span> to{" "}
              <span className="text-gray-12 font-medium">{6}</span> instances
            </div>
            <div className="mt-0.5">
              at <span className="text-gray-12 font-medium">70%</span> CPU
              threshold
            </div>
          </div>
        ),
      },
    ],
  },
  /*
  {
    title: "Build Info",
    items: [
      {
        icon: <PaperClip2 className="text-gray-12" iconsize="md-medium" />,
        label: "Image size",
        content: (
          <div className="text-grayA-10">
            <span className="text-gray-12 font-medium">{details.imageSize}</span>
            mb
          </div>
        ),
      },
      {
        icon: <CircleHalfDottedClock className="text-gray-12" iconsize="md-medium" />,
        label: "Build time",
        content: (
          <div className="text-grayA-10">
            <span className="text-gray-12 font-medium">{details.buildTime}</span>s
          </div>
        ),
      },
      {
        icon: <Bolt className="size-[14px] text-gray-12" iconsize="md-medium" />,
        label: "Build status",
        content: (
          <Badge
            variant={
              details.buildStatus === "success"
                ? "success"
                : details.buildStatus === "failed"
                  ? "error"
                  : "secondary"
            }
            className="font-medium"
          >
            {details.buildStatus === "success"
              ? "Success"
              : details.buildStatus === "failed"
                ? "Failed"
                : "Pending"}
          </Badge>
        ),
      },
      {
        icon: <Gear className="size-[14px] text-gray-12" iconsize="md-medium" />,
        label: "Base image",
        content: (
          <div className="text-grayA-10">
            <span className="text-gray-12 font-medium">{details.baseImage}</span>
          </div>
        ),
      },
      {
        icon: <CircleHalfDottedClock className="size-[14px] text-gray-12" iconsize="md-medium" />,
        label: "Built At",
        content: (
          <TimestampInfo
            value={details.builtAt}
            className="font-medium text-grayA-12 text-[13px]"
          />
        ),
      },
    ],
  },
  */
];
=======
          ),
        },
      ],
    },
    /*
    {
      title: "Build Info",
      items: [
        {
          icon: <PaperClip2 className="text-gray-12" size="md-regular" />,
          label: "Image size",
          content: (
            <div className="text-grayA-10">
              <span className="text-gray-12 font-medium">{details.imageSize}</span>
              {" "}MB
            </div>
          ),
        },
        {
          icon: <CircleHalfDottedClock className="text-gray-12" size="md-regular" />,
          label: "Build time",
          content: (
            <div className="text-grayA-10">
              <span className="text-gray-12 font-medium">{details.buildTime}</span>s
            </div>
          ),
        },
        {
          icon: <Bolt className="size-[14px] text-gray-12" size="md-regular" />,
          label: "Build status",
          content: (
            <Badge
              variant={
                details.buildStatus === "success"
                  ? "success"
                  : details.buildStatus === "failed"
                    ? "error"
                    : "secondary"
              }
              className="font-medium"
            >
              {details.buildStatus === "success"
                ? "Success"
                : details.buildStatus === "failed"
                  ? "Failed"
                  : "Pending"}
            </Badge>
          ),
        },
        {
          icon: <Gear className="size-[14px] text-gray-12" size="md-regular" />,
          label: "Base image",
          content: (
            <div className="text-grayA-10">
              <span className="text-gray-12 font-medium">{details.baseImage}</span>
            </div>
          ),
        },
        {
          icon: <CircleHalfDottedClock className="size-[14px] text-gray-12" size="md-regular" />,
          label: "Built At",
          content: (
            <TimestampInfo
              value={details.builtAt}
              className="font-medium text-grayA-12 text-[13px]"
            />
          ),
        },
      ],
    },
    */
  ];
};
>>>>>>> 16d14f65
<|MERGE_RESOLUTION|>--- conflicted
+++ resolved
@@ -33,210 +33,12 @@
 };
 
 export const createDetailSections = (
-  details: Deployment & { repository: string | null },
-<<<<<<< HEAD
-): DetailSection[] => [
-  {
-    title: "OpenAPI changes",
-    items: [
-      {
-        icon: null,
-        label: null,
-        alignment: "start",
-        content: <OpenApiDiff />,
-      },
-    ],
-  },
-  {
-    title: "Active deployment",
-    items: [
-      {
-        icon: <Github className="size-[16px] text-gray-12" />,
-        label: "Repository",
-        content: (
-          <RepoDisplay
-            url={details.repository || "—"}
-            showIcon={false}
-            className="text-gray-12 font-medium"
-          />
-        ),
-      },
-      {
-        icon: (
-          <CodeBranch
-            className="size-[14px] text-gray-12"
-            iconsize="md-medium"
-          />
-        ),
-        label: "Branch",
-        content: (
-          <span className="text-gray-12 font-medium truncate max-w-32">
-            {details.gitBranch}
-          </span>
-        ),
-      },
-      {
-        icon: (
-          <CodeCommit
-            className="size-[14px] text-gray-12"
-            iconsize="md-medium"
-          />
-        ),
-        label: "Commit",
-        content: (
-          <span className="text-gray-12 font-medium">
-            {(details.gitCommitSha ?? "").slice(0, 7)}
-          </span>
-        ),
-      },
-      {
-        icon: (
-          <MessageWriting
-            className="size-[14px] text-gray-12"
-            iconsize="md-medium"
-          />
-        ),
-        label: "Description",
-        content: (
-          <div className="truncate max-w-[150px] min-w-0">
-            <span className="text-gray-12 font-medium">
-              {details.gitCommitMessage}
-            </span>
-          </div>
-        ),
-      },
-      {
-        icon: (
-          <User className="size-[14px] text-gray-12" iconsize="md-medium" />
-        ),
-        label: "Author",
-        content: (
-          <div className="flex gap-2 items-center">
-            <Avatar
-              src={details.gitCommitAuthorAvatarUrl}
-              alt={details.gitCommitAuthorHandle ?? ""}
-            />
-            <span className="font-medium text-grayA-12">{details.gitCommitAuthorHandle}</span>
-          </div>
-        ),
-      },
-      {
-        icon: (
-          <CircleHalfDottedClock
-            className="size-[14px] text-gray-12"
-            iconsize="md-medium"
-          />
-        ),
-        label: "Created",
-        content: (
-          <TimestampInfo
-            value={details.createdAt}
-            className="font-medium text-grayA-12 text-[13px]"
-          />
-        ),
-      },
-    ],
-  },
-  {
-    title: "Runtime settings",
-    items: [
-      {
-        icon: <Connections className="text-gray-12" iconsize="md-medium" />,
-        label: "Instances",
-        content: (
-          <div className="text-grayA-10">
-            <span className="text-gray-12 font-medium">
-              {details.runtimeConfig.regions.reduce(
-                (acc, region) => acc + region.vmCount,
-                0
-              )}
-            </span>
-            vm
-          </div>
-        ),
-      },
-      {
-        icon: (
-          <Location2
-            className="size-[14px] text-gray-12"
-            iconsize="md-medium"
-          />
-        ),
-        label: "Regions",
-        alignment: "start",
-        content: (
-          <div className="flex flex-wrap gap-1 font-medium">
-            {details.runtimeConfig.regions.map((region) => (
-              <span
-                key={region.region}
-                className="px-1.5 py-1 bg-grayA-3 rounded text-gray-12 text-xs font-mono"
-              >
-                {region.region}
-              </span>
-            ))}
-          </div>
-        ),
-      },
-      {
-        icon: (
-          <Bolt className="size-[14px] text-gray-12" iconsize="md-medium" />
-        ),
-        label: "CPU",
-        content: (
-          <div className="text-grayA-10">
-            <span className="text-gray-12 font-medium">
-              {details.runtimeConfig.cpus}
-            </span>
-            vCPUs
-          </div>
-        ),
-      },
-      {
-        icon: (
-          <Grid className="size-[14px] text-gray-12" iconsize="md-medium" />
-        ),
-        label: "Memory",
-        content: (
-          <div className="text-grayA-10">
-            <span className="text-gray-12 font-medium">
-              {details.runtimeConfig.memory}
-            </span>
-            mb
-          </div>
-        ),
-      },
-      {
-        icon: (
-          <Harddrive
-            className="size-[14px] text-gray-12"
-            iconsize="md-medium"
-          />
-        ),
-        label: "Storage",
-        content: (
-          <div className="text-grayA-10">
-            <span className="text-gray-12 font-medium">20GB</span>
-            mb
-          </div>
-        ),
-      },
-      {
-        icon: (
-          <Heart className="size-[14px] text-gray-12" iconsize="md-medium" />
-        ),
-        label: "Healthcheck",
-        alignment: "start",
-        content: (
-          <div className="flex flex-col justify-center gap-2">
-            <div className="gap-2 items-center flex">
-              <Badge variant="success" className="font-medium">
-                TODO
-              </Badge>
-              <div className="text-grayA-10">
-                /<span className="text-gray-12 font-medium">TODO</span>
-=======
+  details: Deployment & { repository: string | null }
 ): DetailSection[] => {
-  const vmCount = details.runtimeConfig.regions.reduce((acc, region) => acc + region.vmCount, 0);
+  const vmCount = details.runtimeConfig.regions.reduce(
+    (acc, region) => acc + region.vmCount,
+    0
+  );
 
   return [
     {
@@ -265,14 +67,26 @@
           ),
         },
         {
-          icon: <CodeBranch className="size-[14px] text-gray-12" size="md-regular" />,
+          icon: (
+            <CodeBranch
+              className="size-[14px] text-gray-12"
+              iconsize="md-regular"
+            />
+          ),
           label: "Branch",
           content: (
-            <span className="text-gray-12 font-medium truncate max-w-32">{details.gitBranch}</span>
-          ),
-        },
-        {
-          icon: <CodeCommit className="size-[14px] text-gray-12" size="md-regular" />,
+            <span className="text-gray-12 font-medium truncate max-w-32">
+              {details.gitBranch}
+            </span>
+          ),
+        },
+        {
+          icon: (
+            <CodeCommit
+              className="size-[14px] text-gray-12"
+              iconsize="md-regular"
+            />
+          ),
           label: "Commit",
           content: (
             <span className="text-gray-12 font-medium">
@@ -281,16 +95,25 @@
           ),
         },
         {
-          icon: <MessageWriting className="size-[14px] text-gray-12" size="md-regular" />,
+          icon: (
+            <MessageWriting
+              className="size-[14px] text-gray-12"
+              iconsize="md-regular"
+            />
+          ),
           label: "Description",
           content: (
             <div className="truncate max-w-[150px] min-w-0">
-              <span className="text-gray-12 font-medium">{details.gitCommitMessage}</span>
-            </div>
-          ),
-        },
-        {
-          icon: <User className="size-[14px] text-gray-12" size="md-regular" />,
+              <span className="text-gray-12 font-medium">
+                {details.gitCommitMessage}
+              </span>
+            </div>
+          ),
+        },
+        {
+          icon: (
+            <User className="size-[14px] text-gray-12" iconsize="md-regular" />
+          ),
           label: "Author",
           content: (
             <div className="flex gap-2 items-center">
@@ -298,12 +121,19 @@
                 src={details.gitCommitAuthorAvatarUrl}
                 alt={details.gitCommitAuthorHandle ?? ""}
               />
-              <span className="font-medium text-grayA-12">{details.gitCommitAuthorHandle}</span>
-            </div>
-          ),
-        },
-        {
-          icon: <CircleHalfDottedClock className="size-[14px] text-gray-12" size="md-regular" />,
+              <span className="font-medium text-grayA-12">
+                {details.gitCommitAuthorHandle}
+              </span>
+            </div>
+          ),
+        },
+        {
+          icon: (
+            <CircleHalfDottedClock
+              className="size-[14px] text-gray-12"
+              iconsize="md-regular"
+            />
+          ),
           label: "Created",
           content: (
             <TimestampInfo
@@ -318,7 +148,7 @@
       title: "Runtime settings",
       items: [
         {
-          icon: <Connections className="text-gray-12" size="md-regular" />,
+          icon: <Connections className="text-gray-12" iconsize="md-regular" />,
           label: "Instances",
           content: (
             <div className="text-grayA-10">
@@ -328,7 +158,12 @@
           ),
         },
         {
-          icon: <Location2 className="size-[14px] text-gray-12" size="md-regular" />,
+          icon: (
+            <Location2
+              className="size-[14px] text-gray-12"
+              iconsize="md-regular"
+            />
+          ),
           label: "Regions",
           alignment: "start",
           content: (
@@ -345,26 +180,40 @@
           ),
         },
         {
-          icon: <Bolt className="size-[14px] text-gray-12" size="md-regular" />,
+          icon: (
+            <Bolt className="size-[14px] text-gray-12" iconsize="md-regular" />
+          ),
           label: "CPU",
           content: (
             <div className="text-grayA-10">
-              <span className="text-gray-12 font-medium">{details.runtimeConfig.cpus}</span>{" "}
+              <span className="text-gray-12 font-medium">
+                {details.runtimeConfig.cpus}
+              </span>{" "}
               {details.runtimeConfig.cpus === 1 ? "vCPU" : "vCPUs"}
             </div>
           ),
         },
         {
-          icon: <Grid className="size-[14px] text-gray-12" size="md-regular" />,
+          icon: (
+            <Grid className="size-[14px] text-gray-12" iconsize="md-regular" />
+          ),
           label: "Memory",
           content: (
             <div className="text-grayA-10">
-              <span className="text-gray-12 font-medium">{details.runtimeConfig.memory}</span> MB
-            </div>
-          ),
-        },
-        {
-          icon: <Harddrive className="size-[14px] text-gray-12" size="md-regular" />,
+              <span className="text-gray-12 font-medium">
+                {details.runtimeConfig.memory}
+              </span>{" "}
+              MB
+            </div>
+          ),
+        },
+        {
+          icon: (
+            <Harddrive
+              className="size-[14px] text-gray-12"
+              iconsize="md-regular"
+            />
+          ),
           label: "Storage",
           content: (
             <div className="text-grayA-10">
@@ -373,7 +222,9 @@
           ),
         },
         {
-          icon: <Heart className="size-[14px] text-gray-12" size="md-regular" />,
+          icon: (
+            <Heart className="size-[14px] text-gray-12" iconsize="md-regular" />
+          ),
           label: "Healthcheck",
           alignment: "start",
           content: (
@@ -391,13 +242,17 @@
                 <div>
                   <span className="text-gray-12 font-medium">30</span>s
                 </div>
->>>>>>> 16d14f65
               </div>
             </div>
           ),
         },
         {
-          icon: <ChartActivity className="size-[14px] text-gray-12" size="md-regular" />,
+          icon: (
+            <ChartActivity
+              className="size-[14px] text-gray-12"
+              iconsize="md-regular"
+            />
+          ),
           label: "Scaling",
           alignment: "start",
           content: (
@@ -407,106 +262,10 @@
                 <span className="text-gray-12 font-medium">{6}</span> instances
               </div>
               <div className="mt-0.5">
-                at <span className="text-gray-12 font-medium">70%</span> CPU threshold
+                at <span className="text-gray-12 font-medium">70%</span> CPU
+                threshold
               </div>
             </div>
-<<<<<<< HEAD
-          </div>
-        ),
-      },
-      {
-        icon: (
-          <ChartActivity
-            className="size-[14px] text-gray-12"
-            iconsize="md-medium"
-          />
-        ),
-        label: "Scaling",
-        alignment: "start",
-        content: (
-          <div className="text-grayA-10">
-            <div>
-              <span className="text-gray-12 font-medium">{3}</span> to{" "}
-              <span className="text-gray-12 font-medium">{6}</span> instances
-            </div>
-            <div className="mt-0.5">
-              at <span className="text-gray-12 font-medium">70%</span> CPU
-              threshold
-            </div>
-          </div>
-        ),
-      },
-    ],
-  },
-  /*
-  {
-    title: "Build Info",
-    items: [
-      {
-        icon: <PaperClip2 className="text-gray-12" iconsize="md-medium" />,
-        label: "Image size",
-        content: (
-          <div className="text-grayA-10">
-            <span className="text-gray-12 font-medium">{details.imageSize}</span>
-            mb
-          </div>
-        ),
-      },
-      {
-        icon: <CircleHalfDottedClock className="text-gray-12" iconsize="md-medium" />,
-        label: "Build time",
-        content: (
-          <div className="text-grayA-10">
-            <span className="text-gray-12 font-medium">{details.buildTime}</span>s
-          </div>
-        ),
-      },
-      {
-        icon: <Bolt className="size-[14px] text-gray-12" iconsize="md-medium" />,
-        label: "Build status",
-        content: (
-          <Badge
-            variant={
-              details.buildStatus === "success"
-                ? "success"
-                : details.buildStatus === "failed"
-                  ? "error"
-                  : "secondary"
-            }
-            className="font-medium"
-          >
-            {details.buildStatus === "success"
-              ? "Success"
-              : details.buildStatus === "failed"
-                ? "Failed"
-                : "Pending"}
-          </Badge>
-        ),
-      },
-      {
-        icon: <Gear className="size-[14px] text-gray-12" iconsize="md-medium" />,
-        label: "Base image",
-        content: (
-          <div className="text-grayA-10">
-            <span className="text-gray-12 font-medium">{details.baseImage}</span>
-          </div>
-        ),
-      },
-      {
-        icon: <CircleHalfDottedClock className="size-[14px] text-gray-12" iconsize="md-medium" />,
-        label: "Built At",
-        content: (
-          <TimestampInfo
-            value={details.builtAt}
-            className="font-medium text-grayA-12 text-[13px]"
-          />
-        ),
-      },
-    ],
-  },
-  */
-];
-=======
           ),
         },
       ],
@@ -579,5 +338,4 @@
     },
     */
   ];
-};
->>>>>>> 16d14f65
+};