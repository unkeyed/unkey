"use client";
import { VirtualTable } from "@/components/virtual-table/index";
import type { Column } from "@/components/virtual-table/types";
import { useIsMobile } from "@/hooks/use-mobile";
import type { Deployment, Environment } from "@/lib/collections";
import { shortenId } from "@/lib/shorten-id";
import { BookBookmark, CodeBranch, Cube } from "@unkey/icons";
import { Button, Empty, TimestampInfo } from "@unkey/ui";
import { cn } from "@unkey/ui/src/lib/utils";
import dynamic from "next/dynamic";
import { useMemo, useState } from "react";
import { Avatar } from "../../../details/active-deployment-card/git-avatar";
import { StatusIndicator } from "../../../details/active-deployment-card/status-indicator";
import { useDeployments } from "../../hooks/use-deployments";
import { DeploymentStatusBadge } from "./components/deployment-status-badge";
import { DomainList } from "./components/domain_list";
import { EnvStatusBadge } from "./components/env-status-badge";
import {
  ActionColumnSkeleton,
  AuthorColumnSkeleton,
  CreatedAtColumnSkeleton,
  DeploymentIdColumnSkeleton,
  EnvColumnSkeleton,
  InstancesColumnSkeleton,
  SizeColumnSkeleton,
  SourceColumnSkeleton,
  StatusColumnSkeleton,
} from "./components/skeletons";
import { getRowClassName } from "./utils/get-row-class";

const DeploymentListTableActions = dynamic(
  () =>
    import(
      "./components/actions/deployment-list-table-action.popover.constants"
    ).then((mod) => mod.DeploymentListTableActions),
  {
    loading: () => <ActionColumnSkeleton />,
    ssr: false,
  }
);

const COMPACT_BREAKPOINT = 1200;

export const DeploymentsList = () => {
  const [selectedDeployment, setSelectedDeployment] = useState<{
    deployment: Deployment;
    environment?: Environment;
  } | null>(null);
  const isCompactView = useIsMobile({ breakpoint: COMPACT_BREAKPOINT });

  const { liveDeployment, deployments, project } = useDeployments();

  const selectedDeploymentId = selectedDeployment?.deployment.id;

  const columns: Column<{
    deployment: Deployment;
    environment?: Environment;
    // biome-ignore lint/correctness/useExhaustiveDependencies: its okay
  }>[] = useMemo(() => {
    return [
      {
        key: "deployment_id",
        header: "Deployment ID",
        width: "10%",
        headerClassName: "pl-[18px]",
        render: ({ deployment, environment }) => {
          const isLive = liveDeployment?.id === deployment.id;
<<<<<<< HEAD
          const isSelected = deployment.id === selectedDeployment?.deployment.id;
          const iconContainer = (
            <div
              className={cn(
                "size-5 rounded flex items-center justify-center cursor-pointer border border-grayA-3 transition-all duration-100",
                "bg-grayA-3",
                isSelected && "bg-grayA-5"
              )}
            >
              <Cloud iconsize="sm-regular" className="text-gray-12" />
            </div>
          );
=======
          const iconContainer = <StatusIndicator withSignal={isLive} />;
>>>>>>> 027ce458
          return (
            <div className="flex flex-col items-start px-[18px] py-1.5">
              <div className="flex gap-3 items-center w-full">
                {iconContainer}
                <div className="w-[200px]">
                  <div className="flex items-center gap-2">
                    <div
                      className={cn(
                        "font-normal font-mono truncate leading-5 text-[13px]",
                        "text-accent-12"
                      )}
                    >
                      {shortenId(deployment.id)}
                    </div>
                    {isLive ? (
                      project?.isRolledBack ? (
                        <EnvStatusBadge variant="rolledBack" text="Rolled Back" />
                      ) : (
                        <EnvStatusBadge variant="live" text="Live" />
                      )
                    ) : null}
                  </div>
                  <div
                    className={cn(
                      "font-normal font-mono truncate text-xs mt-1 capitalize",
                      "text-gray-9"
                    )}
                  >
                    {environment?.slug}
                  </div>
                </div>
              </div>
            </div>
          );
        },
      },

      {
        key: "status",
        header: "Status",
        width: "10%",
        render: ({ deployment }) => <DeploymentStatusBadge status={deployment.status} />,
      },
      {
        key: "domains",
        header: "Domains",
        width: "25%",
        render: ({ deployment }) => (
          <DomainList
            key={`${deployment.id}-${liveDeployment}-${project?.isRolledBack}`}
            deploymentId={deployment.id}
          />
        ),
      },
      ...(isCompactView
        ? []
        : [
            {
              key: "instances" as const,
              header: "Instances",
              width: "10%",
              render: ({ deployment }: { deployment: Deployment }) => {
                return (
                  <div className="bg-grayA-3 font-mono text-xs items-center flex gap-2 p-1.5 rounded-md relative text-grayA-11 w-fit">
                    <Cube className="text-gray-12" iconsize="sm-regular" />
                    <div className="flex gap-0.5">
                      <span className="font-semibold text-grayA-12 tabular-nums">
                        {deployment.runtimeConfig.regions.reduce(
                          (acc, region) => acc + region.vmCount,
                          0
                        )}
                      </span>
                      <span>VMs</span>
                    </div>
                  </div>
                );
              },
            },
            {
              key: "size" as const,
              header: "Size",
              width: "10%",
              render: ({ deployment }: { deployment: Deployment }) => {
                return (
                  <div className="bg-grayA-3 font-mono text-xs items-center flex gap-2 p-1.5 rounded-md relative text-grayA-11 w-fit">
                    <Cube className="text-gray-12" iconsize="sm-regular" />
                    <div className="flex gap-1">
                      <div className="flex gap-0.5">
                        <span className="font-semibold text-grayA-12 tabular-nums">
                          {deployment.runtimeConfig.cpus}
                        </span>
                        <span>CPU</span>
                      </div>
                      <span> / </span>
                      <div className="flex gap-0.5">
                        <span className="font-semibold text-grayA-12 tabular-nums">
                          {deployment.runtimeConfig.memory}
                        </span>
                        <span>MB</span>
                      </div>
                    </div>
                  </div>
                );
              },
            },
          ]),
      {
        key: "source",
        header: "Source",
        width: "15%",
        headerClassName: "pl-[18px]",
        render: ({ deployment }) => {
          const isSelected =
            deployment.id === selectedDeployment?.deployment.id;
          const iconContainer = (
            <div
              className={cn(
                "size-5 rounded flex items-center justify-center cursor-pointer border border-grayA-3 transition-all duration-100",
                "bg-grayA-3",
                isSelected && "bg-grayA-5"
              )}
            >
              <CodeBranch iconsize="sm-regular" className="text-gray-12" />
            </div>
          );
          return (
            <div className="flex flex-col items-start px-[18px] py-1.5">
              <div className="flex gap-3 items-center w-full">
                {iconContainer}
                <div className="w-[200px]">
                  <div className="flex items-center gap-2">
                    <div
                      className={cn(
                        "font-normal font-mono truncate leading-5 text-[13px]",
                        "text-accent-12"
                      )}
                    >
                      {deployment.gitBranch}
                    </div>
                  </div>
                  <div
                    className={cn(
                      "font-normal font-mono truncate text-xs mt-1",
                      "text-gray-9"
                    )}
                  >
                    {deployment.gitCommitSha?.slice(0, 7)}
                  </div>
                </div>
              </div>
            </div>
          );
        },
      },
      ...(isCompactView
        ? [
            {
              key: "author_created" as const,
              header: "Author / Created",
              width: "10%",
              render: ({ deployment }: { deployment: Deployment }) => {
                return (
                  <div className="flex flex-col items-start pr-[18px] py-1.5">
                    <div className="flex gap-3 items-center w-full">
                      <Avatar
                        src={deployment.gitCommitAuthorAvatarUrl}
                        alt={deployment.gitCommitAuthorHandle ?? "Author"}
                      />

                      <div className="w-[200px]">
                        <div className="flex items-center gap-2">
                          <span className="font-medium text-grayA-12 text-xs">
                            {deployment.gitCommitAuthorHandle}
                          </span>
                        </div>
                        <div
                          className={cn(
                            "font-mono text-xs mt-1",
                            "text-gray-9"
                          )}
                        >
                          <TimestampInfo
                            value={deployment.createdAt}
                            className="font-mono text-xs text-gray-9"
                          />
                        </div>
                      </div>
                    </div>
                  </div>
                );
              },
            },
          ]
        : [
            {
              key: "created_at" as const,
              header: "Created",
              width: "10%",
              render: ({ deployment }: { deployment: Deployment }) => {
                return (
                  <TimestampInfo
                    value={deployment.createdAt}
                    displayType="relative"
                    className="font-mono group-hover:underline decoration-dotted"
                  />
                );
              },
            },
            {
              key: "author" as const,
              header: "Author",
              width: "10%",
              render: ({ deployment }: { deployment: Deployment }) => {
                return (
                  <div className="flex items-center gap-2">
                    <Avatar
                      src={deployment.gitCommitAuthorAvatarUrl}
                      alt={deployment.gitCommitAuthorHandle ?? "Author"}
                    />
                    <span className="font-medium text-grayA-12 text-xs">
                      {deployment.gitCommitAuthorHandle}
                    </span>
                  </div>
                );
              },
            },
          ]),
      {
        key: "action",
        header: "",
        width: "5%",
        render: ({
          deployment,
          environment,
        }: {
          deployment: Deployment;
          environment?: Environment;
        }) => {
          return (
            <div className="pl-5">
              <DeploymentListTableActions
                selectedDeployment={deployment}
                liveDeployment={liveDeployment}
                environment={environment}
              />
            </div>
          );
        },
      },
    ];
  }, [selectedDeploymentId, isCompactView, liveDeployment, project]);

  return (
    <VirtualTable
      data={deployments.data}
      isLoading={deployments.isLoading}
      columns={columns}
      onRowClick={setSelectedDeployment}
      selectedItem={selectedDeployment}
      keyExtractor={(deployment) => deployment.id}
      rowClassName={(deployment) =>
        getRowClassName(
          deployment,
          selectedDeployment?.deployment.id ?? null,
          liveDeployment?.id ?? null,
          project?.isRolledBack ?? false,
        )
      }
      emptyState={
        <div className="w-full flex justify-center items-center h-full">
          <Empty className="w-[400px] flex items-start">
            <Empty.Icon className="w-auto" />
            <Empty.Title>No Deployments Found</Empty.Title>
            <Empty.Description className="text-left">
              There are no deployments yet. Push to your connected repository or
              trigger a manual deployment to get started.
            </Empty.Description>
            <Empty.Actions className="mt-4 justify-start">
              <a
                href="https://www.unkey.com/docs/deployments"
                target="_blank"
                rel="noopener noreferrer"
              >
                <Button size="md">
                  <BookBookmark />
                  Learn about Deployments
                </Button>
              </a>
            </Empty.Actions>
          </Empty>
        </div>
      }
      config={{
        rowHeight: 52,
        layoutMode: "grid",
        rowBorders: true,
        containerPadding: "px-0",
      }}
      renderSkeletonRow={({ columns, rowHeight }) =>
        columns.map((column) => (
          <td
            key={column.key}
            className="text-xs align-middle whitespace-nowrap"
            style={{ height: `${rowHeight}px` }}
          >
            {column.key === "deployment_id" && <DeploymentIdColumnSkeleton />}
            {column.key === "env" && <EnvColumnSkeleton />}
            {column.key === "status" && <StatusColumnSkeleton />}
            {column.key === "instances" && <InstancesColumnSkeleton />}
            {column.key === "size" && <SizeColumnSkeleton />}
            {column.key === "source" && <SourceColumnSkeleton />}
            {column.key === "created_at" && <CreatedAtColumnSkeleton />}
            {column.key === "author" && <AuthorColumnSkeleton />}
            {column.key === "author_created" && (
              <div className="flex flex-col gap-1">
                <AuthorColumnSkeleton />
                <CreatedAtColumnSkeleton />
              </div>
            )}
            {column.key === "action" && <ActionColumnSkeleton />}
          </td>
        ))
      }
    />
  );
};<|MERGE_RESOLUTION|>--- conflicted
+++ resolved
@@ -65,22 +65,7 @@
         headerClassName: "pl-[18px]",
         render: ({ deployment, environment }) => {
           const isLive = liveDeployment?.id === deployment.id;
-<<<<<<< HEAD
-          const isSelected = deployment.id === selectedDeployment?.deployment.id;
-          const iconContainer = (
-            <div
-              className={cn(
-                "size-5 rounded flex items-center justify-center cursor-pointer border border-grayA-3 transition-all duration-100",
-                "bg-grayA-3",
-                isSelected && "bg-grayA-5"
-              )}
-            >
-              <Cloud iconsize="sm-regular" className="text-gray-12" />
-            </div>
-          );
-=======
           const iconContainer = <StatusIndicator withSignal={isLive} />;
->>>>>>> 027ce458
           return (
             <div className="flex flex-col items-start px-[18px] py-1.5">
               <div className="flex gap-3 items-center w-full">
