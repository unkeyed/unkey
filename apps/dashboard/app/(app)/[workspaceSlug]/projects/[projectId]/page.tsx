"use client";
import { collection } from "@/lib/collections";
import { eq, useLiveQuery } from "@tanstack/react-db";
import { Cloud, Earth, FolderCloud, Page2 } from "@unkey/icons";
import type { ReactNode } from "react";
import { ProjectContentWrapper } from "./components/project-content-wrapper";
import { ActiveDeploymentCard } from "./details/active-deployment-card";
import {
  DomainRow,
  DomainRowEmpty,
  DomainRowSkeleton,
} from "./details/domain-row";
import { EnvironmentVariablesSection } from "./details/env-variables-section";
import { useProject } from "./layout-provider";

export default function ProjectDetails() {
  const { projectId, collections } = useProject();

  const projects = useLiveQuery((q) =>
    q
      .from({ project: collection.projects })
      .where(({ project }) => eq(project.id, projectId))
  );

  const project = projects.data.at(0);
  const { data: domains, isLoading: isDomainsLoading } = useLiveQuery(
    (q) =>
      q
        .from({ domain: collections.domains })
        .where(({ domain }) =>
          eq(domain.deploymentId, project?.liveDeploymentId)
        ),
    [project?.liveDeploymentId]
  );

  return (
<<<<<<< HEAD
    <div
      className={cn(
        "flex justify-center transition-all duration-300 ease-in-out pb-20 px-8",
        isDetailsOpen ? "w-[calc(100vw-616px)]" : "w-[calc(100vw-256px)]"
      )}
    >
      <div className="max-w-[960px] flex flex-col w-full mt-4 gap-5">
        <Section>
          <SectionHeader
            icon={<Cloud iconsize="md-regular" className="text-gray-9" />}
            title="Active Deployment"
          />
          <ActiveDeploymentCard
            deploymentId={project?.liveDeploymentId ?? null}
          />
        </Section>
        <Section>
          <SectionHeader
            icon={<Earth iconsize="md-medium" className="text-gray-9" />}
            title="Domains"
          />
          <div>
            {isDomainsLoading ? (
              <>
                <DomainRowSkeleton />
                <DomainRowSkeleton />
              </>
            ) : domains?.length > 0 ? (
              domains.map((domain) => (
                <DomainRow key={domain.id} domain={domain.domain} />
              ))
            ) : (
              <DomainRowEmpty />
            )}
          </div>
        </Section>
        <Section>
          <SectionHeader
            icon={<FolderCloud iconsize="md-medium" className="text-gray-9" />}
            title="Environment Variables"
          />
          <div>
            <EnvironmentVariablesSection
              icon={<Page2 className="text-gray-9" iconsize="sm-medium" />}
              title="Production"
              projectId={projectId}
              environment="production"
            />
            <EnvironmentVariablesSection
              icon={<Page2 className="text-gray-9" iconsize="sm-medium" />}
              title="Preview"
              projectId={projectId}
              environment="preview"
            />
          </div>
        </Section>
      </div>
    </div>
=======
    <ProjectContentWrapper centered>
      <Section>
        <SectionHeader
          icon={<Cloud size="md-regular" className="text-gray-9" />}
          title="Active Deployment"
        />
        <ActiveDeploymentCard deploymentId={project?.liveDeploymentId ?? null} />
      </Section>
      <Section>
        <SectionHeader icon={<Earth size="md-regular" className="text-gray-9" />} title="Domains" />
        <div>
          {isDomainsLoading ? (
            <>
              <DomainRowSkeleton />
              <DomainRowSkeleton />
            </>
          ) : domains?.length > 0 ? (
            domains.map((domain) => <DomainRow key={domain.id} domain={domain.domain} />)
          ) : (
            <DomainRowEmpty />
          )}
        </div>
      </Section>
      <Section>
        <SectionHeader
          icon={<FolderCloud size="md-regular" className="text-gray-9" />}
          title="Environment Variables"
        />
        <div>
          <EnvironmentVariablesSection
            icon={<Page2 className="text-gray-9" size="sm-medium" />}
            title="Production"
            projectId={projectId}
            environment="production"
          />
          <EnvironmentVariablesSection
            icon={<Page2 className="text-gray-9" size="sm-medium" />}
            title="Preview"
            projectId={projectId}
            environment="preview"
          />
        </div>
      </Section>
    </ProjectContentWrapper>
>>>>>>> 16d14f65
  );
}

function SectionHeader({ icon, title }: { icon: ReactNode; title: string }) {
  return (
    <div className="flex items-center gap-2.5 py-1.5 px-2">
      {icon}
      <div className="text-accent-12 font-medium text-[13px] leading-4">
        {title}
      </div>
    </div>
  );
}

function Section({ children }: { children: ReactNode }) {
  return <div className="flex flex-col gap-1">{children}</div>;
}<|MERGE_RESOLUTION|>--- conflicted
+++ resolved
@@ -34,76 +34,21 @@
   );
 
   return (
-<<<<<<< HEAD
-    <div
-      className={cn(
-        "flex justify-center transition-all duration-300 ease-in-out pb-20 px-8",
-        isDetailsOpen ? "w-[calc(100vw-616px)]" : "w-[calc(100vw-256px)]"
-      )}
-    >
-      <div className="max-w-[960px] flex flex-col w-full mt-4 gap-5">
-        <Section>
-          <SectionHeader
-            icon={<Cloud iconsize="md-regular" className="text-gray-9" />}
-            title="Active Deployment"
-          />
-          <ActiveDeploymentCard
-            deploymentId={project?.liveDeploymentId ?? null}
-          />
-        </Section>
-        <Section>
-          <SectionHeader
-            icon={<Earth iconsize="md-medium" className="text-gray-9" />}
-            title="Domains"
-          />
-          <div>
-            {isDomainsLoading ? (
-              <>
-                <DomainRowSkeleton />
-                <DomainRowSkeleton />
-              </>
-            ) : domains?.length > 0 ? (
-              domains.map((domain) => (
-                <DomainRow key={domain.id} domain={domain.domain} />
-              ))
-            ) : (
-              <DomainRowEmpty />
-            )}
-          </div>
-        </Section>
-        <Section>
-          <SectionHeader
-            icon={<FolderCloud iconsize="md-medium" className="text-gray-9" />}
-            title="Environment Variables"
-          />
-          <div>
-            <EnvironmentVariablesSection
-              icon={<Page2 className="text-gray-9" iconsize="sm-medium" />}
-              title="Production"
-              projectId={projectId}
-              environment="production"
-            />
-            <EnvironmentVariablesSection
-              icon={<Page2 className="text-gray-9" iconsize="sm-medium" />}
-              title="Preview"
-              projectId={projectId}
-              environment="preview"
-            />
-          </div>
-        </Section>
-      </div>
-    </div>
-=======
     <ProjectContentWrapper centered>
       <Section>
         <SectionHeader
-          icon={<Cloud size="md-regular" className="text-gray-9" />}
+          icon={<Cloud iconsize="md-regular" className="text-gray-9" />}
           title="Active Deployment"
         />
-        <ActiveDeploymentCard deploymentId={project?.liveDeploymentId ?? null} />
+        <ActiveDeploymentCard
+          deploymentId={project?.liveDeploymentId ?? null}
+        />
       </Section>
       <Section>
-        <SectionHeader icon={<Earth size="md-regular" className="text-gray-9" />} title="Domains" />
+        <SectionHeader
+          icon={<Earth iconsize="md-regular" className="text-gray-9" />}
+          title="Domains"
+        />
         <div>
           {isDomainsLoading ? (
             <>
@@ -111,7 +56,9 @@
               <DomainRowSkeleton />
             </>
           ) : domains?.length > 0 ? (
-            domains.map((domain) => <DomainRow key={domain.id} domain={domain.domain} />)
+            domains.map((domain) => (
+              <DomainRow key={domain.id} domain={domain.domain} />
+            ))
           ) : (
             <DomainRowEmpty />
           )}
@@ -119,18 +66,18 @@
       </Section>
       <Section>
         <SectionHeader
-          icon={<FolderCloud size="md-regular" className="text-gray-9" />}
+          icon={<FolderCloud iconsize="md-regular" className="text-gray-9" />}
           title="Environment Variables"
         />
         <div>
           <EnvironmentVariablesSection
-            icon={<Page2 className="text-gray-9" size="sm-medium" />}
+            icon={<Page2 iconsize="sm-medium" className="text-gray-9" />}
             title="Production"
             projectId={projectId}
             environment="production"
           />
           <EnvironmentVariablesSection
-            icon={<Page2 className="text-gray-9" size="sm-medium" />}
+            icon={<Page2 iconsize="sm-medium" className="text-gray-9" />}
             title="Preview"
             projectId={projectId}
             environment="preview"
@@ -138,7 +85,6 @@
         </div>
       </Section>
     </ProjectContentWrapper>
->>>>>>> 16d14f65
   );
 }
 
