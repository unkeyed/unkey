--- conflicted
+++ resolved
@@ -49,16 +49,12 @@
 
   if (showPlanSelection && products && workSpaceSlug) {
     return (
-<<<<<<< HEAD
       <PlanSelectionModal
         isOpen={showModal}
         onOpenChange={setShowModal}
         products={products}
         workspaceSlug={workSpaceSlug}
       />
-=======
-      <PlanSelectionModal isOpen={showModal} onOpenChange={setShowModal} products={products} />
->>>>>>> 4111c28c
     );
   }
 
