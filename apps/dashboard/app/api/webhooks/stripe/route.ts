import { insertAuditLogs } from "@/lib/audit";
import { db, eq, schema } from "@/lib/db";
import { stripeEnv } from "@/lib/env";
import { formatPrice } from "@/lib/fmt";
import { freeTierQuotas } from "@/lib/quotas";
<<<<<<< HEAD
import {
  alertIsCancellingSubscription,
  alertSubscriptionCancelled,
  alertSubscriptionCreation,
  alertSubscriptionUpdate,
} from "@/lib/utils/slackAlerts";
import Stripe from "stripe";
=======
import { getStripeClient } from "@/lib/stripe";
import type Stripe from "stripe";
>>>>>>> 3bd7300d

function validateAndParseQuotas(product: Stripe.Product): {
  valid: boolean;
  requestsPerMonth?: number;
  logsRetentionDays?: number;
  auditLogsRetentionDays?: number;
} {
  const requiredMetadata = [
    "quota_requests_per_month",
    "quota_logs_retention_days",
    "quota_audit_logs_retention_days",
  ];

  for (const field of requiredMetadata) {
    if (!product.metadata[field]) {
      console.error(`Missing required metadata field: ${field} for product: ${product.id}`);
      return { valid: false };
    }
  }

  const requestsPerMonth = Number.parseInt(product.metadata.quota_requests_per_month);
  const logsRetentionDays = Number.parseInt(product.metadata.quota_logs_retention_days);
  const auditLogsRetentionDays = Number.parseInt(product.metadata.quota_audit_logs_retention_days);

  if (
    Number.isNaN(requestsPerMonth) ||
    Number.isNaN(logsRetentionDays) ||
    Number.isNaN(auditLogsRetentionDays)
  ) {
    console.error(`Invalid quota metadata - parsed to NaN for product: ${product.id}`);
    return { valid: false };
  }

  return {
    valid: true,
    requestsPerMonth,
    logsRetentionDays,
    auditLogsRetentionDays,
  };
}

export const runtime = "nodejs";

export const POST = async (req: Request): Promise<Response> => {
  const signature = req.headers.get("stripe-signature");
  if (!signature) {
    throw new Error("Signature missing");
  }

  const e = stripeEnv();

  if (!e) {
    throw new Error(
      "Stripe environment configuration is missing. Check that STRIPE_SECRET_KEY and other required Stripe environment variables are properly set.",
    );
  }

  const stripe: Stripe = getStripeClient();

  const event = stripe.webhooks.constructEvent(
    await req.text(),
    signature,
    e.STRIPE_WEBHOOK_SECRET,
  );
  switch (event.type) {
    case "customer.subscription.updated": {
      try {
        const sub = event.data.object as Stripe.Subscription;

        const ws = await db.query.workspaces.findFirst({
          where: (table, { and, eq, isNull }) =>
            and(eq(table.stripeSubscriptionId, sub.id), isNull(table.deletedAtM)),
        });
        if (!ws) {
          console.error("Workspace not found for subscription:", sub.id);
          return new Response("OK", { status: 200 });
        }

        const previousAttributes = event.data.previous_attributes;

        if (!sub.items?.data?.[0]?.price?.id || !sub.customer) {
          return new Response("OK");
        }

        const [price, customer] = await Promise.all([
          stripe.prices.retrieve(sub.items.data[0].price.id),
          stripe.customers.retrieve(
            typeof sub.customer === "string" ? sub.customer : sub.customer.id,
          ),
        ]);

        if (!price.product || price.unit_amount === null || price.unit_amount === undefined) {
          return new Response("OK");
        }

        const product = await stripe.products.retrieve(
          typeof price.product === "string" ? price.product : price.product.id,
        );

        /**
         * In our case, when a user cancels their subscription, it's not in effect until the beginning of the next month.
         * So we get a subscription updated event, which we should handle accordingly.
         */
        if (sub.cancel_at) {
          if (customer && !customer.deleted && customer.email) {
            const formattedPrice = formatPrice(price.unit_amount);
            await alertIsCancellingSubscription(
              product.name,
              formattedPrice,
              customer.email,
              customer.name || "Unknown",
            );

            return new Response("OK");
          }
        }

        // Validate and parse quotas
        const quotas = validateAndParseQuotas(product);
        if (!quotas.valid) {
          return new Response("OK", { status: 200 });
        }

        const { requestsPerMonth, logsRetentionDays, auditLogsRetentionDays } = quotas;

        await db.transaction(async (tx) => {
          await tx
            .update(schema.workspaces)
            .set({
              tier: product.name,
            })
            .where(eq(schema.workspaces.id, ws.id));

          await tx
            .insert(schema.quotas)
            .values({
              workspaceId: ws.id,
              requestsPerMonth,
              logsRetentionDays,
              auditLogsRetentionDays,
              team: true,
            })
            .onDuplicateKeyUpdate({
              set: {
                requestsPerMonth,
                logsRetentionDays,
                auditLogsRetentionDays,
                team: true,
              },
            });

          await insertAuditLogs(tx, {
            workspaceId: ws.id,
            actor: {
              type: "system",
              id: "stripe",
            },
            event: "workspace.update",
            description: `Subscription updated to ${product.name} plan.`,
            resources: [],
            context: {
              location: "",
              userAgent: undefined,
            },
          });
        });

        /**
         * To make the updates more useful, we detect if they are downgrading or upgrading their subscription
         * We can then send a good or bad update based upon it.
         */
        let changeType = "updated";
        let previousTier: string | undefined;

        if (previousAttributes?.items?.data?.[0]?.price?.id) {
          try {
            const previousPrice = await stripe.prices.retrieve(
              previousAttributes.items.data[0].price.id,
            );

            if (previousPrice.product && previousPrice.unit_amount !== null) {
              const previousProduct = await stripe.products.retrieve(
                typeof previousPrice.product === "string"
                  ? previousPrice.product
                  : previousPrice.product.id,
              );

              previousTier = previousProduct.name;

              // Compare amounts to determine upgrade/downgrade
              const currentAmount = price.unit_amount;
              const previousAmount = previousPrice.unit_amount;

              if (currentAmount !== previousAmount && previousAmount !== null) {
                if (currentAmount > previousAmount) {
                  changeType = "upgraded";
                } else if (currentAmount < previousAmount) {
                  changeType = "downgraded";
                }
              }
            }
          } catch (error) {
            console.error("Error retrieving previous subscription details:", error);
          }
        }

        if (customer && !customer.deleted && customer.email) {
          const formattedPrice = formatPrice(price.unit_amount);

          // Send notification for any subscription update
          await alertSubscriptionUpdate(
            product.name,
            formattedPrice,
            customer.email,
            customer.name || "Unknown",
            changeType,
            previousTier,
          );
        }
      } catch (error) {
        console.error("Webhook error:", error);
        return new Response("Error", { status: 500 });
      }
      break;
    }
    case "customer.subscription.deleted": {
      const sub = event.data.object as Stripe.Subscription;

      const ws = await db.query.workspaces.findFirst({
        where: (table, { and, eq, isNull }) =>
          and(eq(table.stripeSubscriptionId, sub.id), isNull(table.deletedAtM)),
      });
      if (!ws) {
        console.error("Workspace not found for subscription:", sub.id);
        return new Response("OK", { status: 200 });
      }
      await db
        .update(schema.workspaces)
        .set({
          stripeSubscriptionId: null,
          tier: "Free",
        })
        .where(eq(schema.workspaces.id, ws.id));

      await db
        .insert(schema.quotas)
        .values({
          workspaceId: ws.id,
          ...freeTierQuotas,
        })
        .onDuplicateKeyUpdate({
          set: freeTierQuotas,
        });

      await insertAuditLogs(db, {
        workspaceId: ws.id,
        actor: {
          type: "system",
          id: "stripe",
        },
        event: "workspace.update",
        description: "Cancelled subscription.",
        resources: [],
        context: {
          location: "",
          userAgent: undefined,
        },
      });

      // Send notification for subscription cancellation
      if (sub.customer) {
        const customer = await stripe.customers.retrieve(
          typeof sub.customer === "string" ? sub.customer : sub.customer.id,
        );

        if (customer && !customer.deleted && customer.email) {
          await alertSubscriptionCancelled(customer.email, customer.name || "Unknown");
        }
      }
      break;
    }
    case "customer.subscription.created": {
      try {
        const sub = event.data.object as Stripe.Subscription;

        if (!sub.items?.data?.[0]?.price?.id || !sub.customer) {
          return new Response("OK");
        }

        const [price, customer] = await Promise.all([
          stripe.prices.retrieve(sub.items.data[0].price.id),
          stripe.customers.retrieve(
            typeof sub.customer === "string" ? sub.customer : sub.customer.id,
          ),
        ]);

        if (!price.product || price.unit_amount === null || price.unit_amount === undefined) {
          return new Response("OK");
        }

        const product = await stripe.products.retrieve(
          typeof price.product === "string" ? price.product : price.product.id,
        );

        if (customer.deleted || !customer.email) {
          return new Response("OK");
        }

        // Find workspace by stripe customer ID
        const customerId = typeof sub.customer === "string" ? sub.customer : sub.customer.id;
        const ws = await db.query.workspaces.findFirst({
          where: (table, { and, eq, isNull }) =>
            and(eq(table.stripeCustomerId, customerId), isNull(table.deletedAtM)),
        });

        if (!ws) {
          console.error("Workspace not found for customer:", customerId);
          return new Response("OK", { status: 200 });
        }

        // Validate and parse quotas
        const quotas = validateAndParseQuotas(product);
        if (!quotas.valid) {
          return new Response("OK", { status: 200 });
        }

        const { requestsPerMonth, logsRetentionDays, auditLogsRetentionDays } = quotas;

        // Update workspace, quotas, and audit log in a transaction
        await db.transaction(async (tx) => {
          await tx
            .update(schema.workspaces)
            .set({
              stripeSubscriptionId: sub.id,
              tier: product.name,
            })
            .where(eq(schema.workspaces.id, ws.id));

          await tx
            .insert(schema.quotas)
            .values({
              workspaceId: ws.id,
              requestsPerMonth,
              logsRetentionDays,
              auditLogsRetentionDays,
              team: true,
            })
            .onDuplicateKeyUpdate({
              set: {
                requestsPerMonth,
                logsRetentionDays,
                auditLogsRetentionDays,
                team: true,
              },
            });

          await insertAuditLogs(tx, {
            workspaceId: ws.id,
            actor: {
              type: "system",
              id: "stripe",
            },
            event: "workspace.update",
            description: `Subscription created for ${product.name} plan.`,
            resources: [],
            context: {
              location: "",
              userAgent: undefined,
            },
          });
        });

        const formattedPrice = formatPrice(price.unit_amount);

        await alertSubscriptionCreation(
          product.name,
          formattedPrice,
          customer.email,
          customer.name || "Unknown",
        );
        break;
      } catch (error) {
        console.error("Webhook error:", error);
        return new Response("Error", { status: 500 });
      }
    }

    default:
      console.warn("Incoming stripe event, that should not be received", event.type);
      break;
  }
  return new Response("OK");
};<|MERGE_RESOLUTION|>--- conflicted
+++ resolved
@@ -3,7 +3,6 @@
 import { stripeEnv } from "@/lib/env";
 import { formatPrice } from "@/lib/fmt";
 import { freeTierQuotas } from "@/lib/quotas";
-<<<<<<< HEAD
 import {
   alertIsCancellingSubscription,
   alertSubscriptionCancelled,
@@ -11,10 +10,7 @@
   alertSubscriptionUpdate,
 } from "@/lib/utils/slackAlerts";
 import Stripe from "stripe";
-=======
-import { getStripeClient } from "@/lib/stripe";
-import type Stripe from "stripe";
->>>>>>> 3bd7300d
+
 
 function validateAndParseQuotas(product: Stripe.Product): {
   valid: boolean;
