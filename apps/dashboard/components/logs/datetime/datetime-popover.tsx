import { KeyboardButton } from "@/components/keyboard-button";
import { Popover, PopoverContent, PopoverTrigger } from "@/components/ui/popover";
import { useKeyboardShortcut } from "@/hooks/use-keyboard-shortcut";
import { processTimeFilters } from "@/lib/utils";
import { Button, DateTime, type Range, type TimeUnit } from "@unkey/ui";
import { type PropsWithChildren, useEffect, useState } from "react";
import { CUSTOM_OPTION_ID, DEFAULT_OPTIONS } from "./constants";
import { DateTimeSuggestions } from "./suggestions";
import type { OptionsType } from "./types";

const CUSTOM_PLACEHOLDER = "Custom";

interface DatetimePopoverProps extends PropsWithChildren {
  initialTitle: string;
  initialTimeValues: { startTime?: number; endTime?: number; since?: string };
  onSuggestionChange: (title: string) => void;
  onDateTimeChange: (startTime?: number, endTime?: number, since?: string) => void;
  customOptions?: OptionsType; // Add this to accept custom options
}

type TimeRangeType = {
  startTime?: number;
  endTime?: number;
};

export const DatetimePopover = ({
  children,
  initialTitle,
  initialTimeValues,
  onSuggestionChange,
  onDateTimeChange,
  customOptions, // Accept custom options
}: DatetimePopoverProps) => {
  const [open, setOpen] = useState(false);
  useKeyboardShortcut("t", () => setOpen((prev) => !prev));

  const { startTime, since, endTime } = initialTimeValues;
  const [time, setTime] = useState<TimeRangeType>({ startTime, endTime });
  const [lastAppliedTime, setLastAppliedTime] = useState<{
    startTime?: number;
    endTime?: number;
  }>({ startTime, endTime });

  // Use customOptions if provided, otherwise use DEFAULT_OPTIONS
  const OPTIONS = customOptions || DEFAULT_OPTIONS;
  // Find the custom option ID in the provided options
  const CURRENT_CUSTOM_OPTION_ID = customOptions
    ? customOptions.find((o) => o.value === undefined)?.id || CUSTOM_OPTION_ID
    : CUSTOM_OPTION_ID;

  const [suggestions, setSuggestions] = useState<OptionsType>(() => {
    const matchingSuggestion = since
      ? OPTIONS.find((s) => s.value === since)
      : startTime
        ? OPTIONS.find((s) => s.id === CURRENT_CUSTOM_OPTION_ID)
        : null;

    return OPTIONS.map((s) => ({
      ...s,
      checked: s.id === matchingSuggestion?.id,
    }));
  });

  useEffect(() => {
    const newTitle = since
      ? OPTIONS.find((s) => s.value === since)?.display ?? CUSTOM_PLACEHOLDER
      : startTime
        ? CUSTOM_PLACEHOLDER
        : initialTitle;

    onSuggestionChange(newTitle);
  }, [since, startTime, initialTitle, onSuggestionChange, OPTIONS]);

  const handleSuggestionChange = (id: number) => {
    if (id === CURRENT_CUSTOM_OPTION_ID) {
      return;
    }

    const newSuggestions = suggestions.map((s) => ({
      ...s,
      checked: s.id === id && !s.checked,
    }));
    setSuggestions(newSuggestions);

    const selectedValue = newSuggestions.find((s) => s.checked)?.value;
    onDateTimeChange(undefined, undefined, selectedValue);
  };

  const handleDateTimeChange = (newRange?: Range, newStart?: TimeUnit, newEnd?: TimeUnit) => {
    setSuggestions(
      suggestions.map((s) => ({
        ...s,
        checked: s.id === CURRENT_CUSTOM_OPTION_ID,
      })),
    );

    setTime({
      startTime: processTimeFilters(newRange?.from, newStart)?.getTime(),
      endTime: processTimeFilters(newRange?.to, newEnd)?.getTime(),
    });
  };

  const isTimeChanged =
    time.startTime !== lastAppliedTime.startTime || time.endTime !== lastAppliedTime.endTime;

  const handleApplyFilter = () => {
    if (!isTimeChanged) {
      setOpen(false);
      return;
    }

    onDateTimeChange(time.startTime, time.endTime);
    setLastAppliedTime({ startTime: time.startTime, endTime: time.endTime });
    setOpen(false);
  };

  return (
    <Popover open={open} onOpenChange={setOpen}>
      <PopoverTrigger asChild>
        <div className="flex flex-row items-center">{children}</div>
      </PopoverTrigger>
      <PopoverContent
<<<<<<< HEAD
        className="flex w-full p-0 m-0 rounded-lg bg-gray-1 dark:bg-black drop-shadow-3 border-gray-6"
=======
        className="flex w-full bg-gray-1 dark:bg-black shadow-2xl p-0 m-0 border-gray-6 rounded-lg"
>>>>>>> f8c5e830
        align="start"
      >
        <div className="flex flex-col w-60 px-1.5 py-3 m-0 border-r border-gray-4">
          <PopoverHeader />
          <DateTimeSuggestions options={suggestions} onChange={handleSuggestionChange} />
        </div>
        <DateTime
          onChange={handleDateTimeChange}
          initialRange={{
            from: startTime ? new Date(startTime) : undefined,
            to: endTime ? new Date(endTime) : undefined,
          }}
          className="h-full gap-3"
        >
          <DateTime.Calendar
            mode="range"
            className="px-3 pt-2.5 pb-3.5 border-b border-gray-4 text-[13px]"
          />
          <DateTime.TimeInput type="range" className="px-3.5 h-9 mt-0" />
          <DateTime.Actions className="px-3.5 h-full pb-4">
            <Button
              variant="primary"
              className="w-full font-sans rounded-md h-9"
              onClick={handleApplyFilter}
              disabled={!isTimeChanged}
            >
              Apply Filter
            </Button>
          </DateTime.Actions>
        </DateTime>
      </PopoverContent>
    </Popover>
  );
};

const PopoverHeader = () => {
  return (
    <div className="flex justify-between w-full h-8 px-2">
      <span className="text-gray-9 text-[13px] w-full">Filter by time range</span>
      <KeyboardButton shortcut="T" className="w-5 h-5 p-0 m-0 min-w-5" />
    </div>
  );
};<|MERGE_RESOLUTION|>--- conflicted
+++ resolved
@@ -120,11 +120,7 @@
         <div className="flex flex-row items-center">{children}</div>
       </PopoverTrigger>
       <PopoverContent
-<<<<<<< HEAD
-        className="flex w-full p-0 m-0 rounded-lg bg-gray-1 dark:bg-black drop-shadow-3 border-gray-6"
-=======
-        className="flex w-full bg-gray-1 dark:bg-black shadow-2xl p-0 m-0 border-gray-6 rounded-lg"
->>>>>>> f8c5e830
+        className="flex w-full p-0 m-0 rounded-lg shadow-2xl bg-gray-1 dark:bg-black border-gray-6"
         align="start"
       >
         <div className="flex flex-col w-60 px-1.5 py-3 m-0 border-r border-gray-4">
