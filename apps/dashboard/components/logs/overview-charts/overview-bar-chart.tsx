--- conflicted
+++ resolved
@@ -14,14 +14,7 @@
 import type { CompoundTimeseriesGranularity } from "@/lib/trpc/routers/utils/granularity";
 import { Grid } from "@unkey/icons";
 import { useEffect, useMemo, useRef, useState } from "react";
-import {
-  Bar,
-  BarChart,
-  CartesianGrid,
-  ReferenceArea,
-  ResponsiveContainer,
-  YAxis,
-} from "recharts";
+import { Bar, BarChart, CartesianGrid, ReferenceArea, ResponsiveContainer, YAxis } from "recharts";
 import { parseTimestamp } from "../parseTimestamp";
 
 import { OverviewChartError } from "./overview-bar-chart-error";
@@ -129,10 +122,7 @@
       if (!selection.startTimestamp || !selection.endTimestamp) {
         return;
       }
-      const [start, end] = [
-        selection.startTimestamp,
-        selection.endTimestamp,
-      ].sort((a, b) => a - b);
+      const [start, end] = [selection.startTimestamp, selection.endTimestamp].sort((a, b) => a - b);
 
       onSelectionChange({ start, end });
     }
@@ -153,28 +143,23 @@
 
   // Calculate totals based on the provided keys
   const totalCount = (data ?? []).reduce(
-    (acc, crr) =>
-      acc +
-      (crr[labels.primaryKey] as number) +
-      (crr[labels.secondaryKey] as number),
-    0
+    (acc, crr) => acc + (crr[labels.primaryKey] as number) + (crr[labels.secondaryKey] as number),
+    0,
   );
   const primaryCount = (data ?? []).reduce(
     (acc, crr) => acc + (crr[labels.primaryKey] as number),
-    0
+    0,
   );
   const secondaryCount = (data ?? []).reduce(
     (acc, crr) => acc + (crr[labels.secondaryKey] as number),
-    0
+    0,
   );
 
   return (
     <div className="flex flex-col h-full" ref={chartRef}>
       <div className="pl-5 pt-4 py-3 pr-10 w-full flex justify-between font-sans items-start gap-10 ">
         <div className="flex flex-col gap-1">
-          <div className="text-accent-10 text-[11px] leading-4">
-            {labels.title}
-          </div>
+          <div className="text-accent-10 text-[11px] leading-4">{labels.title}</div>
           <div className="text-accent-12 text-[18px] font-semibold leading-7">
             {formatNumber(totalCount)}
           </div>
@@ -184,9 +169,7 @@
           <div className="flex flex-col gap-1">
             <div className="flex gap-2 items-center">
               <div className="bg-accent-8 rounded h-[10px] w-1" />
-              <div className="text-accent-10 text-[11px] leading-4">
-                {labels.primaryLabel}
-              </div>
+              <div className="text-accent-10 text-[11px] leading-4">{labels.primaryLabel}</div>
             </div>
             <div className="text-accent-12 text-[18px] font-semibold leading-7">
               {formatNumber(primaryCount)}
@@ -195,9 +178,7 @@
           <div className="flex flex-col gap-1">
             <div className="flex gap-2 items-center">
               <div className="bg-orange-9 rounded h-[10px] w-1" />
-              <div className="text-accent-10 text-[11px] leading-4">
-                {labels.secondaryLabel}
-              </div>
+              <div className="text-accent-10 text-[11px] leading-4">{labels.secondaryLabel}</div>
             </div>
             <div className="text-accent-12 text-[18px] font-semibold leading-7">
               {formatNumber(secondaryCount)}
@@ -237,11 +218,7 @@
                   strokeOpacity: 0.7,
                 }}
                 content={({ active, payload, label }) => {
-                  if (
-                    !active ||
-                    !payload?.length ||
-                    payload?.[0]?.payload.total === 0
-                  ) {
+                  if (!active || !payload?.length || payload?.[0]?.payload.total === 0) {
                     return null;
                   }
                   return (
@@ -258,9 +235,7 @@
                                 <span className="capitalize text-accent-9 text-xs w-[2ch] inline-block">
                                   All
                                 </span>
-                                <span className="capitalize text-accent-12 text-xs">
-                                  Total
-                                </span>
+                                <span className="capitalize text-accent-12 text-xs">Total</span>
                               </div>
                               <div className="ml-auto">
                                 <span className="font-mono tabular-nums text-accent-12">
@@ -288,9 +263,7 @@
                                 </div>
                                 <div className="ml-auto">
                                   <span className="font-mono tabular-nums text-accent-12">
-                                    {formatNumber(
-                                      payload[0]?.payload?.[item.dataKey]
-                                    )}
+                                    {formatNumber(payload[0]?.payload?.[item.dataKey])}
                                   </span>
                                 </div>
                               </div>
@@ -299,37 +272,21 @@
                         </div>
                       }
                       className="rounded-lg shadow-lg border border-gray-4"
-<<<<<<< HEAD
                       labelFormatter={(_, tooltipPayload) => {
-                        const payloadTimestamp =
-                          tooltipPayload?.[0]?.payload?.originalTimestamp;
+                        const payloadTimestamp = tooltipPayload?.[0]?.payload?.originalTimestamp;
                         return formatTooltipInterval(
                           payloadTimestamp,
                           data || [],
                           granularity,
-                          timestampToIndexMap
+                          timestampToIndexMap,
                         );
                       }}
-=======
-                      labelFormatter={(_, tooltipPayload) =>
-                        createTimeIntervalFormatter(
-                          data,
-                          "HH:mm",
-                          //@ts-expect-error safe to ignore for now
-                        )(tooltipPayload)
-                      }
->>>>>>> 55c3dd13
                     />
                   );
                 }}
               />
               {Object.keys(config).map((key) => (
-                <Bar
-                  key={key}
-                  dataKey={key}
-                  stackId="a"
-                  fill={config[key].color}
-                />
+                <Bar key={key} dataKey={key} stackId="a" fill={config[key].color} />
               ))}
               {enableSelection && selection.start && selection.end && (
                 <ReferenceArea
@@ -357,7 +314,7 @@
         {data
           ? calculateTimePoints(
               data[0]?.originalTimestamp ?? Date.now(),
-              data.at(-1)?.originalTimestamp ?? Date.now()
+              data.at(-1)?.originalTimestamp ?? Date.now(),
             ).map((time, i) => (
               // biome-ignore lint/suspicious/noArrayIndexKey: <explanation>
               <div key={i} className="z-10 text-center">
