import {
  Popover,
  PopoverContent,
  PopoverTrigger,
} from "@/components/ui/popover";
import { Dots } from "@unkey/icons";
import { Button } from "@unkey/ui";
import { cn } from "@unkey/ui/src/lib/utils";
import {
  type FC,
  type PropsWithChildren,
  forwardRef,
  useEffect,
  useRef,
  useState,
} from "react";

export type ActionComponentProps = {
  isOpen: boolean;
  onClose: () => void;
};

interface ReactLoadableProps {
  isLoading?: boolean;
  pastDelay?: boolean;
  timedOut?: boolean;
  retry?: () => void;
  error?: Error | null;
}

export type MenuItem = {
  id: string;
  label: string;
  icon: React.ReactNode;
  onClick?: (
    e: React.MouseEvent<Element, MouseEvent> | React.KeyboardEvent<Element>
  ) => void;
  className?: string;
  disabled?: boolean;
  divider?: boolean;
  ActionComponent?: FC<ActionComponentProps>;
  prefetch?: () => Promise<void>;
};

type BaseTableActionPopoverProps = PropsWithChildren<{
  items: MenuItem[];
  align?: "start" | "end";
}>;

export const TableActionPopover = ({
  items,
  align = "end",
  children,
}: BaseTableActionPopoverProps) => {
  const [enabledItem, setEnabledItem] = useState<string>();
  const [open, setOpen] = useState(false);
  const [focusIndex, setFocusIndex] = useState(0);
  const [prefetchedItems, setPrefetchedItems] = useState<Set<string>>(
    new Set()
  );
  const menuItems = useRef<HTMLDivElement[]>([]);

  useEffect(() => {
    if (open) {
      // Prefetch all items that need prefetching and haven't been prefetched yet
      items
        .filter((item) => item.prefetch && !prefetchedItems.has(item.id))
        .forEach(async (item) => {
          try {
            await item.prefetch?.();
            setPrefetchedItems((prev) => new Set(prev).add(item.id));
          } catch (error) {
            console.error(`Failed to prefetch data for ${item.id}:`, error);
          }
        });

      const firstEnabledIndex = items.findIndex((item) => !item.disabled);
      setFocusIndex(firstEnabledIndex >= 0 ? firstEnabledIndex : 0);
      if (firstEnabledIndex >= 0) {
        menuItems.current[firstEnabledIndex]?.focus();
      }
    }
  }, [open, items, prefetchedItems]);

  const handleActionSelection = (value: string) => {
    setEnabledItem(value);
  };

  const handleItemHover = async (item: MenuItem) => {
    if (item.prefetch && !prefetchedItems.has(item.id)) {
      try {
        await item.prefetch();
        setPrefetchedItems((prev) => new Set([...prev, item.id]));
      } catch (error) {
        console.error(`Failed to prefetch data for ${item.id}:`, error);
      }
    }
  };

  return (
    <Popover open={open} onOpenChange={setOpen}>
      <PopoverTrigger asChild>
<<<<<<< HEAD
        {children ? (
          <button
            type="button"
            onClick={(e) => e.stopPropagation()}
            onKeyDown={(e) => {
              if (e.key === "Enter" || e.key === " ") {
                e.stopPropagation();
              }
            }}
            className="contents"
          >
            {children}
          </button>
        ) : (
          <TableActionPopoverDefaultTrigger
            onClick={(e) => e.stopPropagation()}
          />
        )}
=======
        {children ?? <TableActionPopoverDefaultTrigger onClick={(e) => e.stopPropagation()} />}
>>>>>>> 16d14f65
      </PopoverTrigger>
      <PopoverContent
        className="min-w-60 max-w-full bg-gray-1 dark:bg-black drop-shadow-2xl border-gray-6 rounded-lg p-0"
        align={align}
        onOpenAutoFocus={(e) => {
          e.preventDefault();
          const firstEnabledIndex = items.findIndex((item) => !item.disabled);
          if (firstEnabledIndex >= 0) {
            menuItems.current[firstEnabledIndex]?.focus();
          }
        }}
        onCloseAutoFocus={(e) => e.preventDefault()}
        onEscapeKeyDown={(e) => {
          e.preventDefault();
          setOpen(false);
        }}
        onInteractOutside={(e) => {
          e.preventDefault();
          setOpen(false);
        }}
      >
        {/* biome-ignore lint/a11y/useKeyWithClickEvents: <explanation> */}
        <div role="menu" onClick={(e) => e.stopPropagation()} className="py-2">
          {items.map((item, index) => (
            <div key={item.id}>
              <div className="px-2">
                <button
                  type="button"
                  role="menuitem"
                  aria-disabled={item.disabled}
                  tabIndex={!item.disabled && focusIndex === index ? 0 : -1}
                  className={cn(
                    "flex w-full items-center px-2 py-1.5 gap-3 rounded-lg group",
                    !item.disabled &&
                      "cursor-pointer hover:bg-gray-3 data-[state=open]:bg-gray-3 focus:outline-none focus:bg-gray-3",
                    item.disabled && "cursor-not-allowed opacity-50",
                    item.className
                  )}
                  onMouseEnter={() => handleItemHover(item)}
                  onClick={(e) => {
                    if (!item.disabled) {
                      item.onClick?.(e);

                      if (!item.ActionComponent) {
                        setOpen(false);
                      }

                      setEnabledItem(item.id);
                    }
                  }}
                >
                  <div className="text-gray-9 group-hover:text-gray-12 group-focus:text-gray-12">
                    {item.icon}
                  </div>
                  <span className="text-[13px] font-medium">{item.label}</span>
                </button>
              </div>
              {item.divider && (
                <div className="h-[1px] bg-grayA-3 w-full my-2" />
              )}
              {item.ActionComponent && enabledItem === item.id && (
                <item.ActionComponent
                  isOpen
                  onClose={() => handleActionSelection("none")}
                />
              )}
            </div>
          ))}
        </div>
      </PopoverContent>
    </Popover>
  );
};

export const TableActionPopoverDefaultTrigger = forwardRef<
  HTMLButtonElement,
  { onClick?: (e: React.MouseEvent) => void } & React.ComponentProps<
    typeof Button
  > &
    ReactLoadableProps
>(({ onClick, ...props }, ref) => {
  // Filter out React Loadable props that shouldn't be passed to DOM elements
  const { isLoading, pastDelay, timedOut, retry, error, ...buttonProps } =
    props;

  return (
    <Button
      ref={ref}
      variant="outline"
      className="size-5 [&_svg]:size-3 rounded"
      onClick={onClick}
      {...buttonProps}
    >
      <Dots
        className="group-hover:text-gray-12 text-gray-11"
        iconsize="sm-regular"
      />
    </Button>
  );
});

TableActionPopoverDefaultTrigger.displayName =
  "TableActionPopoverDefaultTrigger";<|MERGE_RESOLUTION|>--- conflicted
+++ resolved
@@ -100,28 +100,11 @@
   return (
     <Popover open={open} onOpenChange={setOpen}>
       <PopoverTrigger asChild>
-<<<<<<< HEAD
-        {children ? (
-          <button
-            type="button"
-            onClick={(e) => e.stopPropagation()}
-            onKeyDown={(e) => {
-              if (e.key === "Enter" || e.key === " ") {
-                e.stopPropagation();
-              }
-            }}
-            className="contents"
-          >
-            {children}
-          </button>
-        ) : (
+        {children ?? (
           <TableActionPopoverDefaultTrigger
             onClick={(e) => e.stopPropagation()}
           />
         )}
-=======
-        {children ?? <TableActionPopoverDefaultTrigger onClick={(e) => e.stopPropagation()} />}
->>>>>>> 16d14f65
       </PopoverTrigger>
       <PopoverContent
         className="min-w-60 max-w-full bg-gray-1 dark:bg-black drop-shadow-2xl border-gray-6 rounded-lg p-0"
