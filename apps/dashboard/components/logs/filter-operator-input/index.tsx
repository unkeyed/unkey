import { Textarea } from "@/components/ui/textarea";
import { Check } from "@unkey/icons";
import { Button } from "@unkey/ui";
import { cn } from "@unkey/ui/src/lib/utils";
import { useEffect, useRef, useState } from "react";

type FilterOption<T extends string = string> = {
  id: T;
  label: string;
};

type FilterOperatorInputProps<T extends string> = {
  options: readonly FilterOption<T>[];
  defaultOption?: T;
  defaultText?: string;
  label: string;
  onApply: (selectedId: T, text: string) => void;
};

export const FilterOperatorInput = <T extends string>({
  options,
  defaultOption = options[0].id,
  defaultText = "",
  onApply,
  label,
}: FilterOperatorInputProps<T>) => {
  const [selectedOption, setSelectedOption] = useState<T>(defaultOption);
  const [text, setText] = useState(defaultText);
  const optionRefs = useRef<(HTMLButtonElement | null)[]>([]);
  const textareaRef = useRef<HTMLTextAreaElement>(null);

  // Initialize the refs array when options change
  useEffect(() => {
    optionRefs.current = optionRefs.current.slice(0, options.length);
  }, [options.length]);

  const handleApply = () => {
    if (text.trim()) {
      onApply(selectedOption, text);
    }
  };

  // Handle keyboard navigation for options
  // INFO: Don't move "stopPropagation" to top. We need "ArrowLeft" to propagate so we can close this popover content when "ArrowLeft" triggered.
  const handleOptionKeyDown = (e: React.KeyboardEvent<HTMLButtonElement>, index: number) => {
    switch (e.key) {
      case "ArrowDown": {
        e.stopPropagation();
        e.preventDefault();
        // Move to next option or wrap to first
        const nextIndex = (index + 1) % options.length;
        optionRefs.current[nextIndex]?.focus();
        break;
      }

      case "ArrowUp": {
        e.stopPropagation();
        e.preventDefault();
        // Move to previous option or wrap to last
        const prevIndex = (index - 1 + options.length) % options.length;
        optionRefs.current[prevIndex]?.focus();
        break;
      }

      case "Enter":
      case " ":
        e.stopPropagation();
        e.preventDefault();
        setSelectedOption(options[index].id);
        break;

      case "Tab":
        if (!e.shiftKey) {
          e.stopPropagation();
          e.preventDefault();
          textareaRef.current?.focus();
        }
        break;
    }
  };

  const handleTextareaKeyDown = (e: React.KeyboardEvent<HTMLTextAreaElement>) => {
    if (e.key === "Enter" && !e.shiftKey) {
      e.preventDefault();
      handleApply();
      return;
    }
  };

  return (
<<<<<<< HEAD
    <div className="flex w-[500px]">
      <div className="flex flex-col gap-2 p-2 w-[180px] border-r border-gray-4 items-center">
        {options.map((option, index) => (
=======
    <div className="flex max-md:flex-col w-full md:w-[500px]">
      <div className="flex flex-col gap-2 p-2 w-full md:w-[180px] md:border-r border-gray-4 items-center">
        {options.map((option) => (
>>>>>>> 5b1ee909
          <div
            key={option.id}
            className={cn("group relative w-full rounded-lg", "focus-within:outline-none")}
          >
            <button
              type="button"
              id={`option-${option.id}`}
              ref={(el) => {
                optionRefs.current[index] = el;
              }}
              onClick={() => setSelectedOption(option.id)}
              onKeyDown={(e) => handleOptionKeyDown(e, index)}
              aria-selected={selectedOption === option.id}
              className={cn(
                "w-full inline-flex items-center justify-between",
                "px-2 py-1.5 rounded-lg",
                "text-[13px] font-medium text-accent-12 text-left",
                "hover:bg-gray-3",
                "focus:outline-none focus:ring-2 focus:ring-accent-7",
                "focus:bg-gray-3",
                selectedOption === option.id && "bg-gray-3",
              )}
            >
              <span>{option.label}</span>
              {selectedOption === option.id && (
                <div className="h-4 w-4" aria-hidden="true">
                  <Check className="text-gray-12/90 h-4 w-4" />
                </div>
              )}
            </button>
          </div>
        ))}
      </div>
      <div className="flex flex-col gap-[14px] py-3 w-full md:w-[320px] px-3">
        <div className="space-y-2">
          <p className="text-gray-9 text-xs" id="filter-operator-title">
            {label}{" "}
            <span className="font-medium text-gray-12">
              {options.find((opt) => opt.id === selectedOption)?.label}
            </span>{" "}
            ...
          </p>
          <Textarea
            ref={textareaRef}
            value={text}
            onChange={(e) => setText(e.target.value)}
            placeholder="Enter text"
            onKeyDown={handleTextareaKeyDown}
            className="w-full px-3 py-2 text-sm bg-accent-2 border rounded-lg focus:outline-none focus:ring-4 focus:ring-accent-5 border-accent-12 drop-shadow-sm placeholder:text-gray-8"
          />
        </div>
        <Button variant="primary" className="py-[14px] w-full h-9 rounded-md" onClick={handleApply}>
          Search
        </Button>
      </div>
    </div>
  );
};<|MERGE_RESOLUTION|>--- conflicted
+++ resolved
@@ -88,15 +88,9 @@
   };
 
   return (
-<<<<<<< HEAD
-    <div className="flex w-[500px]">
-      <div className="flex flex-col gap-2 p-2 w-[180px] border-r border-gray-4 items-center">
-        {options.map((option, index) => (
-=======
     <div className="flex max-md:flex-col w-full md:w-[500px]">
       <div className="flex flex-col gap-2 p-2 w-full md:w-[180px] md:border-r border-gray-4 items-center">
-        {options.map((option) => (
->>>>>>> 5b1ee909
+        {options.map((option,index) => (
           <div
             key={option.id}
             className={cn("group relative w-full rounded-lg", "focus-within:outline-none")}
