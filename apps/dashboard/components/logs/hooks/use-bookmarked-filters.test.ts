<<<<<<< HEAD
import type { QuerySearchParams } from "@/app/(app)/[workspaceSlug]/logs/filters.schema";
=======
import type { QuerySearchParams } from "@/lib/schemas/logs.filter.schema";
>>>>>>> a2e38038
import { act, renderHook } from "@testing-library/react";
import { beforeEach, describe, expect, it, vi } from "vitest";
import type { FilterValue } from "../validation/filter.types";
import { type SavedFiltersGroup, useBookmarkedFilters } from "./use-bookmarked-filters";

// Mock modules
vi.mock("nuqs", () => {
  const mockSetSearchParams = vi.fn();

  return {
    useQueryStates: vi.fn(() => [
      {
        requestIds: null,
        identifiers: null,
        startTime: null,
        endTime: null,
        status: null,
        since: null,
      },
      mockSetSearchParams,
    ]),
    parseAsInteger: {
      parse: (str: string | null) => (str ? Number.parseInt(str) : null),
      serialize: (value: number | null) => value?.toString() ?? "",
    },
  };
});

type TestFilter = FilterValue & {
  metadata?: {
    colorClass?: string;
  };
};

let mockFilters: TestFilter[] = [];
const mockUpdateFilters = vi.fn((newArray) => {
  mockFilters = newArray;
});

vi.mock("./use-filters", () => ({
  useFilters: vi.fn(() => ({
    filters: mockFilters,
    updateFilters: mockUpdateFilters,
    removeFilter: vi.fn(),
  })),
}));

vi.stubGlobal("crypto", {
  randomUUID: vi.fn(() => "test-uuid"),
});

// Mock localStorage
const localStorageMock = (() => {
  let store: Record<string, string> = {};
  return {
    getItem: vi.fn((key: string) => store[key] || null),
    setItem: vi.fn((key: string, value: string) => {
      store[key] = value;
    }),
    clear: () => {
      store = {};
    },
  };
})();

Object.defineProperty(window, "localStorage", {
  value: localStorageMock,
});

describe("useBookmarkedFilters", () => {
  beforeEach(() => {
    localStorageMock.clear();
    mockFilters = [];
  });

  const defaultProps = {
    localStorageName: "savedFilters",
    filters: [] as TestFilter[],
    updateFilters: mockUpdateFilters,
  };

  it("should return savedFilters from localStorage", () => {
    const savedFilters = [
      {
        id: "group-1",
        createdAt: 1632000000000,
        filters: {
          since: "2d",
          startTime: 0,
          endTime: 0,
          methods: null,
          paths: null,
          status: null,
          host: null,
          requestId: null,
        },
        bookmarked: false,
      },
    ];

    localStorageMock.setItem("savedFilters", JSON.stringify(savedFilters));

    const { result } = renderHook(() => useBookmarkedFilters(defaultProps));

    expect(result.current.savedFilters).toEqual(savedFilters);
    expect(localStorageMock.getItem).toHaveBeenCalledWith("savedFilters");
  });

  it("should toggle bookmark status correctly", () => {
    const savedFilters = [
      {
        id: "group-1",
        createdAt: 1632000000000,
        filters: {
          status: [{ value: 200, operator: "is" }],
          endTime: 0,
          startTime: 0,
          since: null,
          methods: null,
          paths: null,
          host: null,
          requestId: null,
        },
        bookmarked: false,
      },
    ];

    localStorageMock.setItem("savedFilters", JSON.stringify(savedFilters));

    const { result, rerender } = renderHook(() => useBookmarkedFilters(defaultProps));

    act(() => {
      result.current.toggleBookmark(savedFilters[0].id);
    });

    rerender();

    let updatedFilters = JSON.parse(localStorageMock.getItem("savedFilters")!);

    expect(updatedFilters[0].bookmarked).toBe(true);
    expect(result.current.savedFilters[0].bookmarked).toBe(true);

    act(() => {
      result.current.toggleBookmark(savedFilters[0].id);
    });

    rerender();

    updatedFilters = JSON.parse(localStorageMock.getItem("savedFilters")!);

    expect(updatedFilters[0].bookmarked).toBe(false);
    expect(result.current.savedFilters[0].bookmarked).toBe(false);
  });

  it("should apply filter group correctly", () => {
    const savedGroup: SavedFiltersGroup<QuerySearchParams> = {
      id: "group-1",
      createdAt: 1632000000000,
      filters: {
        since: "24h",
        methods: null,
        paths: null,
        status: null,
        host: null,
        requestId: null,
        startTime: null,
        endTime: null,
      },
      bookmarked: false,
    };

    const { result, rerender } = renderHook(() => useBookmarkedFilters(defaultProps));
    const { applyFilterGroup } = result.current;

    expect(mockFilters.length).toBe(0);

    act(() => {
      applyFilterGroup(savedGroup);
    });

    rerender();

    expect(mockFilters.length).toBe(1);
    expect(mockFilters[0]).toEqual({
      id: "test-uuid",
      field: "since",
      operator: "is",
      value: "24h",
      metadata: undefined,
    });
  });
});<|MERGE_RESOLUTION|>--- conflicted
+++ resolved
@@ -1,8 +1,4 @@
-<<<<<<< HEAD
-import type { QuerySearchParams } from "@/app/(app)/[workspaceSlug]/logs/filters.schema";
-=======
 import type { QuerySearchParams } from "@/lib/schemas/logs.filter.schema";
->>>>>>> a2e38038
 import { act, renderHook } from "@testing-library/react";
 import { beforeEach, describe, expect, it, vi } from "vitest";
 import type { FilterValue } from "../validation/filter.types";
