--- conflicted
+++ resolved
@@ -1,11 +1,4 @@
-<<<<<<< HEAD
-import {
-  type QuerySearchParams,
-  logsFilterFieldConfig,
-} from "@/app/(app)/[workspaceSlug]/logs/filters.schema";
-=======
 import { type QuerySearchParams, logsFilterFieldConfig } from "@/lib/schemas/logs.filter.schema";
->>>>>>> a2e38038
 import { isBrowser } from "@/lib/utils";
 import { useCallback, useEffect, useState } from "react";
 import type { FilterValue } from "../validation/filter.types";
