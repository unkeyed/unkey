--- conflicted
+++ resolved
@@ -3,7 +3,8 @@
 import { cn } from "@/lib/utils";
 import type { LucideIcon } from "lucide-react";
 
-export interface InputProps extends React.InputHTMLAttributes<HTMLInputElement> {
+export interface InputProps
+  extends React.InputHTMLAttributes<HTMLInputElement> {
   startIcon?: LucideIcon;
   endIcon?: LucideIcon;
 }
@@ -14,7 +15,6 @@
     const EndIcon = endIcon;
 
     return (
-<<<<<<< HEAD
       <div className="w-full relative">
         {StartIcon && (
           <div className="absolute left-1.5 top-1/2 transform -translate-y-1/2">
@@ -27,7 +27,7 @@
             "flex h-8 w-full rounded-md border border-border bg-background px-3 py-2 text-sm focus:border-primary placeholder:text-content-subtle focus-visible:outline-none disabled:cursor-not-allowed disabled:opacity-50",
             startIcon ? "pl-8" : "",
             endIcon ? "pr-8" : "",
-            className,
+            className
           )}
           ref={ref}
           {...props}
@@ -36,17 +36,10 @@
           <div className="absolute right-3 top-1/2 transform -translate-y-1/2">
             <EndIcon className="text-muted-foreground" size={18} />
           </div>
-=======
-      <input
-        type={type}
-        className={cn(
-          "flex h-8 w-full rounded-md border border-border bg-background px-3 py-2 text-sm focus:border-primary hover:border-primary/30 placeholder:text-content-subtle focus-visible:outline-none disabled:cursor-not-allowed disabled:opacity-50",
-          className,
->>>>>>> 1d350974
         )}
       </div>
     );
-  },
+  }
 );
 Input.displayName = "Input";
 
