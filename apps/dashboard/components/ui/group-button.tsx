import { Children, type ReactElement, cloneElement } from "react";

<<<<<<< HEAD
import type { ButtonProps } from "@unkey/ui";
=======
>>>>>>> 6761f398
import { cn } from "@/lib/utils";
import type { ButtonProps } from "@unkey/ui";

interface ButtonGroupProps {
  className?: string;
  orientation?: "horizontal" | "vertical";
  children: ReactElement<ButtonProps>[];
}

export const ButtonGroup = ({
  className,
  orientation = "horizontal",
  children,
}: ButtonGroupProps) => {
  const totalButtons = Children.count(children);
  const isHorizontal = orientation === "horizontal";
  const isVertical = orientation === "vertical";

  return (
    <div
      className={cn(
        "flex",
        {
          "flex-col": isVertical,
          "w-fit": isVertical,
        },
        className,
      )}
      aria-label="Button group"
    >
      {Children.map(children, (child, index) => {
        const isFirst = index === 0;
        const isLast = index === totalButtons - 1;

        return cloneElement(child, {
          className: cn(
            {
              "rounded-l-none": isHorizontal && !isFirst,
              "rounded-r-none": isHorizontal && !isLast,
              "border-l-0": isHorizontal && !isFirst,

              "rounded-t-none": isVertical && !isFirst,
              "rounded-b-none": isVertical && !isLast,
              "border-t-0": isVertical && !isFirst,
            },
            child.props.className,
          ),
        });
      })}
    </div>
  );
};<|MERGE_RESOLUTION|>--- conflicted
+++ resolved
@@ -1,9 +1,6 @@
 import { Children, type ReactElement, cloneElement } from "react";
 
-<<<<<<< HEAD
 import type { ButtonProps } from "@unkey/ui";
-=======
->>>>>>> 6761f398
 import { cn } from "@/lib/utils";
 import type { ButtonProps } from "@unkey/ui";
 
