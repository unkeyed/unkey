import type { Column } from "@tanstack/react-table";

<<<<<<< HEAD
import { Button } from "@unkey/ui";
=======
>>>>>>> 6761f398
import {
  DropdownMenu,
  DropdownMenuContent,
  DropdownMenuItem,
  DropdownMenuTrigger,
} from "@/components/ui/dropdown-menu";
import { cn } from "@/lib/utils";
import { Button } from "@unkey/ui";
import { ChevronDown, ChevronUp, ChevronsUpDown } from "lucide-react";

interface DataTableColumnHeaderProps<TData, TValue> extends React.HTMLAttributes<HTMLDivElement> {
  column: Column<TData, TValue>;
  title: string;
}

export function DataTableColumnHeader<TData, TValue>({
  column,
  title,
  className,
}: DataTableColumnHeaderProps<TData, TValue>) {
  if (!column.getCanSort()) {
    return <div className={cn(className)}>{title}</div>;
  }

  return (
    <div className={cn("flex items-center space-x-2", className)}>
      <DropdownMenu>
        <DropdownMenuTrigger asChild>
          <Button variant="ghost" className="h-8 -ml-3">
            <span>{title}</span>
            {column.getIsSorted() === "desc" ? (
              <ChevronDown className="w-4 h-4 ml-2" />
            ) : column.getIsSorted() === "asc" ? (
              <ChevronUp className="w-4 h-4 ml-2" />
            ) : (
              <ChevronsUpDown className="w-4 h-4 ml-2" />
            )}
          </Button>
        </DropdownMenuTrigger>
        <DropdownMenuContent align="start">
          <DropdownMenuItem onClick={() => column.toggleSorting(false)}>
            <ChevronUp className="mr-2 h-3.5 w-3.5 text-content/70" />
            Asc
          </DropdownMenuItem>
          <DropdownMenuItem onClick={() => column.toggleSorting(true)}>
            <ChevronDown className="mr-2 h-3.5 w-3.5 text-content/70" />
            Desc
          </DropdownMenuItem>
        </DropdownMenuContent>
      </DropdownMenu>
    </div>
  );
}<|MERGE_RESOLUTION|>--- conflicted
+++ resolved
@@ -1,9 +1,6 @@
 import type { Column } from "@tanstack/react-table";
 
-<<<<<<< HEAD
 import { Button } from "@unkey/ui";
-=======
->>>>>>> 6761f398
 import {
   DropdownMenu,
   DropdownMenuContent,
