--- conflicted
+++ resolved
@@ -96,12 +96,8 @@
                       {tooltipExtraContent?.(payload)}
                     </div>
                   }
-<<<<<<< HEAD
                   className="rounded-lg shadow-lg border border-gray-4"
                   //@ts-expect-error safe to ignore for now
-=======
-                  className="rounded-lg shadow-lg border border-grayA-4"
->>>>>>> 8628e0a3
                   labelFormatter={(_, payload) => createTimeIntervalFormatter(data)(payload)}
                 />
               );
