--- conflicted
+++ resolved
@@ -1,8 +1,5 @@
 "use client";
-<<<<<<< HEAD
 import { Button } from "@unkey/ui";
-=======
->>>>>>> 6761f398
 import {
   Dialog,
   DialogContent,
