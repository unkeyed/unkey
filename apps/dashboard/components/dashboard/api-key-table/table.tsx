"use client";

import {
  type ColumnDef,
  type ColumnFiltersState,
  type SortingState,
  type VisibilityState,
  flexRender,
  getCoreRowModel,
  getFilteredRowModel,
  getPaginationRowModel,
  getSortedRowModel,
  useReactTable,
} from "@tanstack/react-table";

import { Input } from "@/components/ui/input";
import {
  Table,
  TableBody,
  TableCell,
  TableHead,
  TableHeader,
  TableRow,
} from "@/components/ui/table";

<<<<<<< HEAD
import { Button } from "@unkey/ui";
=======
>>>>>>> b85e811e
import {
  Dialog,
  DialogContent,
  DialogDescription,
  DialogFooter,
  DialogHeader,
  DialogTitle,
  DialogTrigger,
} from "@/components/ui/dialog";
import {
  DropdownMenu,
  DropdownMenuCheckboxItem,
  DropdownMenuContent,
  DropdownMenuTrigger,
} from "@/components/ui/dropdown-menu";
import { toast } from "@/components/ui/toaster";
import { trpc } from "@/lib/trpc/client";
import { Button } from "@unkey/ui";
import { useRouter } from "next/navigation";
import { useState } from "react";
import { Loading } from "../loading";
interface DataTableProps<TData, TValue> {
  columns: ColumnDef<TData, TValue>[];
  data: TData[];
}

export function DataTable<TData, TValue>({ data, columns }: DataTableProps<TData, TValue>) {
  const [sorting, setSorting] = useState<SortingState>([]);
  const [columnFilters, setColumnFilters] = useState<ColumnFiltersState>([]);
  const [rowSelection, setRowSelection] = useState({});
  const [columnVisibility, setColumnVisibility] = useState<VisibilityState>({});
  const router = useRouter();
  const deleteKey = trpc.key.delete.useMutation({
    onSuccess: (_data, variables) => {
      setRowSelection({});
      toast(
        variables.keyIds.length > 1
          ? `All ${variables.keyIds.length} keys were deleted`
          : "Key deleted",
      );
      router.refresh();
    },
    onError: (err, variables) => {
      console.error(err);
      router.refresh();
      toast.error(`Could not delete key ${JSON.stringify(variables)}`);
    },
  });
  const table = useReactTable({
    data,
    columns,
    getCoreRowModel: getCoreRowModel(),
    getPaginationRowModel: getPaginationRowModel(),
    onSortingChange: setSorting,
    onColumnVisibilityChange: setColumnVisibility,

    getSortedRowModel: getSortedRowModel(),
    state: {
      sorting,
      columnFilters,
      rowSelection,
      columnVisibility,
    },
    onColumnFiltersChange: setColumnFilters,
    getFilteredRowModel: getFilteredRowModel(),
    onRowSelectionChange: setRowSelection,
  });

  return (
    <div>
      <div>
        <div className="flex flex-wrap items-center justify-between space-x-0 space-y-4 md:space-x-4 sm:space-y-0 sm:flex-nowrap">
          {Object.values(rowSelection).length > 0 ? (
            <Dialog>
              <DialogTrigger asChild>
                <Button className="min-w-full md:min-w-min ">Revoke selected keys</Button>
              </DialogTrigger>
              <DialogContent className="sm:max-w-[425px]">
                <DialogHeader>
                  <DialogTitle>Revoke {Object.keys(rowSelection).length} keys</DialogTitle>
                  <DialogDescription className="text-alert">
                    This action can not be undone. Your root key(s) will no longer be able to create
                    resources
                  </DialogDescription>
                </DialogHeader>

                <DialogFooter>
                  <Button
                    disabled={deleteKey.isLoading}
                    onClick={() => {
                      const keyIds = table
                        .getSelectedRowModel()
                        // @ts-ignore
                        .rows.map((row) => row.original.id as string);
                      deleteKey.mutate({ keyIds });
                    }}
                  >
                    {deleteKey.isLoading ? <Loading /> : "Delete permanently"}
                  </Button>
                </DialogFooter>
              </DialogContent>
            </Dialog>
          ) : null}
          <Input
            placeholder="Filter keys"
            value={(table.getColumn("start")?.getFilterValue() as string) ?? ""}
            onChange={(event) => table.getColumn("start")?.setFilterValue(event.target.value)}
            className="max-w-sm md:max-w-2xl"
          />
          <DropdownMenu>
            <DropdownMenuTrigger asChild>
              <Button className="min-w-full mt-4 ml-0 md:min-w-min md:mt-0 md:ml-auto">
                Columns
              </Button>
            </DropdownMenuTrigger>
            <DropdownMenuContent align="end">
              {table
                .getAllColumns()
                .filter((column) => column.getCanHide())
                .map((column) => {
                  return (
                    <DropdownMenuCheckboxItem
                      key={column.id}
                      className="capitalize"
                      checked={column.getIsVisible()}
                      onCheckedChange={(value) => column.toggleVisibility(!!value)}
                    >
                      {column.id}
                    </DropdownMenuCheckboxItem>
                  );
                })}
            </DropdownMenuContent>
          </DropdownMenu>
        </div>
      </div>
      <Table className="mt-4">
        <TableHeader>
          {table.getHeaderGroups().map((headerGroup) => (
            <TableRow key={headerGroup.id}>
              {headerGroup.headers.map((header) => {
                return (
                  <TableHead key={header.id}>
                    {header.isPlaceholder
                      ? null
                      : flexRender(header.column.columnDef.header, header.getContext())}
                  </TableHead>
                );
              })}
            </TableRow>
          ))}
        </TableHeader>
        <TableBody>
          {table.getRowModel().rows?.length ? (
            table.getRowModel().rows.map((row) => (
              <TableRow key={row.id} data-state={row.getIsSelected() && "selected"}>
                {row.getVisibleCells().map((cell) => (
                  <TableCell key={cell.id}>
                    {flexRender(cell.column.columnDef.cell, cell.getContext())}
                  </TableCell>
                ))}
              </TableRow>
            ))
          ) : (
            <TableRow>
              <TableCell colSpan={columns.length} className="h-24 text-center">
                No results.
              </TableCell>
            </TableRow>
          )}
        </TableBody>
      </Table>
      <div className="flex items-center justify-end py-4 space-x-2">
        <Button onClick={() => table.previousPage()} disabled={!table.getCanPreviousPage()}>
          Previous
        </Button>
        <Button onClick={() => table.nextPage()} disabled={!table.getCanNextPage()}>
          Next
        </Button>
      </div>
    </div>
  );
}<|MERGE_RESOLUTION|>--- conflicted
+++ resolved
@@ -23,10 +23,7 @@
   TableRow,
 } from "@/components/ui/table";
 
-<<<<<<< HEAD
 import { Button } from "@unkey/ui";
-=======
->>>>>>> b85e811e
 import {
   Dialog,
   DialogContent,
