--- conflicted
+++ resolved
@@ -2,10 +2,6 @@
 import { Button } from "@unkey/ui";
 import Link from "next/link";
 import { usePathname } from "next/navigation";
-<<<<<<< HEAD
-import { Button } from "@unkey/ui";
-=======
->>>>>>> 4f040315
 
 export const CreateKeyButton = (props: { apiId: string; keyAuthId: string }) => {
   // Add missing import
