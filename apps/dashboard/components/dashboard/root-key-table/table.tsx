"use client";

import {
  type ColumnDef,
  type ColumnFiltersState,
  type SortingState,
  type VisibilityState,
  flexRender,
  getCoreRowModel,
  getFilteredRowModel,
  getPaginationRowModel,
  getSortedRowModel,
  useReactTable,
} from "@tanstack/react-table";

import {
  Table,
  TableBody,
  TableCell,
  TableHead,
  TableHeader,
  TableRow,
} from "@/components/ui/table";

import {
  Dialog,
  DialogContent,
  DialogDescription,
  DialogFooter,
  DialogHeader,
  DialogTitle,
  DialogTrigger,
} from "@/components/ui/dialog";
import {
  DropdownMenu,
  DropdownMenuCheckboxItem,
  DropdownMenuContent,
  DropdownMenuTrigger,
} from "@/components/ui/dropdown-menu";
import { toast } from "@/components/ui/toaster";
import { trpc } from "@/lib/trpc/client";
<<<<<<< HEAD
import { Button, Loading } from "@unkey/ui";
=======
import { Button, Input } from "@unkey/ui";
>>>>>>> ed735eac
import { useRouter } from "next/navigation";
import { useState } from "react";
interface DataTableProps<TData, TValue> {
  columns: ColumnDef<TData, TValue>[];
  data: TData[];
}

export function DataTable<TData, TValue>({ data, columns }: DataTableProps<TData, TValue>) {
  const [sorting, setSorting] = useState<SortingState>([]);
  const [columnFilters, setColumnFilters] = useState<ColumnFiltersState>([]);
  const [rowSelection, setRowSelection] = useState({});
  const [columnVisibility, setColumnVisibility] = useState<VisibilityState>({});
  const router = useRouter();
  const deleteKey = trpc.rootKey.delete.useMutation({
    onSuccess: (_data, variables) => {
      setRowSelection({});
      toast.success(
        variables.keyIds.length > 1
          ? `All ${variables.keyIds.length} keys were deleted`
          : "Key deleted",
      );
      router.refresh();
    },
    onError: (err, variables) => {
      router.refresh();
      console.error(err);
      toast.error(`Could not delete key ${JSON.stringify(variables)}`);
    },
  });
  const table = useReactTable({
    data,
    columns,
    getCoreRowModel: getCoreRowModel(),
    getPaginationRowModel: getPaginationRowModel(),
    onSortingChange: setSorting,
    onColumnVisibilityChange: setColumnVisibility,

    getSortedRowModel: getSortedRowModel(),
    state: {
      sorting,
      columnFilters,
      rowSelection,
      columnVisibility,
    },
    onColumnFiltersChange: setColumnFilters,
    getFilteredRowModel: getFilteredRowModel(),
    onRowSelectionChange: setRowSelection,
  });

  return (
    <div>
      <div>
        <div className="flex flex-wrap items-center justify-between space-x-0 space-y-4 md:space-x-4 sm:space-y-0 sm:flex-nowrap">
          {Object.values(rowSelection).length > 0 ? (
            <Dialog>
              <DialogTrigger asChild>
                <Button className="min-w-full md:min-w-min ">Revoke selected keys</Button>
              </DialogTrigger>
              <DialogContent className="sm:max-w-[425px]">
                <DialogHeader>
                  <DialogTitle>Revoke {Object.keys(rowSelection).length} keys</DialogTitle>
                  <DialogDescription className="text-alert">
                    This action can not be undone. Your root key(s) will no longer be able to create
                    resources.
                  </DialogDescription>
                </DialogHeader>

                <DialogFooter>
                  <Button
                    disabled={deleteKey.isLoading}
                    onClick={() => {
                      const keyIds = table
                        .getSelectedRowModel()
                        // @ts-ignore
                        .rows.map((row) => row.original.id as string);
                      deleteKey.mutate({ keyIds });
                    }}
                  >
                    {deleteKey.isLoading ? <Loading /> : "Delete permanently"}
                  </Button>
                </DialogFooter>
              </DialogContent>
            </Dialog>
          ) : null}
          <Input
            placeholder="Filter keys"
            value={(table.getColumn("start")?.getFilterValue() as string) ?? ""}
            onChange={(event) => table.getColumn("start")?.setFilterValue(event.target.value)}
            className="max-w-sm md:max-w-2xl"
          />
          <DropdownMenu>
            <DropdownMenuTrigger>
              <Button className="min-w-full mt-4 ml-0 md:min-w-min md:mt-0 md:ml-auto">
                Columns
              </Button>
            </DropdownMenuTrigger>
            <DropdownMenuContent align="end">
              {table
                .getAllColumns()
                .filter((column) => column.getCanHide())
                .map((column) => {
                  return (
                    <DropdownMenuCheckboxItem
                      key={column.id}
                      className="capitalize"
                      checked={column.getIsVisible()}
                      onCheckedChange={(value) => column.toggleVisibility(!!value)}
                    >
                      {column.id}
                    </DropdownMenuCheckboxItem>
                  );
                })}
            </DropdownMenuContent>
          </DropdownMenu>
        </div>
      </div>
      <Table className="mt-4">
        <TableHeader>
          {table.getHeaderGroups().map((headerGroup) => (
            <TableRow key={headerGroup.id}>
              {headerGroup.headers.map((header) => {
                return (
                  <TableHead key={header.id}>
                    {header.isPlaceholder
                      ? null
                      : flexRender(header.column.columnDef.header, header.getContext())}
                  </TableHead>
                );
              })}
            </TableRow>
          ))}
        </TableHeader>
        <TableBody>
          {table.getRowModel().rows?.length ? (
            table.getRowModel().rows.map((row) => (
              <TableRow key={row.id} data-state={row.getIsSelected() && "selected"}>
                {row.getVisibleCells().map((cell) => (
                  <TableCell key={cell.id}>
                    {flexRender(cell.column.columnDef.cell, cell.getContext())}
                  </TableCell>
                ))}
              </TableRow>
            ))
          ) : (
            <TableRow>
              <TableCell colSpan={columns.length} className="h-24 text-center">
                No results.
              </TableCell>
            </TableRow>
          )}
        </TableBody>
      </Table>
      <div className="flex items-center justify-end py-4 space-x-2">
        <Button onClick={() => table.previousPage()} disabled={!table.getCanPreviousPage()}>
          Previous
        </Button>
        <Button onClick={() => table.nextPage()} disabled={!table.getCanNextPage()}>
          Next
        </Button>
      </div>
    </div>
  );
}<|MERGE_RESOLUTION|>--- conflicted
+++ resolved
@@ -39,11 +39,7 @@
 } from "@/components/ui/dropdown-menu";
 import { toast } from "@/components/ui/toaster";
 import { trpc } from "@/lib/trpc/client";
-<<<<<<< HEAD
-import { Button, Loading } from "@unkey/ui";
-=======
-import { Button, Input } from "@unkey/ui";
->>>>>>> ed735eac
+import { Button, Loading, Input } from "@unkey/ui";
 import { useRouter } from "next/navigation";
 import { useState } from "react";
 interface DataTableProps<TData, TValue> {
