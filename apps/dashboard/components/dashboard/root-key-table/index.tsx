--- conflicted
+++ resolved
@@ -9,11 +9,9 @@
 import { trpc } from "@/lib/trpc/client";
 import type { ColumnDef } from "@tanstack/react-table";
 import { ArrowOppositeDirectionY, Dots, Minus, Trash } from "@unkey/icons";
-<<<<<<< HEAD
-import { Alert } from "@unkey/ui";
-import { Badge, Button, Checkbox, InfoTooltip, toast } from "@unkey/ui";
-=======
+
 import {
+  Alert,
   Badge,
   Button,
   Checkbox,
@@ -27,7 +25,6 @@
   InfoTooltip,
   toast,
 } from "@unkey/ui";
->>>>>>> 1db420f6
 import ms from "ms";
 import Link from "next/link";
 import { useRouter } from "next/navigation";
