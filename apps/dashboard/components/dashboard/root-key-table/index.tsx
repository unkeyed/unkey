--- conflicted
+++ resolved
@@ -21,11 +21,7 @@
 import { toast } from "@/components/ui/toaster";
 import { trpc } from "@/lib/trpc/client";
 import type { ColumnDef } from "@tanstack/react-table";
-<<<<<<< HEAD
-import { Button, InfoTooltip } from "@unkey/ui";
-=======
-import { Button, Checkbox } from "@unkey/ui";
->>>>>>> 84f8c97b
+import { Button, Checkbox, InfoTooltip } from "@unkey/ui";
 import { ArrowUpDown, Minus, MoreHorizontal, MoreVertical, Trash } from "lucide-react";
 import ms from "ms";
 import Link from "next/link";
@@ -92,7 +88,6 @@
       accessorKey: "start",
       header: "Key",
       cell: ({ row }) => (
-<<<<<<< HEAD
         <InfoTooltip
           asChild
           content={
@@ -101,23 +96,11 @@
               for security reasons.
             </p>
           }
-=======
-        <RatelimitOverviewTooltip
-          content="This is the first part of the key to visually match it. We don't store the full key for security reasons."
-          position={{
-            side: "right",
-            align: "center",
-          }}
->>>>>>> 84f8c97b
         >
           <Link href={`/settings/root-keys/${row.original.id}`}>
             <Badge variant="secondary">{row.getValue("start")}...</Badge>
           </Link>
-<<<<<<< HEAD
         </InfoTooltip>
-=======
-        </RatelimitOverviewTooltip>
->>>>>>> 84f8c97b
       ),
     },
     {
