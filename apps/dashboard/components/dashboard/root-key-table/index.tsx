--- conflicted
+++ resolved
@@ -20,11 +20,7 @@
 import { toast } from "@/components/ui/toaster";
 import { trpc } from "@/lib/trpc/client";
 import type { ColumnDef } from "@tanstack/react-table";
-<<<<<<< HEAD
-import { Button, Loading } from "@unkey/ui";
-=======
-import { Button, Checkbox, InfoTooltip } from "@unkey/ui";
->>>>>>> ed735eac
+import { Button, Checkbox, InfoTooltip, Loading } from "@unkey/ui";
 import { ArrowUpDown, Minus, MoreHorizontal, MoreVertical, Trash } from "lucide-react";
 import ms from "ms";
 import Link from "next/link";
