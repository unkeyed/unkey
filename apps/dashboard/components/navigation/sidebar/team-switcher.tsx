"use client";
import { Loading } from "@/components/dashboard/loading";
import { Avatar, AvatarFallback } from "@/components/ui/avatar";
import {
  DropdownMenu,
  DropdownMenuContent,
  DropdownMenuGroup,
  DropdownMenuItem,
  DropdownMenuLabel,
  DropdownMenuSeparator,
  DropdownMenuTrigger,
} from "@/components/ui/dropdown-menu";
import { ScrollArea } from "@/components/ui/scroll-area";
import { useSidebar } from "@/components/ui/sidebar";
import { toast } from "@/components/ui/toaster";
import { setSessionCookie } from "@/lib/auth/cookies";
import { trpc } from "@/lib/trpc/client";
import { cn } from "@/lib/utils";
import { ChevronExpandY } from "@unkey/icons";
import { InfoTooltip } from "@unkey/ui";
import { Check, Plus, UserPlus } from "lucide-react";
import Link from "next/link";
import { useRouter } from "next/navigation";
import type React from "react";
import { useMemo, useState } from "react";

type Props = {
  workspace: {
    name: string;
  };
};

export const WorkspaceSwitcher: React.FC<Props> = (props): JSX.Element => {
  const router = useRouter();
  const utils = trpc.useUtils();
  const { isMobile, state } = useSidebar();

  // Only collapsed in desktop mode, not in mobile mode
  const isCollapsed = state === "collapsed" && !isMobile;

  const { data: user } = trpc.user.getCurrentUser.useQuery();
  const { data: memberships, isLoading: isUserMembershipsLoading } =
    trpc.user.listMemberships.useQuery(
      user?.id as string, // make typescript happy
      {
        enabled: !!user,
      },
    );

  const userMemberships = memberships?.data;

  const currentOrgMembership = userMemberships?.find(
    (membership) => membership.organization.id === user?.orgId,
  );

  const changeWorkspace = trpc.user.switchOrg.useMutation({
    async onSuccess(sessionData) {
      const { token, expiresAt } = sessionData;
      await setSessionCookie({
        token: token!,
        expiresAt: expiresAt!,
      });

      // refresh the check mark by invalidating the current user's org data
      utils.user.getCurrentUser.invalidate();
      utils.api.overview.query.invalidate();
      utils.ratelimit.namespace.query.invalidate();

      // reload data
      router.replace("/");
    },
    onError(error) {
      console.error("Failed to switch workspace: ", error);
      toast.error("Failed to switch workspace. Contact support if error persists.");
    },
  });

  const [search, _setSearch] = useState("");
  const filteredOrgs = useMemo(() => {
    if (!userMemberships || userMemberships.length === 0) {
      return [];
    }
    if (search === "") {
      return userMemberships;
    }
    return userMemberships.filter((m) =>
      m.organization.name.toLowerCase().includes(search.toLowerCase()),
    );
  }, [search, userMemberships])!;

  return (
    <DropdownMenu>
      <DropdownMenuTrigger
        className={cn(
          "flex items-center bg-base-12 overflow-hidden rounded-lg bg-background border-gray-6 border hover:bg-background-subtle hover:cursor-pointer whitespace-nowrap ring-0 focus:ring-0 focus:outline-none text-content",
          isCollapsed ? "justify-center w-10 h-8 p-0" : "justify-between w-full h-8 gap-2 px-2",
        )}
      >
        <div
          className={cn(
            "flex items-center gap-2 overflow-hidden whitespace-nowrap",
            isCollapsed ? "justify-center" : "",
          )}
        >
          <Avatar className="w-5 h-5 rounded border border-grayA-6">
            <AvatarFallback className="text-gray-700 bg-gray-100 border border-gray-500 rounded">
              {props.workspace.name.slice(0, 1).toUpperCase()}
            </AvatarFallback>
          </Avatar>
          {isUserMembershipsLoading ? (
            <Loading />
<<<<<<< HEAD
          ) : !isCollapsed ? (
            <InfoTooltip
              variant="inverted"
              position={{ side: "right", sideOffset: 10 }}
              content={<span>{props.workspace.name}</span>}
              className="text-xs font-medium py-2"
              triggerClassName="overflow-hidden text-sm font-medium text-ellipsis"
            >
              {props.workspace.name}
            </InfoTooltip>
          ) : null}
=======
          ) : isCollapsed ? null : (
            <RatelimitOverviewTooltip
              content={<span className="text-[13px] font-medium">{props.workspace.name}</span>}
            >
              <span className="overflow-hidden text-[13px] font-medium text-ellipsis">
                {props.workspace.name}
              </span>
            </RatelimitOverviewTooltip>
          )}
>>>>>>> e9f098ca
        </div>
        {!isCollapsed && (
          <ChevronExpandY className="w-5 h-5 shrink-0 md:block [stroke-width:1px] text-gray-9" />
        )}
      </DropdownMenuTrigger>

      <DropdownMenuContent
        className="absolute left-0 w-72 lg:w-96 max-sm:left-0 bg-gray-1 dark:bg-black shadow-2xl border-gray-6 rounded-lg"
        align="start"
      >
        <DropdownMenuLabel>Workspaces</DropdownMenuLabel>
        <DropdownMenuGroup>
          <ScrollArea className="h-96">
            {filteredOrgs.map((membership) => (
              <DropdownMenuItem
                key={membership.id}
                className="flex items-center justify-between"
                onClick={async () => changeWorkspace.mutateAsync(membership.organization.id)}
              >
                <span
                  className={
                    membership.organization.id === currentOrgMembership?.organization.id
                      ? "font-medium"
                      : undefined
                  }
                >
                  {" "}
                  {membership.organization.name}
                </span>
                {membership.organization.id === currentOrgMembership?.organization.id ? (
                  <Check className="w-4 h-4" />
                ) : null}
              </DropdownMenuItem>
            ))}
          </ScrollArea>
          <DropdownMenuSeparator />
          <DropdownMenuItem>
            <Link href="/new" className="flex items-center">
              <Plus className="w-4 h-4 mr-2" />
              <span>Create Workspace</span>
            </Link>
          </DropdownMenuItem>
          {currentOrgMembership?.role === "admin" ? (
            <Link href="/settings/team">
              <DropdownMenuItem>
                <UserPlus className="w-4 h-4 mr-2 " />
                <span className="cursor-pointer">Invite Member</span>
              </DropdownMenuItem>
            </Link>
          ) : null}
        </DropdownMenuGroup>
      </DropdownMenuContent>
    </DropdownMenu>
  );
};<|MERGE_RESOLUTION|>--- conflicted
+++ resolved
@@ -109,8 +109,7 @@
           </Avatar>
           {isUserMembershipsLoading ? (
             <Loading />
-<<<<<<< HEAD
-          ) : !isCollapsed ? (
+          ) : isCollapsed ? null : (
             <InfoTooltip
               variant="inverted"
               position={{ side: "right", sideOffset: 10 }}
@@ -120,18 +119,7 @@
             >
               {props.workspace.name}
             </InfoTooltip>
-          ) : null}
-=======
-          ) : isCollapsed ? null : (
-            <RatelimitOverviewTooltip
-              content={<span className="text-[13px] font-medium">{props.workspace.name}</span>}
-            >
-              <span className="overflow-hidden text-[13px] font-medium text-ellipsis">
-                {props.workspace.name}
-              </span>
-            </RatelimitOverviewTooltip>
           )}
->>>>>>> e9f098ca
         </div>
         {!isCollapsed && (
           <ChevronExpandY className="w-5 h-5 shrink-0 md:block [stroke-width:1px] text-gray-9" />
