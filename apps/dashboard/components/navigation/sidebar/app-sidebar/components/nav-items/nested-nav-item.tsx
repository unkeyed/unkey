"use client";
import {
  SidebarMenuButton,
  SidebarMenuItem,
  SidebarMenuSub,
  SidebarMenuSubItem,
  useSidebar,
} from "@/components/ui/sidebar";
import { useDelayLoader } from "@/hooks/use-delay-loader";
import { cn } from "@/lib/utils";
import { Collapsible, CollapsibleContent } from "@radix-ui/react-collapsible";
import { CaretRight } from "@unkey/icons";
import { usePathname, useRouter } from "next/navigation";
import { useLayoutEffect, useState, useTransition } from "react";
import slugify from "slugify";
import type { NavProps } from ".";
import type { NavItem } from "../../../workspace-navigations";
import { NavLink } from "../nav-link";
import { AnimatedLoadingSpinner } from "./animated-loading-spinner";
import { getButtonStyles } from "./utils";

export const NestedNavItem = ({
  item,
  onLoadMore,
  onToggleCollapse,
  depth = 0,
  maxDepth = 1,
  isSubItem = false,
  forceCollapsed = false,
  className,
}: NavProps & {
  depth?: number;
  maxDepth?: number;
  isSubItem?: boolean;
}) => {
  const sidebar = useSidebar();
  const [parentIsPending, startParentTransition] = useTransition();
  const showParentLoader = useDelayLoader(parentIsPending);
  const router = useRouter();
  const pathname = usePathname();

  const [subPending, setSubPending] = useState<Record<string, boolean>>({});
  const [isOpen, setIsOpen] = useState(false);
  const [isChildrenOpen, setIsChildrenOpen] = useState(false);
  const [userManuallyCollapsed, setUserManuallyCollapsed] = useState(false);
  const [childrenUserManuallyCollapsed, setChildrenUserManuallyCollapsed] =
    useState(false);

  const Icon = item.icon;
  const hasChildren = item.items && item.items.length > 0;

  // Force collapse when forceCollapsed prop changes
  useLayoutEffect(() => {
    if (forceCollapsed && isOpen) {
      setIsOpen(false);
      setUserManuallyCollapsed(true);
    }
  }, [forceCollapsed, isOpen]);

  useLayoutEffect(() => {
    if (!hasChildren || !pathname) {
      return;
    }

    const hasMatchingChild = item.items?.some(
      (subItem) =>
        subItem.href === pathname ||
        subItem.items?.some((child) => child.href === pathname)
    );

    // Only auto-open children if user hasn't manually collapsed them
    if (!childrenUserManuallyCollapsed) {
      setIsChildrenOpen(Boolean(hasMatchingChild));
    }

    // Check if current pathname matches this item's href path
    // item.href is already workspace-aware (e.g., "/workspace-slug/projects")
    if (item.href && pathname.startsWith(item.href)) {
      // Only auto-open parent if user hasn't manually collapsed it AND not force collapsed
<<<<<<< HEAD
      if (
        pathname.startsWith(itemPath) &&
        !userManuallyCollapsed &&
        !forceCollapsed
      ) {
=======
      if (!userManuallyCollapsed && !forceCollapsed) {
>>>>>>> fcad5b4b
        setIsOpen(true);
      }
    }
  }, [
    pathname,
    item.items,
    item.href,
    hasChildren,
    userManuallyCollapsed,
    childrenUserManuallyCollapsed,
    forceCollapsed,
  ]);

  const handleMenuItemClick = (e: React.MouseEvent) => {
    // If the item has children, toggle the open state
    if (sidebar.open && hasChildren && !isSubItem) {
      e.preventDefault();
      const newOpenState = !isOpen;

      setIsOpen(newOpenState);
      // Track user preference - if they're closing it, mark as manually collapsed
      setUserManuallyCollapsed(!newOpenState);
      // Call the toggle collapse callback
      if (onToggleCollapse) {
        onToggleCollapse(item, newOpenState);
      }
      // If we're closing, don't navigate
      if (isOpen) {
        return;
      }
    }

    if (item.href) {
      startParentTransition(() => {
        item.external
          ? window.open(item.href, "_blank")
          : router.push(item.href);
      });
    }
  };

  const handleOpenChange = (open: boolean) => {
    if (isSubItem) {
      setIsChildrenOpen(open);
      // Track user preference for children
      setChildrenUserManuallyCollapsed(!open);
    } else {
      setIsOpen(open);
      // Track user preference for parent
      setUserManuallyCollapsed(!open);
      // Call the toggle collapse callback when state changes
      if (onToggleCollapse) {
        onToggleCollapse(item, open);
      }
    }
  };

  // Reset user preferences when pathname changes to a different section
  // This allows auto-opening to work again when navigating to different areas
  useLayoutEffect(() => {
    if (!pathname || typeof item.label !== "string") {
      return;
    }
    const itemPath = `/${slugify(item.label, {
      lower: true,
      replacement: "-",
    })}`;
    // If we've navigated away from this section entirely, reset user preferences
    if (!pathname.startsWith(itemPath)) {
      setUserManuallyCollapsed(false);
      setChildrenUserManuallyCollapsed(false);
    }
  }, [pathname, item.label]);

  // Render a sub-item, potentially recursively if it has children
  const renderSubItem = (subItem: NavItem, index: number) => {
    const SubIcon = subItem.icon;
    const isLoadMoreButton = subItem.loadMoreAction === true;
    const hasChildren = subItem.items && subItem.items.length > 0;
    // If this subitem has children and is not at max depth, render it as another NestedNavItem
    if (hasChildren && depth < maxDepth) {
      return (
        <NestedNavItem
          key={subItem.label?.toString() ?? index}
          item={subItem}
          onLoadMore={onLoadMore}
          onToggleCollapse={onToggleCollapse}
          depth={depth + 1}
          maxDepth={maxDepth}
          isSubItem={true}
          forceCollapsed={forceCollapsed}
        />
      );
    }
    // Otherwise render as a regular sub-item
    const handleSubItemClick = () => {
      if (isLoadMoreButton && onLoadMore) {
        onLoadMore(subItem);
        return;
      }
      if (!subItem.external && subItem.href) {
        // Track loading state for this specific sub-item
        const updatedPending = { ...subPending };
        updatedPending[subItem.label as string] = true;
        setSubPending(updatedPending);
        // Use a separate transition for sub-items
        // This prevents parent from showing loader
        const subItemTransition = () => {
          router.push(subItem.href);
          // Reset loading state after transition
          setTimeout(() => {
            const resetPending = { ...subPending };
            resetPending[subItem.label as string] = false;
            setSubPending(resetPending);
          }, 300);
        };
        // Execute transition without affecting parent's isPending state
        subItemTransition();
      }
    };
    return (
      <SidebarMenuSubItem key={subItem.label?.toString() ?? index}>
        <NavLink
          href={subItem.href}
          external={subItem.external}
          onClick={handleSubItemClick}
          isLoadMoreButton={isLoadMoreButton}
        >
          <SidebarMenuButton
            isActive={subItem.active}
            className={getButtonStyles(
              subItem.active,
              subPending[subItem.label as string]
            )}
          >
            {SubIcon ? (
              subPending[subItem.label as string] ? (
                <AnimatedLoadingSpinner />
              ) : (
                <SubIcon iconsize="xl-medium" />
              )
            ) : null}
            <span className="truncate">{subItem.label}</span>
            {subItem.tag && <div className="ml-auto">{subItem.tag}</div>}
          </SidebarMenuButton>
        </NavLink>
      </SidebarMenuSubItem>
    );
  };

  return (
    <Collapsible
      asChild
      open={isSubItem ? isChildrenOpen : isOpen}
      onOpenChange={handleOpenChange}
      className="group/collapsible"
    >
      <SidebarMenuItem className={isSubItem ? undefined : className}>
        <SidebarMenuButton
          tooltip={item.tooltip}
          // Only highlight if this item itself is active, not if its children are active
          isActive={item.active}
          className={cn(
            // Only highlight if this item itself is active, not if its children are active
            getButtonStyles(item.active, showParentLoader),
            "cursor-pointer relative"
          )}
          onClick={handleMenuItemClick}
        >
          {Icon ? (
            showParentLoader ? (
              <AnimatedLoadingSpinner />
            ) : (
              <Icon iconsize="xl-medium" />
            )
          ) : null}
          <span className="truncate max-w-[180px]">{item.label}</span>
          {item.tag && <div className="ml-auto mr-2">{item.tag}</div>}
          {/* Chevron icon to indicate there are children */}
          {item.items && item.items.length > 0 && (
            <div className="w-5 h-5 flex items-center justify-center flex-shrink-0">
              <CaretRight
                className={cn(
                  "transition-transform duration-200 text-gray-9 !w-[9px] !h-[9px]",
                  (isSubItem ? isChildrenOpen : isOpen)
                    ? "rotate-90"
                    : "rotate-0"
                )}
                iconsize="sm-bold"
              />
            </div>
          )}
        </SidebarMenuButton>
        {item.items && item.items.length > 0 && (
          <CollapsibleContent>
            <SidebarMenuSub depth={depth} maxDepth={maxDepth}>
              {item.items.map((subItem, index) =>
                renderSubItem(subItem, index)
              )}
            </SidebarMenuSub>
          </CollapsibleContent>
        )}
      </SidebarMenuItem>
    </Collapsible>
  );
};<|MERGE_RESOLUTION|>--- conflicted
+++ resolved
@@ -77,15 +77,7 @@
     // item.href is already workspace-aware (e.g., "/workspace-slug/projects")
     if (item.href && pathname.startsWith(item.href)) {
       // Only auto-open parent if user hasn't manually collapsed it AND not force collapsed
-<<<<<<< HEAD
-      if (
-        pathname.startsWith(itemPath) &&
-        !userManuallyCollapsed &&
-        !forceCollapsed
-      ) {
-=======
       if (!userManuallyCollapsed && !forceCollapsed) {
->>>>>>> fcad5b4b
         setIsOpen(true);
       }
     }
