"use client";
import { WorkspaceSwitcher } from "@/components/navigation/sidebar/team-switcher";
import { UserButton } from "@/components/navigation/sidebar/user-button";
import {
  type NavItem,
  createWorkspaceNavigation,
} from "@/components/navigation/sidebar/workspace-navigations";
import {
  Sidebar,
  SidebarContent,
  SidebarFooter,
  SidebarGroup,
  SidebarHeader,
  SidebarMenu,
  SidebarMenuButton,
  useSidebar,
} from "@/components/ui/sidebar";
import { useWorkspaceNavigation } from "@/hooks/use-workspace-navigation";
import type { Quotas, Workspace } from "@/lib/db";
import { cn } from "@/lib/utils";
import { ChevronLeft, SidebarLeftHide, SidebarLeftShow } from "@unkey/icons";
import { useRouter, useSelectedLayoutSegments } from "next/navigation";
import { useCallback, useEffect, useMemo, useState } from "react";
import { HelpButton } from "../help-button";
import { UsageBanner } from "../usage-banner";
import { NavItems } from "./components/nav-items";
import { ToggleSidebarButton } from "./components/nav-items/toggle-sidebar-button";
import { getButtonStyles } from "./components/nav-items/utils";
import { useApiNavigation } from "./hooks/use-api-navigation";
import { useProjectNavigation } from "./hooks/use-projects-navigation";
import { useRatelimitNavigation } from "./hooks/use-ratelimit-navigation";

// Configuration for solo mode routes
const SOLO_MODE_CONFIG = {
  projects: {
    routeSegment: "projects",
    backButtonText: "Back to main menu",
  },
  // Future solo modes can be added here:
  // apis: {
  //   routeSegment: "apis",
  //   backButtonText: "Back to main menu",
  // }
} as const;

type SoloModeType = keyof typeof SOLO_MODE_CONFIG;

export function AppSidebar({
  ...props
}: React.ComponentProps<typeof Sidebar> & {
  workspace: Workspace & { quotas: Quotas | null };
}) {
  const segments = useSelectedLayoutSegments() ?? [];
  const router = useRouter();
  const workspace = useWorkspaceNavigation();

  // Get the current solo mode type based on the route
  const currentSoloModeType = useMemo(() => {
    const firstSegment = segments.at(1) ?? "";
    return Object.entries(SOLO_MODE_CONFIG).find(
      ([_, config]) => config.routeSegment === firstSegment
    )?.[0] as SoloModeType | undefined;
  }, [segments]);

  const [soloModeOverride, setSoloModeOverride] = useState(() =>
    Boolean(currentSoloModeType)
  );

  // Refresh the router when workspace changes to update sidebar
  useEffect(() => {
    if (!props.workspace.id) {
      return;
    }
    router.refresh();
  }, [router, props.workspace.id]);

  // Update solo mode when route changes
  useEffect(() => {
    setSoloModeOverride(Boolean(currentSoloModeType));
  }, [currentSoloModeType]);

  // Create base navigation items
  const baseNavItems = useMemo(
<<<<<<< HEAD
    () => createWorkspaceNavigation(props.workspace, segments),
    [props.workspace, segments]
=======
    () => createWorkspaceNavigation(segments, workspace),
    [segments, workspace],
>>>>>>> fcad5b4b
  );

  const { enhancedNavItems: apiAddedNavItems } = useApiNavigation(baseNavItems);

  const { enhancedNavItems: ratelimitAddedNavItems } =
    useRatelimitNavigation(apiAddedNavItems);

  const { enhancedNavItems: projectAddedNavItems } = useProjectNavigation(
    ratelimitAddedNavItems
  );

  const handleToggleCollapse = useCallback((item: NavItem, isOpen: boolean) => {
    // Check if this item corresponds to any solo mode route
    const matchingSoloMode = Object.entries(SOLO_MODE_CONFIG).find(
      ([_, config]) => item.href.includes(`/${config.routeSegment}`)
    );

    if (matchingSoloMode) {
      setSoloModeOverride(isOpen);
    }
  }, []);

  const toggleNavItem: NavItem = useMemo(
    () => ({
      label: "Toggle Sidebar",
      href: "#",
      icon: SidebarLeftShow,
      active: false,
      tooltip: "Toggle Sidebar",
    }),
    []
  );

  const { state, isMobile, toggleSidebar, openMobile } = useSidebar();
  const isCollapsed = state === "collapsed";

  const headerContent = useMemo(
    () => (
      <div
        className={cn(
          "flex w-full",
          isCollapsed ? "justify-center" : "items-center justify-between gap-4"
        )}
      >
        <WorkspaceSwitcher />
        {state !== "collapsed" && !isMobile && (
          <button type="button" onClick={toggleSidebar}>
            <SidebarLeftHide className="text-gray-8" iconsize="xl-medium" />
          </button>
        )}
      </div>
    ),
<<<<<<< HEAD
    [isCollapsed, props.workspace, state, isMobile, toggleSidebar]
=======
    [isCollapsed, state, isMobile, toggleSidebar],
>>>>>>> fcad5b4b
  );

  const currentSoloConfig = currentSoloModeType
    ? SOLO_MODE_CONFIG[currentSoloModeType]
    : null;

  const hasSoloActive = Boolean(currentSoloConfig && soloModeOverride);

  // Find the navigation item that corresponds to the current solo mode
  const currentSoloNavItem = useMemo(() => {
    if (!currentSoloConfig) {
      return null;
    }

    return projectAddedNavItems.find((item) =>
      item.href.includes(`/${currentSoloConfig.routeSegment}`)
    );
  }, [currentSoloConfig, projectAddedNavItems]);

  const getForceCollapsedForItem = useCallback(
    (item: NavItem): boolean => {
      if (!currentSoloConfig) {
        return false;
      }

      // Force collapse if this item corresponds to the current solo mode and soloModeOverride is false
      const itemMatchesSoloMode = item.href.includes(
        `/${currentSoloConfig.routeSegment}`
      );
      return itemMatchesSoloMode && !soloModeOverride;
    },
    [currentSoloConfig, soloModeOverride]
  );

  const handleBackToMainMenu = useCallback(() => {
    if (currentSoloNavItem) {
      handleToggleCollapse(currentSoloNavItem, false);
    }
  }, [currentSoloNavItem, handleToggleCollapse]);

  return (
    <Sidebar collapsible="icon" {...props}>
      <SidebarHeader className="px-4 items-center pt-4">
        {headerContent}
      </SidebarHeader>
      <SidebarContent className="px-2 flex flex-col justify-between">
        <SidebarGroup>
          <SidebarMenu className="gap-2">
            {state === "collapsed" && (
              <ToggleSidebarButton
                toggleNavItem={toggleNavItem}
                toggleSidebar={toggleSidebar}
              />
            )}

            {hasSoloActive && currentSoloConfig && (
              <SidebarMenuButton
                className={getButtonStyles(false, false)}
                onClick={handleBackToMainMenu}
              >
                <div className="flex items-center gap-2 justify-start w-full">
                  <div className="size-5 flex items-center">
                    <ChevronLeft
                      className="shrink-0 !size-3 text-gray-10"
                      iconsize="sm-medium"
                    />
                  </div>
                  <div className="text-accent-9 text-xs leading-6">
                    {currentSoloConfig.backButtonText}
                  </div>
                </div>
              </SidebarMenuButton>
            )}

            {projectAddedNavItems.map((item) => (
              <NavItems
                key={item.label as string}
<<<<<<< HEAD
                className={cn(
                  hasSoloActive && !item.active ? "hidden" : "block"
                )}
              >
                <NavItems
                  item={item}
                  onToggleCollapse={handleToggleCollapse}
                  forceCollapsed={getForceCollapsedForItem(item)}
                />
              </div>
=======
                item={item}
                onToggleCollapse={handleToggleCollapse}
                forceCollapsed={getForceCollapsedForItem(item)}
                className={cn(hasSoloActive && !item.active ? "hidden" : "block")}
              />
>>>>>>> fcad5b4b
            ))}
          </SidebarMenu>
        </SidebarGroup>

        <SidebarGroup>
          <UsageBanner quotas={props.workspace.quotas} />
        </SidebarGroup>
      </SidebarContent>
      <SidebarFooter>
        <div
          className={cn("flex items-center justify-between gap-2", {
            "flex-col-reverse": state === "collapsed",
            "flex-row": state === "expanded",
          })}
        >
          <UserButton
            isCollapsed={
              (state === "collapsed" || isMobile) && !(isMobile && openMobile)
            }
            isMobile={isMobile}
            isMobileSidebarOpen={openMobile}
          />

          <HelpButton />
        </div>
      </SidebarFooter>
    </Sidebar>
  );
}<|MERGE_RESOLUTION|>--- conflicted
+++ resolved
@@ -81,13 +81,8 @@
 
   // Create base navigation items
   const baseNavItems = useMemo(
-<<<<<<< HEAD
-    () => createWorkspaceNavigation(props.workspace, segments),
-    [props.workspace, segments]
-=======
     () => createWorkspaceNavigation(segments, workspace),
     [segments, workspace],
->>>>>>> fcad5b4b
   );
 
   const { enhancedNavItems: apiAddedNavItems } = useApiNavigation(baseNavItems);
@@ -140,11 +135,7 @@
         )}
       </div>
     ),
-<<<<<<< HEAD
-    [isCollapsed, props.workspace, state, isMobile, toggleSidebar]
-=======
     [isCollapsed, state, isMobile, toggleSidebar],
->>>>>>> fcad5b4b
   );
 
   const currentSoloConfig = currentSoloModeType
@@ -222,24 +213,11 @@
             {projectAddedNavItems.map((item) => (
               <NavItems
                 key={item.label as string}
-<<<<<<< HEAD
-                className={cn(
-                  hasSoloActive && !item.active ? "hidden" : "block"
-                )}
-              >
-                <NavItems
-                  item={item}
-                  onToggleCollapse={handleToggleCollapse}
-                  forceCollapsed={getForceCollapsedForItem(item)}
-                />
-              </div>
-=======
                 item={item}
                 onToggleCollapse={handleToggleCollapse}
                 forceCollapsed={getForceCollapsedForItem(item)}
                 className={cn(hasSoloActive && !item.active ? "hidden" : "block")}
               />
->>>>>>> fcad5b4b
             ))}
           </SidebarMenu>
         </SidebarGroup>
