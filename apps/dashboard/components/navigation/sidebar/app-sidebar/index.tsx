"use client";
import { WorkspaceSwitcher } from "@/components/navigation/sidebar/team-switcher";
import { UserButton } from "@/components/navigation/sidebar/user-button";
import {
  type NavItem,
  createWorkspaceNavigation,
} from "@/components/navigation/sidebar/workspace-navigations";
import {
  Sidebar,
  SidebarContent,
  SidebarFooter,
  SidebarGroup,
  SidebarHeader,
  SidebarMenu,
  SidebarMenuButton,
  useSidebar,
} from "@/components/ui/sidebar";
import type { Quotas, Workspace } from "@/lib/db";
import { cn } from "@/lib/utils";
import { ChevronLeft, SidebarLeftHide, SidebarLeftShow } from "@unkey/icons";
import { useRouter, useSelectedLayoutSegments } from "next/navigation";
import { useCallback, useEffect, useMemo, useState } from "react";
import { HelpButton } from "../help-button";
import { UsageBanner } from "../usage-banner";
import { NavItems } from "./components/nav-items";
import { ToggleSidebarButton } from "./components/nav-items/toggle-sidebar-button";
import { getButtonStyles } from "./components/nav-items/utils";
import { useApiNavigation } from "./hooks/use-api-navigation";
import { useProjectNavigation } from "./hooks/use-projects-navigation";
import { useRatelimitNavigation } from "./hooks/use-ratelimit-navigation";

// Configuration for solo mode routes
const SOLO_MODE_CONFIG = {
  projects: {
    routeSegment: "projects",
    backButtonText: "Back to main menu",
  },
  // Future solo modes can be added here:
  // apis: {
  //   routeSegment: "apis",
  //   backButtonText: "Back to main menu",
  // }
} as const;

type SoloModeType = keyof typeof SOLO_MODE_CONFIG;

export function AppSidebar({
  ...props
}: React.ComponentProps<typeof Sidebar> & {
  workspace: Workspace & { quotas: Quotas | null };
}) {
  const segments = useSelectedLayoutSegments() ?? [];
  const router = useRouter();

<<<<<<< HEAD
=======
  // Get the current solo mode type based on the route
  const currentSoloModeType = useMemo(() => {
    const firstSegment = segments.at(0) ?? "";
    return Object.entries(SOLO_MODE_CONFIG).find(
      ([_, config]) => config.routeSegment === firstSegment,
    )?.[0] as SoloModeType | undefined;
  }, [segments]);

  const [soloModeOverride, setSoloModeOverride] = useState(() => Boolean(currentSoloModeType));

>>>>>>> 6a8ff590
  // Refresh the router when workspace changes to update sidebar
  useEffect(() => {
    if (!props.workspace.id) {
      return;
    }
    router.refresh();
  }, [router, props.workspace.id]);

  // Update solo mode when route changes
  useEffect(() => {
    setSoloModeOverride(Boolean(currentSoloModeType));
  }, [currentSoloModeType]);

  // Create base navigation items
  const baseNavItems = useMemo(() => createWorkspaceNavigation(segments), [segments]);

  const { enhancedNavItems: apiAddedNavItems, loadMore: loadMoreApis } =
    useApiNavigation(baseNavItems);

  const { enhancedNavItems: ratelimitAddedNavItems, loadMore: loadMoreRatelimits } =
    useRatelimitNavigation(apiAddedNavItems);

  const { enhancedNavItems: projectAddedNavItems, loadMore: loadMoreProjects } =
    useProjectNavigation(ratelimitAddedNavItems);

  const handleToggleCollapse = useCallback((item: NavItem, isOpen: boolean) => {
    // Check if this item corresponds to any solo mode route
    const matchingSoloMode = Object.entries(SOLO_MODE_CONFIG).find(([_, config]) =>
      item.href.includes(`/${config.routeSegment}`),
    );

    if (matchingSoloMode) {
      setSoloModeOverride(isOpen);
    }
  }, []);

  const handleLoadMore = useCallback(
    (item: NavItem & { loadMoreAction?: boolean }) => {
      const loadMoreMap = {
        "#load-more-projects": loadMoreProjects,
        "#load-more-ratelimits": loadMoreRatelimits,
        "#load-more-apis": loadMoreApis,
      };

      const loadMoreFn = loadMoreMap[item.href as keyof typeof loadMoreMap];

      if (loadMoreFn) {
        loadMoreFn();
      } else {
        console.error(`Unknown load more action for href: ${item.href}`);
      }
    },
    [loadMoreApis, loadMoreRatelimits, loadMoreProjects],
  );
  const toggleNavItem: NavItem = useMemo(
    () => ({
      label: "Toggle Sidebar",
      href: "#",
      icon: SidebarLeftShow,
      active: false,
      tooltip: "Toggle Sidebar",
    }),
    [],
  );

  const { state, isMobile, toggleSidebar, openMobile } = useSidebar();
  const isCollapsed = state === "collapsed";

  const headerContent = useMemo(
    () => (
      <div
        className={cn(
          "flex w-full",
          isCollapsed ? "justify-center" : "items-center justify-between gap-4",
        )}
      >
        <WorkspaceSwitcher />
        {state !== "collapsed" && !isMobile && (
          <button type="button" onClick={toggleSidebar}>
            <SidebarLeftHide className="text-gray-8" size="xl-medium" />
          </button>
        )}
      </div>
    ),
    [isCollapsed, state, isMobile, toggleSidebar],
  );

  const currentSoloConfig = currentSoloModeType ? SOLO_MODE_CONFIG[currentSoloModeType] : null;

  const hasSoloActive = Boolean(currentSoloConfig && soloModeOverride);

  // Find the navigation item that corresponds to the current solo mode
  const currentSoloNavItem = useMemo(() => {
    if (!currentSoloConfig) {
      return null;
    }

    return projectAddedNavItems.find((item) =>
      item.href.includes(`/${currentSoloConfig.routeSegment}`),
    );
  }, [currentSoloConfig, projectAddedNavItems]);

  const getForceCollapsedForItem = useCallback(
    (item: NavItem): boolean => {
      if (!currentSoloConfig) {
        return false;
      }

      // Force collapse if this item corresponds to the current solo mode and soloModeOverride is false
      const itemMatchesSoloMode = item.href.includes(`/${currentSoloConfig.routeSegment}`);
      return itemMatchesSoloMode && !soloModeOverride;
    },
    [currentSoloConfig, soloModeOverride],
  );

  const handleBackToMainMenu = useCallback(() => {
    if (currentSoloNavItem) {
      handleToggleCollapse(currentSoloNavItem, false);
    }
  }, [currentSoloNavItem, handleToggleCollapse]);

  return (
    <Sidebar collapsible="icon" {...props}>
      <SidebarHeader className="px-4 items-center pt-4">{headerContent}</SidebarHeader>
      <SidebarContent className="px-2 flex flex-col justify-between">
        <SidebarGroup>
          <SidebarMenu className="gap-2">
            {state === "collapsed" && (
              <ToggleSidebarButton toggleNavItem={toggleNavItem} toggleSidebar={toggleSidebar} />
            )}

            {hasSoloActive && currentSoloConfig && (
              <SidebarMenuButton
                className={getButtonStyles(false, false)}
                onClick={handleBackToMainMenu}
              >
                <div className="flex items-center gap-2 justify-start w-full">
                  <div className="size-5 flex items-center">
                    <ChevronLeft className="shrink-0 !size-3 text-gray-10" size="sm-medium" />
                  </div>
                  <div className="text-accent-9 text-xs leading-6">
                    {currentSoloConfig.backButtonText}
                  </div>
                </div>
              </SidebarMenuButton>
            )}

            {projectAddedNavItems.map((item) => (
              <div
                key={item.label as string}
                className={cn(hasSoloActive && !item.active ? "hidden" : "block")}
              >
                <NavItems
                  item={item}
                  onLoadMore={handleLoadMore}
                  onToggleCollapse={handleToggleCollapse}
                  forceCollapsed={getForceCollapsedForItem(item)}
                />
              </div>
            ))}
          </SidebarMenu>
        </SidebarGroup>

        <SidebarGroup>
          <UsageBanner quotas={props.workspace.quotas} />
        </SidebarGroup>
      </SidebarContent>
      <SidebarFooter>
        <div
          className={cn("flex items-center justify-between gap-2", {
            "flex-col-reverse": state === "collapsed",
            "flex-row": state === "expanded",
          })}
        >
          <UserButton
            isCollapsed={(state === "collapsed" || isMobile) && !(isMobile && openMobile)}
            isMobile={isMobile}
            isMobileSidebarOpen={openMobile}
          />

          <HelpButton />
        </div>
      </SidebarFooter>
    </Sidebar>
  );
}<|MERGE_RESOLUTION|>--- conflicted
+++ resolved
@@ -52,8 +52,6 @@
   const segments = useSelectedLayoutSegments() ?? [];
   const router = useRouter();
 
-<<<<<<< HEAD
-=======
   // Get the current solo mode type based on the route
   const currentSoloModeType = useMemo(() => {
     const firstSegment = segments.at(0) ?? "";
@@ -64,7 +62,6 @@
 
   const [soloModeOverride, setSoloModeOverride] = useState(() => Boolean(currentSoloModeType));
 
->>>>>>> 6a8ff590
   // Refresh the router when workspace changes to update sidebar
   useEffect(() => {
     if (!props.workspace.id) {
