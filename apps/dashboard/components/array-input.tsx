--- conflicted
+++ resolved
@@ -2,10 +2,6 @@
 import { Button } from "@unkey/ui";
 import { CornerDownLeft, X } from "lucide-react";
 import { useCallback, useEffect, useState } from "react";
-<<<<<<< HEAD
-import { Button } from "@unkey/ui";
-=======
->>>>>>> 4f040315
 import { Input } from "./ui/input";
 
 type Props = {
