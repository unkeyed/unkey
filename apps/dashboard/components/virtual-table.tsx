import { Card, CardContent } from "@/components/ui/card";
import { cn, throttle } from "@/lib/utils";
import { useVirtualizer } from "@tanstack/react-virtual";
import { ScrollText } from "lucide-react";
import type React from "react";
import { useCallback, useEffect, useRef, useState } from "react";
import { useScrollLock } from "usehooks-ts";

export type Column<T> = {
  key: string;
  header: string;
  width: string;
  render: (item: T) => React.ReactNode;
};

export type VirtualTableProps<T> = {
  data: T[];
  columns: Column<T>[];
  isLoading?: boolean;
  rowHeight?: number;
  onRowClick?: (item: T | null) => void;
  onLoadMore?: () => void;
  emptyState?: React.ReactNode;
  loadingRows?: number;
  overscanCount?: number;
  keyExtractor: (item: T) => string | number;
  rowClassName?: (item: T) => string;
  selectedClassName?: (item: T, isSelected: boolean) => string;
  selectedItem?: T | null;
  isFetchingNextPage?: boolean;
  renderDetails?: (item: T, onClose: () => void, distanceToTop: number) => React.ReactNode;
};

const DEFAULT_ROW_HEIGHT = 26;
const DEFAULT_LOADING_ROWS = 50;
const DEFAULT_OVERSCAN = 5;
const TABLE_BORDER_THICKNESS = 1;
const THROTTLE_DELAY = 350;
const HEADER_HEIGHT = 40; // Approximate height of the header

export function VirtualTable<T>({
  data,
  columns,
  isLoading = false,
  rowHeight = DEFAULT_ROW_HEIGHT,
  onRowClick,
  onLoadMore,
  emptyState,
  loadingRows = DEFAULT_LOADING_ROWS,
  overscanCount = DEFAULT_OVERSCAN,
  keyExtractor,
  rowClassName,
  selectedClassName,
  selectedItem,
  renderDetails,
  isFetchingNextPage,
}: VirtualTableProps<T>) {
  const parentRef = useRef<HTMLDivElement>(null);
  const tableRef = useRef<HTMLDivElement>(null);
  const containerRef = useRef<HTMLDivElement>(null);
  const [tableDistanceToTop, setTableDistanceToTop] = useState(0);
  const [fixedHeight, setFixedHeight] = useState(0);

  // We have to lock the wrapper div at layout, otherwise causes weird scrolling issues.
  useScrollLock({
    autoLock: true,
<<<<<<< HEAD
    lockTarget: document.querySelector("#layout-wrapper") as HTMLElement,
=======
    lockTarget:
      typeof window !== "undefined"
        ? (document.querySelector("#layout-wrapper") as HTMLElement)
        : undefined,
>>>>>>> 399f03a4
  });

  // Calculate and set fixed height on mount and resize
  useEffect(() => {
    const calculateHeight = () => {
      if (!containerRef.current) {
        return;
      }

      const rect = containerRef.current.getBoundingClientRect();
      const headerHeight = HEADER_HEIGHT + TABLE_BORDER_THICKNESS;
      const availableHeight = window.innerHeight - rect.top - headerHeight;

      setFixedHeight(Math.max(availableHeight, 0));
    };

    calculateHeight();

    const resizeObserver = new ResizeObserver(calculateHeight);
    window.addEventListener("resize", calculateHeight);

    if (containerRef.current) {
      resizeObserver.observe(containerRef.current);
    }

    return () => {
      resizeObserver.disconnect();
      window.removeEventListener("resize", calculateHeight);
    };
  }, []);

  // biome-ignore lint/correctness/useExhaustiveDependencies: No need to add more deps
  const throttledLoadMore = useCallback(
    throttle(
      () => {
        if (onLoadMore) {
          onLoadMore();
        }
      },
      THROTTLE_DELAY,
      { leading: true, trailing: false },
    ),
    [onLoadMore],
  );

  useEffect(() => {
    return () => {
      throttledLoadMore.cancel();
    };
  }, [throttledLoadMore]);

  const virtualizer = useVirtualizer({
    count: isLoading ? loadingRows : data.length,
    getScrollElement: () => parentRef.current,
    estimateSize: () => rowHeight,
    overscan: overscanCount,
    onChange: (instance) => {
      const lastItem = instance.getVirtualItems().at(-1);
      if (!lastItem || !onLoadMore) {
        return;
      }

      const scrollElement = instance.scrollElement;
      if (!scrollElement) {
        return;
      }

      const scrollOffset = scrollElement.scrollTop + scrollElement.clientHeight;
      const scrollThreshold = scrollElement.scrollHeight - rowHeight * 3;

      if (
        !isLoading &&
        !isFetchingNextPage &&
        lastItem.index >= data.length - 1 - instance.options.overscan &&
        scrollOffset >= scrollThreshold
      ) {
        throttledLoadMore();
      }
    },
  });

  const handleRowClick = (item: T) => {
    if (onRowClick) {
      onRowClick(item);
      setTableDistanceToTop(
        (tableRef.current?.getBoundingClientRect().top ?? 0) +
          window.scrollY -
          TABLE_BORDER_THICKNESS,
      );
    }
  };

  const LoadingRow = () => (
    <div
      className="grid text-sm animate-pulse mt-1"
      style={{ gridTemplateColumns: columns.map((col) => col.width).join(" ") }}
    >
      {columns.map((column) => (
        <div key={column.key} className="px-2">
          <div className="h-4 bg-accent-6 rounded" />
        </div>
      ))}
    </div>
  );

<<<<<<< HEAD
  if (!isLoading && data.length === 0) {
    return (
      <div className="w-full h-full flex flex-col" ref={containerRef}>
        <div
          className="grid text-sm font-medium text-accent-12"
          style={{
            gridTemplateColumns: columns.map((col) => col.width).join(" "),
          }}
        >
          {columns.map((column) => (
            <div key={column.key} className="p-2 min-w-0">
              <div className="truncate">{column.header}</div>
            </div>
          ))}
        </div>
        <div className="w-full border-t border-border" />

        <div className="flex-1 flex justify-center items-center min-h-0">
          {emptyState || (
            <Card className="w-[400px] bg-background-subtle">
              <CardContent className="flex justify-center gap-2 items-center p-6">
                <ScrollText className="h-4 w-4" />
                <div className="text-sm text-accent-12">No data available</div>
              </CardContent>
            </Card>
          )}
        </div>
      </div>
    );
  }

  return (
    <div className="w-full flex flex-col" ref={containerRef}>
=======
  const TableHeader = () => (
    <>
>>>>>>> 399f03a4
      <div
        className="grid text-sm font-medium text-accent-12"
        style={{
          gridTemplateColumns: columns.map((col) => col.width).join(" "),
        }}
      >
        {columns.map((column) => (
          <div key={column.key} className="p-2 min-w-0">
            <div className="truncate">{column.header}</div>
          </div>
        ))}
      </div>
      <div className="w-full border-t border-border" />
    </>
  );

  if (!isLoading && data.length === 0) {
    return (
      <div
        className="w-full h-full flex flex-col"
        ref={containerRef}
        style={{ height: `${fixedHeight}px` }}
      >
        <TableHeader />
        <div className="flex-1 flex items-center justify-center">
          {emptyState || (
            <Card className="w-[400px] bg-background-subtle">
              <CardContent className="flex justify-center gap-2 items-center p-6">
                <ScrollText className="h-4 w-4" />
                <div className="text-sm text-accent-12">No data available</div>
              </CardContent>
            </Card>
          )}
        </div>
      </div>
    );
  }

  return (
    <div className="w-full flex flex-col" ref={containerRef}>
      <TableHeader />
      <div
        ref={(el) => {
          if (el) {
            //@ts-expect-error safe to bypass
            parentRef.current = el;
            //@ts-expect-error safe to bypass
            tableRef.current = el;
          }
        }}
<<<<<<< HEAD
=======
        data-table-container="true"
>>>>>>> 399f03a4
        className="overflow-auto pb-10"
        style={{ height: `${fixedHeight}px` }}
      >
        <div
          className={cn("transition-opacity duration-300", {
            "opacity-40": isLoading,
          })}
          style={{
            height: `${virtualizer.getTotalSize()}px`,
            width: "100%",
            position: "relative",
          }}
        >
          {virtualizer.getVirtualItems().map((virtualRow) => {
            if (isLoading) {
              return (
                <div
                  key={virtualRow.key}
                  style={{
                    position: "absolute",
                    top: `${virtualRow.start}px`,
                    width: "100%",
                  }}
                >
                  <LoadingRow />
                </div>
              );
            }

            const item = data[virtualRow.index];
            if (!item) {
              return null;
            }

            const isSelected = selectedItem
              ? keyExtractor(selectedItem) === keyExtractor(item)
              : false;

            return (
              <div
                key={virtualRow.key}
                data-index={virtualRow.index}
                ref={virtualizer.measureElement}
                onClick={() => handleRowClick(item)}
                tabIndex={virtualRow.index}
                aria-selected={isSelected}
                onKeyDown={(event) => {
                  if (event.key === "Escape" && onRowClick) {
                    onRowClick(null);
                  }
                  if (event.key === "Enter" || event.key === " ") {
                    event.preventDefault();
                    handleRowClick(item);
                  }
                  if (event.key === "ArrowDown") {
                    event.preventDefault();
                    const nextElement = document.querySelector(
                      `[data-index="${virtualRow.index + 1}"]`,
                    ) as HTMLElement;
                    nextElement?.focus();
                  }
                  if (event.key === "ArrowUp") {
                    event.preventDefault();
                    const prevElement = document.querySelector(
                      `[data-index="${virtualRow.index - 1}"]`,
                    ) as HTMLElement;
                    prevElement?.focus();
                  }
                }}
                className={cn(
                  "grid text-[13px] leading-[14px] mb-[1px] rounded-[5px] cursor-pointer absolute top-0 left-0 w-full hover:bg-accent-3 pl-1 group",
                  rowClassName?.(item),
                  selectedItem && {
                    "opacity-50": !isSelected,
                    "opacity-100": isSelected,
                  },
                  selectedClassName?.(item, isSelected),
                )}
                style={{
                  gridTemplateColumns: columns.map((col) => col.width).join(" "),
                  height: `${rowHeight}px`,
                  top: `${virtualRow.start}px`,
                }}
              >
                {columns.map((column) => (
                  <div key={column.key} className="px-[2px] min-w-0">
                    <div className="truncate flex items-center h-full">{column.render(item)}</div>
                  </div>
                ))}
              </div>
            );
          })}
        </div>

        {isFetchingNextPage && (
<<<<<<< HEAD
          <div className="sticky bottom-0 py-2 bg-background/80 backdrop-blur-sm border-t border-border">
=======
          <div className="fixed bottom-0 left-0 right-0 py-2 bg-background/90 backdrop-blur-sm border-t border-border">
>>>>>>> 399f03a4
            <div className="flex items-center justify-center gap-2 text-sm text-accent-11">
              <div className="h-1.5 w-1.5 rounded-full bg-accent-11 animate-pulse" />
              Loading more data
            </div>
          </div>
        )}

        {selectedItem &&
          renderDetails &&
          renderDetails(selectedItem, () => onRowClick?.(null as any), tableDistanceToTop)}
      </div>
    </div>
  );
}<|MERGE_RESOLUTION|>--- conflicted
+++ resolved
@@ -64,14 +64,10 @@
   // We have to lock the wrapper div at layout, otherwise causes weird scrolling issues.
   useScrollLock({
     autoLock: true,
-<<<<<<< HEAD
-    lockTarget: document.querySelector("#layout-wrapper") as HTMLElement,
-=======
     lockTarget:
       typeof window !== "undefined"
         ? (document.querySelector("#layout-wrapper") as HTMLElement)
         : undefined,
->>>>>>> 399f03a4
   });
 
   // Calculate and set fixed height on mount and resize
@@ -177,44 +173,8 @@
     </div>
   );
 
-<<<<<<< HEAD
-  if (!isLoading && data.length === 0) {
-    return (
-      <div className="w-full h-full flex flex-col" ref={containerRef}>
-        <div
-          className="grid text-sm font-medium text-accent-12"
-          style={{
-            gridTemplateColumns: columns.map((col) => col.width).join(" "),
-          }}
-        >
-          {columns.map((column) => (
-            <div key={column.key} className="p-2 min-w-0">
-              <div className="truncate">{column.header}</div>
-            </div>
-          ))}
-        </div>
-        <div className="w-full border-t border-border" />
-
-        <div className="flex-1 flex justify-center items-center min-h-0">
-          {emptyState || (
-            <Card className="w-[400px] bg-background-subtle">
-              <CardContent className="flex justify-center gap-2 items-center p-6">
-                <ScrollText className="h-4 w-4" />
-                <div className="text-sm text-accent-12">No data available</div>
-              </CardContent>
-            </Card>
-          )}
-        </div>
-      </div>
-    );
-  }
-
-  return (
-    <div className="w-full flex flex-col" ref={containerRef}>
-=======
   const TableHeader = () => (
     <>
->>>>>>> 399f03a4
       <div
         className="grid text-sm font-medium text-accent-12"
         style={{
@@ -265,10 +225,7 @@
             tableRef.current = el;
           }
         }}
-<<<<<<< HEAD
-=======
         data-table-container="true"
->>>>>>> 399f03a4
         className="overflow-auto pb-10"
         style={{ height: `${fixedHeight}px` }}
       >
@@ -364,11 +321,7 @@
         </div>
 
         {isFetchingNextPage && (
-<<<<<<< HEAD
-          <div className="sticky bottom-0 py-2 bg-background/80 backdrop-blur-sm border-t border-border">
-=======
           <div className="fixed bottom-0 left-0 right-0 py-2 bg-background/90 backdrop-blur-sm border-t border-border">
->>>>>>> 399f03a4
             <div className="flex items-center justify-center gap-2 text-sm text-accent-11">
               <div className="h-1.5 w-1.5 rounded-full bg-accent-11 animate-pulse" />
               Loading more data
