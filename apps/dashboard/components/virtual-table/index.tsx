import { cn } from "@/lib/utils";
import { CaretDown, CaretExpandY, CaretUp, CircleCaretRight } from "@unkey/icons";
import { Fragment, type Ref, forwardRef, useImperativeHandle, useMemo, useRef } from "react";
import { EmptyState } from "./components/empty-state";
import { LoadMoreFooter } from "./components/loading-indicator";
import { DEFAULT_CONFIG } from "./constants";
import { useTableData } from "./hooks/useTableData";
import { useTableHeight } from "./hooks/useTableHeight";
import { useVirtualData } from "./hooks/useVirtualData";
import type { Column, SeparatorItem, SortDirection, VirtualTableProps } from "./types";

const calculateTableLayout = (columns: Column<any>[]) => {
  return columns.map((column) => {
    let width = "auto";
    if (typeof column.width === "number") {
      width = `${column.width}px`;
    } else if (typeof column.width === "string") {
      width = column.width;
    } else if (typeof column.width === "object") {
      if ("min" in column.width && "max" in column.width) {
        width = `${column.width.min}px`;
      } else if ("flex" in column.width) {
        width = "auto";
      }
    }
    return { width };
  });
};

export type VirtualTableRef = {
  parentRef: HTMLDivElement | null;
  containerRef: HTMLDivElement | null;
};

export const VirtualTable = forwardRef<VirtualTableRef, VirtualTableProps<any>>(
  function VirtualTable<TTableData>(
    props: VirtualTableProps<TTableData>,
    ref: Ref<unknown> | undefined,
  ) {
    const {
      data: historicData,
      realtimeData = [],
      columns,
      isLoading = false,
      config: userConfig,
      onRowClick,
      onLoadMore,
      emptyState,
      keyExtractor,
      rowClassName,
      selectedClassName,
      selectedItem,
      isFetchingNextPage,
<<<<<<< HEAD
    } = props;

    // Merge configs, allowing specific overrides
=======
      loadMoreFooterProps,
    }: VirtualTableProps<TTableData>,
    ref: Ref<unknown> | undefined,
  ) {
>>>>>>> 3db88bdc
    const config = { ...DEFAULT_CONFIG, ...userConfig };
    const isGridLayout = config.layoutMode === "grid";
    const parentRef = useRef<HTMLDivElement>(null);
    const containerRef = useRef<HTMLDivElement>(null);

    const fixedHeight = useTableHeight(containerRef);
    const tableData = useTableData<TTableData>(realtimeData, historicData);

    const virtualizer = useVirtualData({
      totalDataLength: tableData.getTotalLength(),
      isLoading,
      config,
      onLoadMore,
      isFetchingNextPage,
      parentRef,
    });

    const tableClassName = cn(
      "w-full",
      isGridLayout ? "border-collapse" : "border-separate border-spacing-0",
    );

    const containerClassName = cn(
      "overflow-auto relative",
      config.containerPadding || "px-2", // Default to px-2 if containerPadding is not specified
    );

    // Expose refs and methods to parent components. Primarily used for anchoring log details.
    useImperativeHandle(
      ref,
      () => ({
        parentRef: parentRef.current,
        containerRef: containerRef.current,
      }),
      [],
    );

    const colWidths = useMemo(() => calculateTableLayout(columns), [columns]);

    if (!isLoading && historicData.length === 0 && realtimeData.length === 0) {
      return (
        <div
          className="w-full flex flex-col h-full"
          style={{ height: `${fixedHeight}px` }}
          ref={containerRef}
        >
          <table className={tableClassName}>
            <thead className="sticky top-0 z-10 bg-background">
              <tr>
                {columns.map((column) => (
                  <th
                    key={column.key}
                    className={cn(
                      "text-sm font-medium text-accent-12 py-1 text-left",
                      column.headerClassName,
                    )}
                  >
                    <div className="truncate text-accent-12">{column.header}</div>
                  </th>
                ))}
              </tr>
              <tr>
                <th colSpan={columns.length} className="p-0">
                  <div className="w-full border-t border-gray-4" />
                </th>
              </tr>
            </thead>
          </table>
          {emptyState ? (
            <div className="flex-1 flex items-center justify-center h-full">{emptyState}</div>
          ) : (
            <EmptyState />
          )}
        </div>
      );
    }

    return (
      <div className="w-full flex flex-col" ref={containerRef}>
        <div ref={parentRef} className={containerClassName} style={{ height: `${fixedHeight}px` }}>
          <table className={tableClassName}>
            <colgroup>
              {colWidths.map((col, idx) => (
                // biome-ignore lint/suspicious/noArrayIndexKey: <explanation>
                <col key={idx} style={{ width: col.width }} />
              ))}
            </colgroup>

            <thead className="sticky top-0 z-10">
              <tr>
                <th colSpan={columns.length} className="p-0">
                  <div className="absolute inset-x-[-8px] top-0 bottom-[0px] bg-gray-1" />
                </th>
              </tr>
              <tr>
                {columns.map((column) => (
                  <th
                    key={column.key}
                    className={cn(
                      "text-sm font-medium text-accent-12 py-1 text-left relative",
                      column.headerClassName,
                    )}
                  >
                    <HeaderCell column={column} />
                  </th>
                ))}
              </tr>
              <tr>
                <th colSpan={columns.length} className="p-0">
                  <div className="relative w-full">
                    <div className="absolute inset-x-[-8px] border-t border-gray-4" />
                  </div>
                </th>
              </tr>
            </thead>

            <tbody>
              <tr
                style={{
                  height: `${virtualizer.getVirtualItems()[0]?.start || 0}px`,
                }}
              />
              {virtualizer.getVirtualItems().map((virtualRow) => {
                if (isLoading) {
                  return (
                    <tr key={virtualRow.key} style={{ height: `${config.rowHeight}px` }}>
                      {columns.map((column) => (
                        <td key={column.key} className="pr-4">
                          <div className="h-4 bg-accent-3 rounded animate-pulse" />
                        </td>
                      ))}
                    </tr>
                  );
                }
                const item = tableData.getItemAt(virtualRow.index);
                if (!item) {
                  return null;
                }

                const separator = item as SeparatorItem;
                if (separator.isSeparator) {
                  return (
<<<<<<< HEAD
                    <tr key={`content-${virtualRow.key}`}>
                      <td colSpan={columns.length} className="p-0">
                        <div className="h-[26px] bg-info-2 font-mono text-xs text-info-11 rounded-md flex items-center gap-3 px-2">
                          <CircleCarretRight className="size-3" />
                          Live
                        </div>
                      </td>
                    </tr>
=======
                    <Fragment key={`row-group-${virtualRow.key}`}>
                      <tr key={`spacer-${virtualRow.key}`} style={{ height: "4px" }} />
                      <tr key={`content-${virtualRow.key}`}>
                        <td colSpan={columns.length} className="p-0">
                          <div className="h-[26px] bg-info-2 font-mono text-xs text-info-11 rounded-md flex items-center gap-3 px-2">
                            <CircleCaretRight className="size-3" />
                            Live
                          </div>
                        </td>
                      </tr>
                    </Fragment>
>>>>>>> 3db88bdc
                  );
                }

                const typedItem = item as TTableData;
                const isSelected = selectedItem
                  ? keyExtractor(selectedItem) === keyExtractor(typedItem)
                  : false;

                if (isGridLayout) {
                  // Grid layout: single row with optional border
                  return (
                    <tr
                      key={`content-${virtualRow.key}`}
                      tabIndex={virtualRow.index}
                      data-index={virtualRow.index}
                      aria-selected={isSelected}
                      onClick={() => onRowClick?.(typedItem)}
                      onKeyDown={(event) => {
                        if (event.key === "Escape") {
                          event.preventDefault();
                          onRowClick?.(null);
                          const activeElement = document.activeElement as HTMLElement;
                          activeElement?.blur();
                        }
                        if (event.key === "ArrowDown" || event.key === "j") {
                          event.preventDefault();
                          const nextElement = document.querySelector(
                            `[data-index="${virtualRow.index + 1}"]`,
                          ) as HTMLElement;
                          if (nextElement) {
                            nextElement.focus();
                            nextElement.click();
                          }
                        }
                        if (event.key === "ArrowUp" || event.key === "k") {
                          event.preventDefault();
                          const prevElement = document.querySelector(
                            `[data-index="${virtualRow.index - 1}"]`,
                          ) as HTMLElement;
                          if (prevElement) {
                            prevElement.focus();
                            prevElement.click();
                          }
                        }
                      }}
                      className={cn(
                        "cursor-pointer transition-colors hover:bg-accent/50 focus:outline-none focus:ring-1 focus:ring-opacity-40",
                        config.rowBorders && "border-b border-gray-4",
                        rowClassName?.(typedItem),
                        selectedClassName?.(typedItem, isSelected),
                      )}
                      style={{ height: `${config.rowHeight}px` }}
                    >
                      {columns.map((column, idx) => (
                        <td
                          key={column.key}
                          className={cn(
                            "text-xs align-middle whitespace-nowrap pr-4",
                            idx === 0 ? "rounded-l-md" : "",
                            idx === columns.length - 1 ? "rounded-r-md" : "",
                          )}
                        >
                          {column.render(typedItem)}
                        </td>
                      ))}
                    </tr>
                  );
                }
                // Classic layout: fragment with configurable spacer row
                return (
                  <Fragment key={`row-group-${virtualRow.key}`}>
                    {(config.rowSpacing ?? 4) > 0 && (
                      <tr
                        key={`spacer-${virtualRow.key}`}
                        style={{ height: `${config.rowSpacing ?? 4}px` }}
                      />
                    )}
                    <tr
                      key={`content-${virtualRow.key}`}
                      tabIndex={virtualRow.index}
                      data-index={virtualRow.index}
                      aria-selected={isSelected}
                      onClick={() => onRowClick?.(typedItem)}
                      onKeyDown={(event) => {
                        if (event.key === "Escape") {
                          event.preventDefault();
                          onRowClick?.(null);
                          const activeElement = document.activeElement as HTMLElement;
                          activeElement?.blur();
                        }
                        if (event.key === "ArrowDown" || event.key === "j") {
                          event.preventDefault();
                          const nextElement = document.querySelector(
                            `[data-index="${virtualRow.index + 1}"]`,
                          ) as HTMLElement;
                          if (nextElement) {
                            nextElement.focus();
                            nextElement.click();
                          }
                        }
                        if (event.key === "ArrowUp" || event.key === "k") {
                          event.preventDefault();
                          const prevElement = document.querySelector(
                            `[data-index="${virtualRow.index - 1}"]`,
                          ) as HTMLElement;
                          if (prevElement) {
                            prevElement.focus();
                            prevElement.click();
                          }
                        }
                      }}
                      className={cn(
                        "cursor-pointer transition-colors hover:bg-accent/50 focus:outline-none focus:ring-1 focus:ring-opacity-40",
                        config.rowBorders && "border-b border-gray-4", // Still allow borders in classic mode
                        rowClassName?.(typedItem),
                        selectedClassName?.(typedItem, isSelected),
                      )}
                      style={{ height: `${config.rowHeight}px` }}
                    >
                      {columns.map((column, idx) => (
                        <td
                          key={column.key}
                          className={cn(
                            "text-xs align-middle whitespace-nowrap pr-4",
                            idx === 0 ? "rounded-l-md" : "",
                            idx === columns.length - 1 ? "rounded-r-md" : "",
                          )}
                        >
                          {column.render(typedItem)}
                        </td>
                      ))}
                    </tr>
                  </Fragment>
                );
              })}
              <tr
                style={{
                  height: `${
                    virtualizer.getTotalSize() -
                    (virtualizer.getVirtualItems()[virtualizer.getVirtualItems().length - 1]?.end ||
                      0)
                  }px`,
                }}
              />
            </tbody>
          </table>
          <LoadMoreFooter
            {...loadMoreFooterProps}
            onLoadMore={onLoadMore}
            isFetchingNextPage={isFetchingNextPage}
            totalVisible={virtualizer.getVirtualItems().length}
            totalCount={tableData.getTotalLength()}
          />
        </div>
      </div>
    );
  },
);

function SortIcon({ direction }: { direction?: SortDirection | null }) {
  if (!direction) {
    return <CaretExpandY className="color-gray-9" />;
  }
  return direction === "asc" ? (
    <CaretUp className="color-gray-9" size="sm-thin" />
  ) : (
    <CaretDown className="color-gray-9" size="sm-thin" />
  );
}

function HeaderCell<T>({ column }: { column: Column<T> }) {
  const { direction, onSort, sortable } = column.sort ?? {};
  const handleSort = () => {
    if (!sortable || !onSort) {
      return;
    }

    const nextDirection = !direction ? "asc" : direction === "asc" ? "desc" : null;

    onSort(nextDirection);
  };

  return (
    // biome-ignore lint/a11y/useKeyWithClickEvents: <explanation>
    <div
      className={cn(
        "flex items-center gap-1 truncate text-accent-12",
        sortable && "cursor-pointer",
      )}
      onClick={sortable ? handleSort : undefined}
    >
      <span>{column.header}</span>
      {sortable && (
        <span className="flex-shrink-0">
          <SortIcon direction={direction} />
        </span>
      )}
    </div>
  );
}<|MERGE_RESOLUTION|>--- conflicted
+++ resolved
@@ -51,16 +51,10 @@
       selectedClassName,
       selectedItem,
       isFetchingNextPage,
-<<<<<<< HEAD
+      focusClassName,loadMoreFooterProps,
     } = props;
 
     // Merge configs, allowing specific overrides
-=======
-      loadMoreFooterProps,
-    }: VirtualTableProps<TTableData>,
-    ref: Ref<unknown> | undefined,
-  ) {
->>>>>>> 3db88bdc
     const config = { ...DEFAULT_CONFIG, ...userConfig };
     const isGridLayout = config.layoutMode === "grid";
     const parentRef = useRef<HTMLDivElement>(null);
@@ -203,16 +197,6 @@
                 const separator = item as SeparatorItem;
                 if (separator.isSeparator) {
                   return (
-<<<<<<< HEAD
-                    <tr key={`content-${virtualRow.key}`}>
-                      <td colSpan={columns.length} className="p-0">
-                        <div className="h-[26px] bg-info-2 font-mono text-xs text-info-11 rounded-md flex items-center gap-3 px-2">
-                          <CircleCarretRight className="size-3" />
-                          Live
-                        </div>
-                      </td>
-                    </tr>
-=======
                     <Fragment key={`row-group-${virtualRow.key}`}>
                       <tr key={`spacer-${virtualRow.key}`} style={{ height: "4px" }} />
                       <tr key={`content-${virtualRow.key}`}>
@@ -224,7 +208,6 @@
                         </td>
                       </tr>
                     </Fragment>
->>>>>>> 3db88bdc
                   );
                 }
 
