--- conflicted
+++ resolved
@@ -1,19 +1,10 @@
 import { Footer } from "@/components/footer/footer";
 import { Navigation } from "@/components/navbar/navigation";
-<<<<<<< HEAD
 import { PHProvider } from "@/providers/posthog/PostHogProvider";
 import { GeistMono } from "geist/font/mono";
 import { GeistSans } from "geist/font/sans";
 import type { Metadata } from "next";
 import dynamic from "next/dynamic";
-
-=======
-import { PHProvider, PostHogPageview } from "@/providers/PostHogProvider";
-import { GeistMono } from "geist/font/mono";
-import { GeistSans } from "geist/font/sans";
-import type { Metadata } from "next";
-import { Suspense } from "react";
->>>>>>> c0114a52
 import "./globals.css";
 
 const PostHogPageView = dynamic(() => import("@/providers/posthog/PostHogPageView"), {
@@ -53,17 +44,9 @@
       lang="en"
       className={`[color-scheme:dark] scroll-smooth ${GeistSans.variable} ${GeistMono.variable}`}
     >
-<<<<<<< HEAD
       <PHProvider>
         <body className="min-h-screen overflow-x-hidden antialiased bg-black text-pretty">
           <PostHogPageView />
-=======
-      <Suspense>
-        <PostHogPageview />
-      </Suspense>
-      <PHProvider>
-        <body className="min-h-screen overflow-x-hidden antialiased bg-black text-pretty">
->>>>>>> c0114a52
           <div className="relative overflow-x-clip">
             <Navigation />
             {children}
