--- conflicted
+++ resolved
@@ -17,11 +17,7 @@
         Build better APIs faster
       </h1>
 
-<<<<<<< HEAD
-      <p className="mt-6 sm:mt-8 bg-gradient-to-br text-transparent text-balance bg-gradient-stop bg-clip-text max-w-sm sm:max-w-md md:max-w-md from-white/70 via-white/70 via-40% to-white/30 text-sm sm:text-base">
-=======
       <p className="mt-6 sm:mt-8 bg-gradient-to-br text-transparent text-balance bg-gradient-stop bg-clip-text max-w-sm sm:max-w-lg xl:max-w-md from-white/70 via-white/70 via-40% to-white/30 text-sm sm:text-base">
->>>>>>> 09387591
         Redefined API management for developers. Quickly add API keys, rate limiting, and usage
         analytics to your API at any scale.
       </p>
