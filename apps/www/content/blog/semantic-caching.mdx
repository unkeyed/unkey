--- conflicted
+++ resolved
@@ -59,18 +59,9 @@
 Aside from reliability, this often means far higher latencies than users are accustomed to. While generating code with LLMs might be much faster than writing it yourself, it's
 often necessary to wait seconds to receive a response. 
 
-<<<<<<< HEAD
 # Solutions
 
 There are various tools out there that offer the ability to do intelligent caching of LLM responses: for instance, GPTCache. 
 
 These allow you to cache an LLM response using the user query as a key. Rather than just constructing the cache key from the raw 
-user query, they calculate an embedding of the user input and 
-=======
-# Solution
-
-So what's the solution? 
-
-When it comes to both latency and reliabiltiy, I think it's likely that this will not come down to doing this work faster, but to figuring out ways to not do this work at 
-all.
->>>>>>> dedaede4
+user query, they calculate an embedding of the user input and 