import { useMDXComponent } from "next-contentlayer/hooks";
import { BlogCodeBlock, BlogCodeBlockSingle } from "./blog/blog-code-block";
import { BlogImage } from "./blog/blog-image";
import { BlogList, BlogListItem, BlogListNumbered } from "./blog/blog-list";
import { BlogQuote } from "./blog/blog-quote";
import { Alert } from "./ui/alert/alert";
/** Custom components here!*/
export const MdxComponents = {
<<<<<<< HEAD
  Image: (props) => <BlogImage size="sm" imageUrl={props} />,
  img: (props: any) => <BlogImage size="sm" imageUrl={props} />,
=======
  Image: (props: any) => <BlogImage size="sm" imageUrl={props} unoptimize={props.unoptimize} />,
  img: (props: any) => <BlogImage size="sm" imageUrl={props} unoptimize={props.unoptimize} />,
>>>>>>> 2c0bb6c3
  Callout: Alert,
  th: (props: any) => (
    <th
      {...props}
      className="pb-4 text-base font-semibold text-left text-white"
    />
  ),
  tr: (props: any) => (
    <tr {...props} className="border-b-[.75px] border-white/10 text-left" />
  ),
  td: (props: any) => (
    <td
      {...props}
      className="py-4 text-base font-normal text-left text-white/70"
    />
  ),
  a: (props: any) => (
    <a
      {...props}
      aria-label="Link"
      className="text-left text-white underline hover:text-white/60"
    />
  ),
  blockquote: (props: any) => BlogQuote(props),
  BlogQuote: (props: any) => BlogQuote(props),
  ol: (props: any) => BlogListNumbered(props),
  ul: (props: any) => BlogList(props),
  li: (props: any) => BlogListItem(props),
  h1: (props: any) => (
    <h2
      {...props}
      className="text-2xl font-medium leading-8 blog-heading-gradient text-white/60 scroll-mt-20"
    />
  ),
  h2: (props: any) => (
    <h2
      {...props}
      className="text-2xl font-medium leading-8 blog-heading-gradient text-white/60 scroll-mt-20"
    />
  ),
  h3: (props: any) => (
    <h3
      {...props}
      className="text-xl font-medium leading-8 blog-heading-gradient text-white/60 scroll-mt-20"
    />
  ),
  h4: (props: any) => (
    <h4
      {...props}
      className="text-lg font-medium leading-8 blog-heading-gradient text-white/60"
    />
  ),
  p: (props: any) => (
    <p
      {...props}
      className="text-lg font-normal leading-8 text-left text-white/60"
    />
  ),
  code: (props: any) => (
    <code
      className="px-2 py-1 font-medium text-gray-600 border border-gray-200 rounded-md bg-gray-50 before:hidden after:hidden"
      {...props}
    />
  ),
  pre: (props: any) => <BlogCodeBlockSingle {...props} />,
  BlogCodeBlock,
};

interface MDXProps {
  code: string;
}

export function MDX({ code }: MDXProps) {
  const Component = useMDXComponent(code);

  return (
    <Component
      components={{
        ...MdxComponents,
      }}
    />
  );
}<|MERGE_RESOLUTION|>--- conflicted
+++ resolved
@@ -6,13 +6,12 @@
 import { Alert } from "./ui/alert/alert";
 /** Custom components here!*/
 export const MdxComponents = {
-<<<<<<< HEAD
-  Image: (props) => <BlogImage size="sm" imageUrl={props} />,
-  img: (props: any) => <BlogImage size="sm" imageUrl={props} />,
-=======
-  Image: (props: any) => <BlogImage size="sm" imageUrl={props} unoptimize={props.unoptimize} />,
-  img: (props: any) => <BlogImage size="sm" imageUrl={props} unoptimize={props.unoptimize} />,
->>>>>>> 2c0bb6c3
+  Image: (props: any) => (
+    <BlogImage size="sm" imageUrl={props} unoptimize={props.unoptimize} />
+  ),
+  img: (props: any) => (
+    <BlogImage size="sm" imageUrl={props} unoptimize={props.unoptimize} />
+  ),
   Callout: Alert,
   th: (props: any) => (
     <th
