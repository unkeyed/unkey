--- conflicted
+++ resolved
@@ -13,11 +13,7 @@
     `userAgent` String `json:$.userAgent`,
     `workspaceId` String `json:$.workspaceId`,
     `deniedReason` Nullable(String) `json:$.deniedReason`,
-<<<<<<< HEAD
-    `ownerId` String `json:$.ownerId`
+    `ownerId` Nullable(String) `json:$.ownerId`
 
-=======
-    `ownerId` Nullable(String) `json:$.ownerId`
->>>>>>> 37c77b9c
 ENGINE "MergeTree"
 ENGINE_SORTING_KEY "apiId, usageExceeded, userAgent, workspaceId"