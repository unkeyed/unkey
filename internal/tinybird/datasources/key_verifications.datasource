--- conflicted
+++ resolved
@@ -13,11 +13,6 @@
     `userAgent` String `json:$.userAgent`,
     `workspaceId` String `json:$.workspaceId`,
     `deniedReason` Nullable(String) `json:$.deniedReason`,
-<<<<<<< HEAD
-    `ownerId` String `json:$.ownerId`
-
-=======
     `ownerId` Nullable(String) `json:$.ownerId`
->>>>>>> f24f4c8e
 ENGINE "MergeTree"
 ENGINE_SORTING_KEY "apiId, usageExceeded, userAgent, workspaceId"