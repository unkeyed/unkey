--- conflicted
+++ resolved
@@ -6,11 +6,8 @@
 export * from "./components/id";
 export * from "./components/inline-link";
 export * from "./components/input";
-<<<<<<< HEAD
+export * from "./components/info-tooltip";
 export * from "./components/loading";
-=======
-export * from "./components/info-tooltip";
->>>>>>> ed735eac
 export * from "./components/select";
 export * from "./components/settings-card";
 export * from "./components/textarea";
