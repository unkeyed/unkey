--- conflicted
+++ resolved
@@ -28,17 +28,12 @@
     <div className="text-[13px] leading-5">
       {error ? (
         <div id={errorId} role="alert" className="text-error-11 flex gap-2 items-center">
-<<<<<<< HEAD
           <TriangleWarning2
             size="md-regular"
             className="flex-shrink-0 ml-[-1px] mr-[1px]"
             aria-hidden="true"
           />
           <span className="flex-1">{error}</span>
-=======
-          <TriangleWarning2 size="md-regular" className="flex-shrink-0" aria-hidden="true" />
-          <span className="flex-1 ml-1.5">{error}</span>
->>>>>>> d56ea147
         </div>
       ) : description ? (
         <output
