"use client";
import { Slot } from "@radix-ui/react-slot";
import { type VariantProps, cva } from "class-variance-authority";
import * as React from "react";
import { cn } from "../lib/utils";

const buttonVariants = cva(
  "inline-flex group relative duration-150 items-center justify-center gap-2 whitespace-nowrap rounded-md text-sm transition-colors focus-visible:outline-none focus-visible:ring-1 focus-visible:ring-ring [&_svg]:pointer-events-none [&_svg]:size-4 [&_svg]:shrink-0 disabled:cursor-not-allowed px-3",
  {
    variants: {
      variant: {
        default: "", // This is only required for mapping from default -> primary. We rely on this for type generation because CVA types are hard to mutate.
        destructive: "", // This is only required for mapping from destructive-> danger. We rely on this for type generation because CVA types are hard to mutate.
        primary: [
          "p-2 text-white dark:text-black bg-accent-12 hover:bg-accent-12/90 focus:hover:bg-accent-12 rounded-md font-medium border border-grayA-4",
          "focus:ring-4 focus:ring-gray-6 focus-visible:outline-none focus:ring-offset-0 drop-shadow-button",
          "disabled:border disabled:border-solid disabled:bg-grayA-6 disabled:border-grayA-4 disabled:text-white/85 disabled:dark:text-white/85",
          "active:bg-accent-12/80",
        ],
        outline: [
          "p-2 text-gray-12 bg-transparent border border-grayA-6 hover:bg-grayA-2 rounded-md",
          "focus:border-grayA-12 focus:ring-4 focus:ring-gray-6 focus-visible:outline-none focus:ring-offset-0 drop-shadow-button",
          "disabled:border disabled:border-solid disabled:border-grayA-5 disabled:text-grayA-7",
          "active:bg-grayA-3",
        ],
        ghost: [
          "p-2 text-gray-12 bg-transparent hover:bg-grayA-4 rounded-md focus:hover:bg-transparent",
          "focus:border-grayA-12 focus:ring-4 focus:ring-gray-6 focus-visible:outline-none focus:ring-offset-0 drop-shadow-button",
          "disabled:border disabled:border-grayA-4 disabled:text-grayA-7",
          "active:bg-grayA-5",
        ],
      },
      // TODO: Remove "square" this in the following iterations. This is only needed for backward compatability
      shape: {
        square: "size-8 p-1",
      },
      color: {
        default: "",
        success: "",
        warning: "",
        danger: "",
        info: "",
      },
      size: {
        // TODO: Remove "icon" this in the following iterations. This is only needed for backward compatability
        icon: "size-6",
        sm: "h-7",
        md: "h-8",
        lg: "h-9",
        xlg: "h-10",
        "2xlg": "h-12",
      },
    },
    defaultVariants: {
      variant: "primary",
      color: "default",
      size: "sm",
    },
    compoundVariants: [
      // Danger
      {
        variant: "primary",
        color: "danger",
        className: [
          "dark:text-white/95 bg-error-9 hover:bg-error-10 rounded-md font-medium focus:hover:bg-error-10 ",
          "focus:border-error-11 focus:ring-4 focus:ring-error-6 focus-visible:outline-none focus:ring-offset-0",
          "disabled:bg-error-6 disabled:text-white/80  disabled:dark:text-white/80",
          "active:bg-error-11",
        ],
      },
      {
        variant: "outline",
        color: "danger",
        className: [
          "text-error-11 bg-transparent border border-grayA-6 hover:bg-grayA-2 font-medium focus:hover:bg-transparent",
          "focus:border-error-11 focus:ring-4 focus:ring-error-6 focus-visible:outline-none focus:ring-offset-0",
          "disabled:text-errorA-7 disabled:border-grayA-5",
          "active:bg-error-3",
        ],
      },
      {
        variant: "ghost",
        color: "danger",
        className: [
          "text-error-11 bg-transparent hover:bg-error-3 rounded-md",
          "focus:border-error-11 focus:ring-4 focus:ring-error-6 focus-visible:outline-none focus:ring-offset-0",
          "disabled:text-error-7",
          "active:bg-error-4",
        ],
      },
      // Warning
      {
        variant: "primary",
        color: "warning",
        className: [
          "dark:text-white/95 bg-warning-8 hover:bg-warning-8/90 rounded-md font-medium focus:hover:bg-warning-8/90",
          "focus:border-warning-11 focus:ring-4 focus:ring-warning-6 focus-visible:outline-none focus:ring-offset-0",
          "disabled:bg-warning-7 disabled:text-white/80  disabled:dark:text-white/80",
          "active:bg-warning-9",
        ],
      },
      {
        variant: "outline",
        color: "warning",
        className: [
          "text-warningA-11 bg-transparent border border-grayA-6 hover:bg-grayA-2 font-medium focus:hover:bg-transparent",
          "focus:border-warning-11 focus:ring-4 focus:ring-warning-6 focus-visible:outline-none focus:ring-offset-0",
          "disabled:text-warningA-7 disabled:border-grayA-5",
          "active:bg-warning-3",
        ],
      },
      {
        variant: "ghost",
        color: "warning",
        className: [
          "text-warning-11 bg-transparent hover:bg-warning-3 rounded-md",
          "focus:border-warning-11 focus:ring-4 focus:ring-warning-6 focus-visible:outline-none focus:ring-offset-0",
          "disabled:text-warning-7",
          "active:bg-warning-4",
        ],
      },
      // Success
      {
        variant: "primary",
        color: "success",
        className: [
          "dark:text-white/95 bg-success-9 hover:bg-success-10 rounded-md font-medium focus:hover:bg-success-10",
          "focus:border-success-11 focus:ring-4 focus:ring-success-6 focus-visible:outline-none focus:ring-offset-0",
          "disabled:bg-success-7 disabled:text-white/80  disabled:dark:text-white/80",
          "active:bg-success-11",
        ],
      },
      {
        variant: "outline",
        color: "success",
        className: [
          "text-success-11 bg-transparent border border-grayA-6 hover:bg-grayA-2 font-medium focus:hover:bg-transparent",
          "focus:border-success-11 focus:ring-4 focus:ring-success-6 focus-visible:outline-none focus:ring-offset-0",
          "disabled:text-successA-7 disabled:border-grayA-5",
          "active:bg-success-3",
        ],
      },
      {
        variant: "ghost",
        color: "success",
        className: [
          "text-success-11 bg-transparent hover:bg-success-3 rounded-md",
          "focus:border-success-11 focus:ring-4 focus:ring-success-6 focus-visible:outline-none focus:ring-offset-0",
          "disabled:text-success-7",
          "active:bg-success-4",
        ],
      },

      // Info
      {
        variant: "primary",
        color: "info",
        className: [
          "dark:text-white/95 bg-info-9 hover:bg-info-10 rounded-md font-medium focus:hover:bg-info-10",
          "focus:border-info-11 focus:ring-4 focus:ring-info-6 focus-visible:outline-none focus:ring-offset-0",
          "disabled:bg-info-7 disabled:text-white/80  disabled:dark:text-white/80",
          "active:bg-info-11",
        ],
      },
      {
        variant: "outline",
        color: "info",
        className: [
          "text-info-11 bg-transparent border border-grayA-6 hover:bg-grayA-2 font-medium focus:hover:bg-transparent",
          "focus:border-info-11 focus:ring-4 focus:ring-info-6 focus-visible:outline-none focus:ring-offset-0",
          "disabled:text-infoA-7 disabled:border-grayA-5",
          "active:bg-info-3",
        ],
      },
      {
        variant: "ghost",
        color: "info",
        className: [
          "text-info-11 bg-transparent hover:bg-info-3 rounded-md",
          "focus:border-info-11 focus:ring-4 focus:ring-info-6 focus-visible:outline-none focus:ring-offset-0",
          "disabled:text-info-7",
          "active:bg-info-4",
        ],
      },
    ],
  },
);

export type ButtonProps = VariantProps<typeof buttonVariants> &
  React.ButtonHTMLAttributes<HTMLButtonElement> & {
    /**
     * Display a loading spinner instead of the children
     */
    loading?: boolean;
    disabled?: boolean;
    /**
     * Keyboard shortcut to trigger the `onClick` handler
     */
    keyboard?: {
      /**
       * The shortcut displayed on the button
       */
      display: string;
      /**
       * Decide whether the button should be pressed
       * Return true to trigger the callback function.
       * @example: (e)=> e.key === "a"
       */
      trigger: (e: KeyboardEvent) => boolean;
      /**
       * The function to be called
       */
      callback: (e: KeyboardEvent) => void | Promise<void>;
    };
    asChild?: boolean;
    /**
     * Optional label for screen readers when in loading state
     */
    loadingLabel?: string;
  };

const keyboardIconVariants = cva(
  "items-center transition duration-150 text-center justify-center shadow-none text-sm flex justify-center font-mono text-xs font-medium border rounded-[5px] h-5 px-1.5 min-w-[24px]",
  {
    variants: {
      variant: {
        default: "bg-gray-4 border-gray-7 text-gray-12",
        primary: "bg-gray-12/10 border-gray-8 text-white dark:text-black group-hover:bg-gray-12/20",
        outline:
          "bg-gray-3 border-gray-6 text-gray-11 group-hover:bg-gray-4 group-hover:border-gray-7",
        ghost:
          "bg-gray-3 border-gray-6 text-gray-11 group-hover:bg-gray-4 group-hover:border-gray-7",
        danger:
          "bg-error-3 border-error-6 text-error-11 group-hover:border-error-7 group-hover:bg-error-4",
      },
    },
    defaultVariants: {
      variant: "default",
    },
  },
);

type ButtonVariant = NonNullable<VariantProps<typeof buttonVariants>["variant"]>;

type ButtonColor = NonNullable<VariantProps<typeof buttonVariants>["color"]>;

const VARIANT_MAP: Record<string, { variant: ButtonVariant; color?: ButtonColor }> = {
  default: { variant: "primary" },
  destructive: { variant: "primary", color: "danger" },
};

// New animated loading spinner component
export const AnimatedLoadingSpinner = () => {
  const [segmentIndex, setSegmentIndex] = React.useState(0);

  // Each segment ID in the order they should light up
  const segments = [
    "segment-1", // Right top
    "segment-2", // Right
    "segment-3", // Right bottom
    "segment-4", // Bottom
    "segment-5", // Left bottom
    "segment-6", // Left
    "segment-7", // Left top
    "segment-8", // Top
  ];

  React.useEffect(() => {
    // Animate the segments in sequence
    const timer = setInterval(() => {
      setSegmentIndex((prevIndex) => (prevIndex + 1) % segments.length);
    }, 125); // 125ms per segment = 1s for full rotation

    return () => clearInterval(timer);
  }, []);

  return (
    <svg
      xmlns="http://www.w3.org/2000/svg"
      width="18"
      height="18"
      viewBox="0 0 18 18"
      className="animate-spin-slow"
      data-prefers-reduced-motion="respect-motion-preference"
    >
      <g>
        {segments.map((id, index) => {
          // Calculate opacity based on position relative to current index
          const distance = (segments.length + index - segmentIndex) % segments.length;
          const opacity = distance <= 4 ? 1 - distance * 0.2 : 0.1;

          return (
            <path
              key={id}
              id={id}
              style={{
                fill: "currentColor",
                opacity: opacity,
                transition: "opacity 0.12s ease-in-out",
              }}
              d={getPathForSegment(index)}
            />
          );
        })}
        <path
          d="M9,6.5c-1.379,0-2.5,1.121-2.5,2.5s1.121,2.5,2.5,2.5,2.5-1.121,2.5-2.5-1.121-2.5-2.5-2.5Z"
          style={{ fill: "currentColor", opacity: 0.6 }}
        />
      </g>
    </svg>
  );
};

// Helper function to get path data for each segment
function getPathForSegment(index: number) {
  const paths = [
    "M13.162,3.82c-.148,0-.299-.044-.431-.136-.784-.552-1.662-.915-2.61-1.08-.407-.071-.681-.459-.61-.867,.071-.408,.459-.684,.868-.61,1.167,.203,2.248,.65,3.216,1.33,.339,.238,.42,.706,.182,1.045-.146,.208-.378,.319-.614,.319Z",
    "M16.136,8.5c-.357,0-.675-.257-.738-.622-.163-.942-.527-1.82-1.082-2.608-.238-.339-.157-.807,.182-1.045,.34-.239,.809-.156,1.045,.182,.683,.97,1.132,2.052,1.334,3.214,.07,.408-.203,.796-.611,.867-.043,.008-.086,.011-.129,.011Z",
    "M14.93,13.913c-.148,0-.299-.044-.431-.137-.339-.238-.42-.706-.182-1.045,.551-.784,.914-1.662,1.078-2.609,.071-.408,.466-.684,.867-.611,.408,.071,.682,.459,.611,.867-.203,1.167-.65,2.25-1.33,3.216-.146,.208-.378,.318-.614,.318Z",
    "M10.249,16.887c-.357,0-.675-.257-.738-.621-.07-.408,.202-.797,.61-.868,.945-.165,1.822-.529,2.608-1.082,.34-.238,.807-.156,1.045,.182,.238,.338,.157,.807-.182,1.045-.968,.682-2.05,1.13-3.214,1.333-.044,.008-.087,.011-.13,.011Z",
    "M7.751,16.885c-.043,0-.086-.003-.13-.011-1.167-.203-2.249-.651-3.216-1.33-.339-.238-.42-.706-.182-1.045,.236-.339,.702-.421,1.045-.183,.784,.551,1.662,.915,2.61,1.08,.408,.071,.681,.459,.61,.868-.063,.364-.381,.621-.738,.621Z",
    "M3.072,13.911c-.236,0-.469-.111-.614-.318-.683-.97-1.132-2.052-1.334-3.214-.07-.408,.203-.796,.611-.867,.403-.073,.796,.202,.867,.61,.163,.942,.527,1.82,1.082,2.608,.238,.339,.157,.807-.182,1.045-.131,.092-.282,.137-.431,.137Z",
    "M1.866,8.5c-.043,0-.086-.003-.129-.011-.408-.071-.682-.459-.611-.867,.203-1.167,.65-2.25,1.33-3.216,.236-.339,.703-.422,1.045-.182,.339,.238,.42,.706,.182,1.045-.551,.784-.914,1.662-1.078,2.609-.063,.365-.381,.622-.738,.622Z",
    "M4.84,3.821c-.236,0-.468-.111-.614-.318-.238-.338-.157-.807,.182-1.045,.968-.682,2.05-1.13,3.214-1.333,.41-.072,.797,.202,.868,.61,.07,.408-.202,.797-.61,.868-.945,.165-1.822,.529-2.608,1.082-.131,.092-.282,.137-.431,.137Z",
  ];

  return paths[index];
}

const Button = React.forwardRef<HTMLButtonElement, ButtonProps>(
  (
    {
      className,
      variant,
      color = "default",
      size,
      asChild = false,
      loading,
      disabled,
      loadingLabel = "Loading, please wait",
      ...props
    },
    ref,
  ) => {
    let mappedVariant: ButtonVariant = "primary";
    let mappedColor: ButtonColor = color;
    if (variant === null || variant === undefined) {
      mappedVariant = "primary";
    } else if (VARIANT_MAP[variant as keyof typeof VARIANT_MAP]) {
      const mapping = VARIANT_MAP[variant as keyof typeof VARIANT_MAP];
      mappedVariant = mapping.variant;
      if (mapping.color) {
        mappedColor = mapping.color;
      }
    } else {
      mappedVariant = variant as ButtonVariant;
    }
    // Only disable the click behavior, not the visual appearance
    const isClickDisabled = disabled || loading;
    // Keep separate flag for actual visual disabled state
    const isVisuallyDisabled = disabled;
    // Width reference for consistent sizing during loading state
    const buttonRef = React.useRef<HTMLButtonElement>(null);
    const [buttonWidth, setButtonWidth] = React.useState<number | undefined>(undefined);
    // Capture initial width when entering loading state
    React.useEffect(() => {
      if (loading && buttonRef.current && !buttonWidth) {
        setButtonWidth(buttonRef.current.offsetWidth);
      } else if (!loading) {
        setButtonWidth(undefined);
      }
    }, [loading, buttonWidth]);
    // Keyboard handler
    React.useEffect(() => {
      if (!props.keyboard || isClickDisabled) {
        return;
      }
      const down = (e: KeyboardEvent) => {
        if (!props.keyboard!.trigger(e)) {
          return;
        }
        e.preventDefault();
        props.keyboard!.callback(e);
      };
      document.addEventListener("keydown", down);
      return () => document.removeEventListener("keydown", down);
    }, [props.keyboard, isClickDisabled]);
    const Comp = asChild ? Slot : "button";

<<<<<<< HEAD
  const Comp = asChild ? Slot : "button";

  return (
    <Comp
      className={cn(
        buttonVariants({
          variant: mappedVariant,
          color: mappedColor,
          size,
          className,
        }),
      )}
      onClick={loading ? undefined : props.onClick}
      disabled={isVisuallyDisabled} // Only apply disabled attribute when explicitly disabled
      aria-disabled={isClickDisabled} // For accessibility, still indicate it can't be clicked
      aria-busy={loading}
      ref={buttonRef}
      {...props}
    >
      {loading && (
        <div
          className="absolute inset-0 flex  items-center justify-center w-full h-full transition-opacity duration-200 px-1"
          aria-hidden="true"
        >
          <AnimatedLoadingSpinner />
          <span className="sr-only">{loadingLabel}</span>
        </div>
      )}
      <div
        className={cn(
          "w-full h-full flex items-center justify-center gap-2 transition-opacity duration-200 px-1",
          {
            "opacity-0": loading,
            "opacity-100": !loading,
          },
=======
    return (
      <Comp
        className={cn(
          buttonVariants({
            variant: mappedVariant,
            color: mappedColor,
            size,
            className,
          }),
>>>>>>> 0adc9dda
        )}
        onClick={loading ? undefined : props.onClick}
        disabled={isVisuallyDisabled} // Only apply disabled attribute when explicitly disabled
        aria-disabled={isClickDisabled} // For accessibility, still indicate it can't be clicked
        aria-busy={loading}
        ref={ref}
        {...props}
      >
        {loading && (
          <div
            className="absolute inset-0 flex items-center justify-center w-full h-full transition-opacity duration-200"
            aria-hidden="true"
          >
            <AnimatedLoadingSpinner />
            <span className="sr-only">{loadingLabel}</span>
          </div>
        )}
        <div
          className={cn(
            "w-full h-full flex items-center justify-center gap-2 transition-opacity duration-200",
            {
              "opacity-0": loading,
              "opacity-100": !loading,
            },
          )}
        >
          {props.children}
          {props.keyboard ? (
            <kbd
              className={cn(
                keyboardIconVariants({
                  variant:
                    variant === "primary" ? "primary" : variant === "outline" ? "default" : "ghost",
                }),
              )}
            >
              {props.keyboard.display}
            </kbd>
          ) : null}{" "}
        </div>
      </Comp>
    );
  },
);

// Add CSS for respecting reduced motion preference and adding the spin-slow animation
if (typeof document !== "undefined") {
  const style = document.createElement("style");
  style.textContent = `
    @media (prefers-reduced-motion: reduce) {
      [data-prefers-reduced-motion="respect-motion-preference"] {
        animation: none !important;
        transition: none !important;
      }
    }

    @keyframes spin-slow {
      from {
        transform: rotate(0deg);
      }
      to {
        transform: rotate(360deg);
      }
    }

    .animate-spin-slow {
      animation: spin-slow 1.5s linear infinite;
    }
  `;
  document.head.appendChild(style);
}

Button.displayName = "Button";

export { Button, buttonVariants };<|MERGE_RESOLUTION|>--- conflicted
+++ resolved
@@ -386,9 +386,6 @@
       return () => document.removeEventListener("keydown", down);
     }, [props.keyboard, isClickDisabled]);
     const Comp = asChild ? Slot : "button";
-
-<<<<<<< HEAD
-  const Comp = asChild ? Slot : "button";
 
   return (
     <Comp
@@ -423,61 +420,25 @@
             "opacity-0": loading,
             "opacity-100": !loading,
           },
-=======
-    return (
-      <Comp
-        className={cn(
-          buttonVariants({
-            variant: mappedVariant,
-            color: mappedColor,
-            size,
-            className,
-          }),
->>>>>>> 0adc9dda
         )}
-        onClick={loading ? undefined : props.onClick}
-        disabled={isVisuallyDisabled} // Only apply disabled attribute when explicitly disabled
-        aria-disabled={isClickDisabled} // For accessibility, still indicate it can't be clicked
-        aria-busy={loading}
-        ref={ref}
-        {...props}
       >
-        {loading && (
-          <div
-            className="absolute inset-0 flex items-center justify-center w-full h-full transition-opacity duration-200"
-            aria-hidden="true"
+        {props.children}
+        {props.keyboard ? (
+          <kbd
+            className={cn(
+              keyboardIconVariants({
+                variant:
+                  variant === "primary" ? "primary" : variant === "outline" ? "default" : "ghost",
+              }),
+            )}
           >
-            <AnimatedLoadingSpinner />
-            <span className="sr-only">{loadingLabel}</span>
-          </div>
-        )}
-        <div
-          className={cn(
-            "w-full h-full flex items-center justify-center gap-2 transition-opacity duration-200",
-            {
-              "opacity-0": loading,
-              "opacity-100": !loading,
-            },
-          )}
-        >
-          {props.children}
-          {props.keyboard ? (
-            <kbd
-              className={cn(
-                keyboardIconVariants({
-                  variant:
-                    variant === "primary" ? "primary" : variant === "outline" ? "default" : "ghost",
-                }),
-              )}
-            >
-              {props.keyboard.display}
-            </kbd>
-          ) : null}{" "}
-        </div>
-      </Comp>
-    );
-  },
-);
+            {props.keyboard.display}
+          </kbd>
+        ) : null}{" "}
+      </div>
+    </Comp>
+  );
+};
 
 // Add CSS for respecting reduced motion preference and adding the spin-slow animation
 if (typeof document !== "undefined") {
