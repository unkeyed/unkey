"use client";
import { Slot } from "@radix-ui/react-slot";
import { type VariantProps, cva } from "class-variance-authority";
import * as React from "react";
import { cn } from "../lib/utils";

const buttonVariants = cva(
  "inline-flex group relative duration-150 items-center justify-center gap-2 whitespace-nowrap rounded-md text-sm transition-colors focus-visible:outline-none focus-visible:ring-1 focus-visible:ring-ring [&_svg]:pointer-events-none [&_svg]:size-4 [&_svg]:shrink-0 disabled:cursor-not-allowed",
  {
    variants: {
      variant: {
        default: "", // This is only required for mapping from default -> primary. We rely on this for type generation because CVA types are hard to mutate.
        destructive: "", // This is only required for mapping from destructive-> danger. We rely on this for type generation because CVA types are hard to mutate.
        primary: [
          "p-2 text-white dark:text-black bg-accent-12 hover:bg-accent-12/90 focus:hover:bg-accent-12 rounded-md font-medium border border-grayA-4",
          "focus:ring-4 focus:ring-gray-6 focus-visible:outline-none focus:ring-offset-0 drop-shadow-button",
          "disabled:border disabled:border-solid disabled:bg-grayA-6 disabled:border-grayA-4 disabled:text-white/85 disabled:dark:text-white/85",
          "active:bg-accent-12/80",
        ],
        outline: [
          "p-2 text-gray-12 bg-transparent border border-grayA-6 hover:bg-grayA-2 rounded-md",
          "focus:border-grayA-12 focus:ring-4 focus:ring-gray-6 focus-visible:outline-none focus:ring-offset-0 drop-shadow-button",
          "disabled:border disabled:border-solid disabled:border-grayA-5 disabled:text-grayA-7",
          "active:bg-grayA-3",
        ],
        ghost: [
          "p-2 text-gray-12 bg-transparent hover:bg-grayA-4 rounded-md focus:hover:bg-transparent",
          "focus:border-grayA-12 focus:ring-4 focus:ring-gray-6 focus-visible:outline-none focus:ring-offset-0 drop-shadow-button",
          "disabled:border disabled:border-grayA-4 disabled:text-grayA-7",
          "active:bg-grayA-5",
        ],
      },
      // TODO: Remove "square" this in the following iterations. This is only needed for backward compatability
      shape: {
        square: "size-8 p-1",
      },
      color: {
        default: "",
        success: "",
        warning: "",
        danger: "",
        info: "",
      },
      size: {
        // TODO: Remove "icon" this in the following iterations. This is only needed for backward compatability
        icon: "size-6",
        sm: "h-7",
        md: "h-8",
        lg: "h-9",
        xlg: "h-10",
        "2xlg": "h-12",
      },
    },
    defaultVariants: {
      variant: "primary",
      color: "default",
      size: "sm",
    },
    compoundVariants: [
      // Danger
      {
        variant: "primary",
        color: "danger",
        className: [
          "dark:text-white/95 bg-error-9 hover:bg-error-10 rounded-md font-medium focus:hover:bg-error-10 ",
          "focus:border-error-11 focus:ring-4 focus:ring-error-6 focus-visible:outline-none focus:ring-offset-0",
          "disabled:bg-error-6 disabled:text-white/80  disabled:dark:text-white/80",
          "active:bg-error-11",
        ],
      },
      {
        variant: "outline",
        color: "danger",
        className: [
          "text-error-11 bg-transparent border border-grayA-6 hover:bg-grayA-2 font-medium focus:hover:bg-transparent",
          "focus:border-error-11 focus:ring-4 focus:ring-error-6 focus-visible:outline-none focus:ring-offset-0",
          "disabled:text-errorA-7 disabled:border-grayA-5",
          "active:bg-error-3",
        ],
      },
      {
        variant: "ghost",
        color: "danger",
        className: [
          "text-error-11 bg-transparent hover:bg-error-3 rounded-md",
          "focus:border-error-11 focus:ring-4 focus:ring-error-6 focus-visible:outline-none focus:ring-offset-0",
          "disabled:text-error-7",
          "active:bg-error-4",
        ],
      },
      // Warning
      {
        variant: "primary",
        color: "warning",
        className: [
          "dark:text-white/95 bg-warning-8 hover:bg-warning-8/90 rounded-md font-medium focus:hover:bg-warning-8/90",
          "focus:border-warning-11 focus:ring-4 focus:ring-warning-6 focus-visible:outline-none focus:ring-offset-0",
          "disabled:bg-warning-7 disabled:text-white/80  disabled:dark:text-white/80",
          "active:bg-warning-9",
        ],
      },
      {
        variant: "outline",
        color: "warning",
        className: [
          "text-warningA-11 bg-transparent border border-grayA-6 hover:bg-grayA-2 font-medium focus:hover:bg-transparent",
          "focus:border-warning-11 focus:ring-4 focus:ring-warning-6 focus-visible:outline-none focus:ring-offset-0",
          "disabled:text-warningA-7 disabled:border-grayA-5",
          "active:bg-warning-3",
        ],
      },
      {
        variant: "ghost",
        color: "warning",
        className: [
          "text-warning-11 bg-transparent hover:bg-warning-3 rounded-md",
          "focus:border-warning-11 focus:ring-4 focus:ring-warning-6 focus-visible:outline-none focus:ring-offset-0",
          "disabled:text-warning-7",
          "active:bg-warning-4",
        ],
      },
      // Success
      {
        variant: "primary",
        color: "success",
        className: [
          "dark:text-white/95 bg-success-9 hover:bg-success-10 rounded-md font-medium focus:hover:bg-success-10",
          "focus:border-success-11 focus:ring-4 focus:ring-success-6 focus-visible:outline-none focus:ring-offset-0",
          "disabled:bg-success-7 disabled:text-white/80  disabled:dark:text-white/80",
          "active:bg-success-11",
        ],
      },
      {
        variant: "outline",
        color: "success",
        className: [
          "text-success-11 bg-transparent border border-grayA-6 hover:bg-grayA-2 font-medium focus:hover:bg-transparent",
          "focus:border-success-11 focus:ring-4 focus:ring-success-6 focus-visible:outline-none focus:ring-offset-0",
          "disabled:text-successA-7 disabled:border-grayA-5",
          "active:bg-success-3",
        ],
      },
      {
        variant: "ghost",
        color: "success",
        className: [
          "text-success-11 bg-transparent hover:bg-success-3 rounded-md",
          "focus:border-success-11 focus:ring-4 focus:ring-success-6 focus-visible:outline-none focus:ring-offset-0",
          "disabled:text-success-7",
          "active:bg-success-4",
        ],
      },
<<<<<<< HEAD
      // Success
=======
      // Info
>>>>>>> fa271041
      {
        variant: "primary",
        color: "info",
        className: [
          "dark:text-white/95 bg-info-9 hover:bg-info-10 rounded-md font-medium focus:hover:bg-info-10",
          "focus:border-info-11 focus:ring-4 focus:ring-info-6 focus-visible:outline-none focus:ring-offset-0",
          "disabled:bg-info-7 disabled:text-white/80  disabled:dark:text-white/80",
          "active:bg-info-11",
        ],
      },
      {
        variant: "outline",
        color: "info",
        className: [
          "text-info-11 bg-transparent border border-grayA-6 hover:bg-grayA-2 font-medium focus:hover:bg-transparent",
          "focus:border-info-11 focus:ring-4 focus:ring-info-6 focus-visible:outline-none focus:ring-offset-0",
          "disabled:text-infoA-7 disabled:border-grayA-5",
          "active:bg-info-3",
        ],
      },
      {
        variant: "ghost",
        color: "info",
        className: [
          "text-info-11 bg-transparent hover:bg-info-3 rounded-md",
          "focus:border-info-11 focus:ring-4 focus:ring-info-6 focus-visible:outline-none focus:ring-offset-0",
          "disabled:text-info-7",
          "active:bg-info-4",
        ],
      },
    ],
  },
);

export type ButtonProps = VariantProps<typeof buttonVariants> &
  React.ButtonHTMLAttributes<HTMLButtonElement> & {
    /**
     * Display a loading spinner instead of the children
     */
    loading?: boolean;
    disabled?: boolean;
    /**
     * Keyboard shortcut to trigger the `onClick` handler
     */
    keyboard?: {
      /**
       * The shortcut displayed on the button
       */
      display: string;
      /**
       * Decide whether the button should be pressed
       * Return true to trigger the callback function.
       * @example: (e)=> e.key === "a"
       */
      trigger: (e: KeyboardEvent) => boolean;
      /**
       * The function to be called
       */
      callback: (e: KeyboardEvent) => void | Promise<void>;
    };
    asChild?: boolean;
    /**
     * Optional label for screen readers when in loading state
     */
    loadingLabel?: string;
  };

const keyboardIconVariants = cva(
  "items-center transition duration-150 text-center justify-center shadow-none text-sm flex justify-center font-mono text-xs font-medium border rounded-[5px] h-5 px-1.5 min-w-[24px]",
  {
    variants: {
      variant: {
        default: "bg-gray-4 border-gray-7 text-gray-12",
        primary: "bg-gray-12/10 border-gray-8 text-white dark:text-black group-hover:bg-gray-12/20",
        outline:
          "bg-gray-3 border-gray-6 text-gray-11 group-hover:bg-gray-4 group-hover:border-gray-7",
        ghost:
          "bg-gray-3 border-gray-6 text-gray-11 group-hover:bg-gray-4 group-hover:border-gray-7",
        danger:
          "bg-error-3 border-error-6 text-error-11 group-hover:border-error-7 group-hover:bg-error-4",
      },
    },
    defaultVariants: {
      variant: "default",
    },
  },
);

type ButtonVariant = NonNullable<VariantProps<typeof buttonVariants>["variant"]>;

type ButtonColor = NonNullable<VariantProps<typeof buttonVariants>["color"]>;

const VARIANT_MAP: Record<string, { variant: ButtonVariant; color?: ButtonColor }> = {
  default: { variant: "primary" },
  destructive: { variant: "primary", color: "danger" },
};

// New animated loading spinner component
export const AnimatedLoadingSpinner = () => {
  const [segmentIndex, setSegmentIndex] = React.useState(0);

  // Each segment ID in the order they should light up
  const segments = [
    "segment-1", // Right top
    "segment-2", // Right
    "segment-3", // Right bottom
    "segment-4", // Bottom
    "segment-5", // Left bottom
    "segment-6", // Left
    "segment-7", // Left top
    "segment-8", // Top
  ];

  React.useEffect(() => {
    // Animate the segments in sequence
    const timer = setInterval(() => {
      setSegmentIndex((prevIndex) => (prevIndex + 1) % segments.length);
    }, 125); // 125ms per segment = 1s for full rotation

    return () => clearInterval(timer);
  }, []);

  return (
    <svg
      xmlns="http://www.w3.org/2000/svg"
      width="18"
      height="18"
      viewBox="0 0 18 18"
      className="animate-spin-slow"
      data-prefers-reduced-motion="respect-motion-preference"
    >
      <g>
        {segments.map((id, index) => {
          // Calculate opacity based on position relative to current index
          const distance = (segments.length + index - segmentIndex) % segments.length;
          const opacity = distance <= 4 ? 1 - distance * 0.2 : 0.1;

          return (
            <path
              key={id}
              id={id}
              style={{
                fill: "currentColor",
                opacity: opacity,
                transition: "opacity 0.12s ease-in-out",
              }}
              d={getPathForSegment(index)}
            />
          );
        })}
        <path
          d="M9,6.5c-1.379,0-2.5,1.121-2.5,2.5s1.121,2.5,2.5,2.5,2.5-1.121,2.5-2.5-1.121-2.5-2.5-2.5Z"
          style={{ fill: "currentColor", opacity: 0.6 }}
        />
      </g>
    </svg>
  );
};

// Helper function to get path data for each segment
function getPathForSegment(index: number) {
  const paths = [
    "M13.162,3.82c-.148,0-.299-.044-.431-.136-.784-.552-1.662-.915-2.61-1.08-.407-.071-.681-.459-.61-.867,.071-.408,.459-.684,.868-.61,1.167,.203,2.248,.65,3.216,1.33,.339,.238,.42,.706,.182,1.045-.146,.208-.378,.319-.614,.319Z",
    "M16.136,8.5c-.357,0-.675-.257-.738-.622-.163-.942-.527-1.82-1.082-2.608-.238-.339-.157-.807,.182-1.045,.34-.239,.809-.156,1.045,.182,.683,.97,1.132,2.052,1.334,3.214,.07,.408-.203,.796-.611,.867-.043,.008-.086,.011-.129,.011Z",
    "M14.93,13.913c-.148,0-.299-.044-.431-.137-.339-.238-.42-.706-.182-1.045,.551-.784,.914-1.662,1.078-2.609,.071-.408,.466-.684,.867-.611,.408,.071,.682,.459,.611,.867-.203,1.167-.65,2.25-1.33,3.216-.146,.208-.378,.318-.614,.318Z",
    "M10.249,16.887c-.357,0-.675-.257-.738-.621-.07-.408,.202-.797,.61-.868,.945-.165,1.822-.529,2.608-1.082,.34-.238,.807-.156,1.045,.182,.238,.338,.157,.807-.182,1.045-.968,.682-2.05,1.13-3.214,1.333-.044,.008-.087,.011-.13,.011Z",
    "M7.751,16.885c-.043,0-.086-.003-.13-.011-1.167-.203-2.249-.651-3.216-1.33-.339-.238-.42-.706-.182-1.045,.236-.339,.702-.421,1.045-.183,.784,.551,1.662,.915,2.61,1.08,.408,.071,.681,.459,.61,.868-.063,.364-.381,.621-.738,.621Z",
    "M3.072,13.911c-.236,0-.469-.111-.614-.318-.683-.97-1.132-2.052-1.334-3.214-.07-.408,.203-.796,.611-.867,.403-.073,.796,.202,.867,.61,.163,.942,.527,1.82,1.082,2.608,.238,.339,.157,.807-.182,1.045-.131,.092-.282,.137-.431,.137Z",
    "M1.866,8.5c-.043,0-.086-.003-.129-.011-.408-.071-.682-.459-.611-.867,.203-1.167,.65-2.25,1.33-3.216,.236-.339,.703-.422,1.045-.182,.339,.238,.42,.706,.182,1.045-.551,.784-.914,1.662-1.078,2.609-.063,.365-.381,.622-.738,.622Z",
    "M4.84,3.821c-.236,0-.468-.111-.614-.318-.238-.338-.157-.807,.182-1.045,.968-.682,2.05-1.13,3.214-1.333,.41-.072,.797,.202,.868,.61,.07,.408-.202,.797-.61,.868-.945,.165-1.822,.529-2.608,1.082-.131,.092-.282,.137-.431,.137Z",
  ];

  return paths[index];
}

const Button: React.FC<ButtonProps> = ({
  className,
  variant,
  color = "default",
  size,
  asChild = false,
  loading,
  disabled,
  loadingLabel = "Loading, please wait",
  ...props
}) => {
  let mappedVariant: ButtonVariant = "primary";
  let mappedColor: ButtonColor = color;

  if (variant === null || variant === undefined) {
    mappedVariant = "primary";
  } else if (VARIANT_MAP[variant as keyof typeof VARIANT_MAP]) {
    const mapping = VARIANT_MAP[variant as keyof typeof VARIANT_MAP];
    mappedVariant = mapping.variant;
    if (mapping.color) {
      mappedColor = mapping.color;
    }
  } else {
    mappedVariant = variant as ButtonVariant;
  }

  // Only disable the click behavior, not the visual appearance
  const isClickDisabled = disabled || loading;
  // Keep separate flag for actual visual disabled state
  const isVisuallyDisabled = disabled;

  // Width reference for consistent sizing during loading state
  const buttonRef = React.useRef<HTMLButtonElement>(null);
  const [buttonWidth, setButtonWidth] = React.useState<number | undefined>(undefined);

  // Capture initial width when entering loading state
  React.useEffect(() => {
    if (loading && buttonRef.current && !buttonWidth) {
      setButtonWidth(buttonRef.current.offsetWidth);
    } else if (!loading) {
      setButtonWidth(undefined);
    }
  }, [loading, buttonWidth]);

  // Keyboard handler
  React.useEffect(() => {
    if (!props.keyboard || isClickDisabled) {
      return;
    }

    const down = (e: KeyboardEvent) => {
      if (!props.keyboard!.trigger(e)) {
        return;
      }
      e.preventDefault();
      props.keyboard!.callback(e);
    };

    document.addEventListener("keydown", down);
    return () => document.removeEventListener("keydown", down);
  }, [props.keyboard, isClickDisabled]);

  const Comp = asChild ? Slot : "button";

  return (
    <Comp
      className={cn(
        buttonVariants({
          variant: mappedVariant,
          color: mappedColor,
          size,
          className,
        }),
      )}
      onClick={loading ? undefined : props.onClick}
      disabled={isVisuallyDisabled} // Only apply disabled attribute when explicitly disabled
      aria-disabled={isClickDisabled} // For accessibility, still indicate it can't be clicked
      aria-busy={loading}
      ref={buttonRef}
      {...props}
    >
      {loading && (
        <div
          className="absolute inset-0 flex  items-center justify-center w-full h-full transition-opacity duration-200"
          aria-hidden="true"
        >
          <AnimatedLoadingSpinner />
          <span className="sr-only">{loadingLabel}</span>
        </div>
      )}
      <div
        className={cn(
          "w-full h-full flex items-center justify-center gap-2 transition-opacity duration-200",
          {
            "opacity-0": loading,
            "opacity-100": !loading,
          },
        )}
      >
        {props.children}
        {props.keyboard ? (
          <kbd
            className={cn(
              keyboardIconVariants({
                variant:
                  variant === "primary" ? "primary" : variant === "outline" ? "default" : "ghost",
              }),
            )}
          >
            {props.keyboard.display}
          </kbd>
        ) : null}{" "}
      </div>
    </Comp>
  );
};

// Add CSS for respecting reduced motion preference and adding the spin-slow animation
if (typeof document !== "undefined") {
  const style = document.createElement("style");
  style.textContent = `
    @media (prefers-reduced-motion: reduce) {
      [data-prefers-reduced-motion="respect-motion-preference"] {
        animation: none !important;
        transition: none !important;
      }
    }

    @keyframes spin-slow {
      from {
        transform: rotate(0deg);
      }
      to {
        transform: rotate(360deg);
      }
    }

    .animate-spin-slow {
      animation: spin-slow 1.5s linear infinite;
    }
  `;
  document.head.appendChild(style);
}

Button.displayName = "Button";

export { Button, buttonVariants };<|MERGE_RESOLUTION|>--- conflicted
+++ resolved
@@ -150,11 +150,8 @@
           "active:bg-success-4",
         ],
       },
-<<<<<<< HEAD
-      // Success
-=======
+
       // Info
->>>>>>> fa271041
       {
         variant: "primary",
         color: "info",
