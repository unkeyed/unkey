"use client";

import * as TooltipPrimitive from "@radix-ui/react-tooltip";
import * as React from "react";

import { cn } from "../lib/utils";
<<<<<<< HEAD
=======
// Adjust the import path as necessary
>>>>>>> 937ec499

const TooltipProvider = TooltipPrimitive.Provider;

const Tooltip = TooltipPrimitive.Root;

const TooltipTrigger = TooltipPrimitive.Trigger;

const TooltipContent = React.forwardRef<
  React.ElementRef<typeof TooltipPrimitive.Content>,
  React.ComponentPropsWithoutRef<typeof TooltipPrimitive.Content>
>(({ className, sideOffset = 4, ...props }, ref) => (
  <TooltipPrimitive.Content
    ref={ref}
    sideOffset={sideOffset}
    className={cn(
      "z-50 overflow-hidden font-medium shadow-md rounded rounded-lg leading-6 bg-gray-12 text-gray-1 px-2 py-1 gap-2 animate-in fade-in-0 zoom-in-95 data-[state=closed]:animate-out data-[state=closed]:fade-out-0 data-[state=closed]:zoom-out-95 data-[side=bottom]:slide-in-from-top-2 data-[side=left]:slide-in-from-right-2 data-[side=right]:slide-in-from-left-2 data-[side=top]:slide-in-from-bottom-2",
      className,
    )}
    {...props}
  />
));
TooltipContent.displayName = TooltipPrimitive.Content.displayName;

export { Tooltip, TooltipTrigger, TooltipContent, TooltipProvider };<|MERGE_RESOLUTION|>--- conflicted
+++ resolved
@@ -4,10 +4,6 @@
 import * as React from "react";
 
 import { cn } from "../lib/utils";
-<<<<<<< HEAD
-=======
-// Adjust the import path as necessary
->>>>>>> 937ec499
 
 const TooltipProvider = TooltipPrimitive.Provider;
 
