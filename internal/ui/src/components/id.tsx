"use client";
import { TaskChecked, TaskUnchecked } from "@unkey/icons";
import * as React from "react";
import { cn } from "../lib/utils";
import { Tooltip, TooltipContent, TooltipTrigger } from "./tooltip";

type IdProps = {
<<<<<<< HEAD
    /**
    * Value displayed on the component.
    */
    value: string;
    /**
    * Number to truncate the value to. If the value is longer than the truncate number, it will be truncated and an ellipse will be added to the end.
    */
    truncate?: number;
    /**
    * Any additional classes to apply to the component.
    */
    className?: string;
=======
  value: string;
  truncate?: number;
  className?: string;
>>>>>>> 937ec499
};

export const Id: React.FC<IdProps> = ({ className, value, truncate, ...props }) => {
  const [isCopied, setIsCopied] = React.useState(false);
  const copyTextToClipboard = async (value: string) => {
    try {
      await navigator.clipboard.writeText(value ?? "");
      setIsCopied(true);
    } catch (error) {
      console.error("Failed to copy: ", error);
    }
  };

  React.useEffect(() => {
    if (!isCopied) {
      return;
    }
    const timer = setTimeout(() => {
      setIsCopied(false);
    }, 2000);
    return () => clearTimeout(timer);
  }, [isCopied]);

<<<<<<< HEAD
    const ellipse = '••••';
    const truncateValue = truncate ? value?.slice(0, truncate) + ellipse : value;
    
    return (
        <button
            className={cn("relative inline-flex w-full ring-2 ring-transparent no-underline focus:ring-gray-6 group items-center transition duration-150 justify-center gap-3 whitespace-nowrap tracking-normal rounded-lg font-medium bg-gray-1 w-fit max-w-96 border border-accent-6 hover:border-accent-8 text-gray-12 radius radius-2 font-mono h-8 px-3 py-1 text-xs overflow-hidden", className)}
            onClick={() => copyTextToClipboard(value)}
            aria-label={`Copy ID: ${value}`}  
            role="link"  
            {...props}
        >
            {truncateValue}
            <Tooltip>
                <div className="absolute flex h-8 w-8 top-0 right-0 invisible group-hover:visible group-focus:visible">
                    <TooltipTrigger asChild>
                        <div className=" flex justify-end border w-full border-none h-full bg-accent-1">
                            {!isCopied ? <TaskUnchecked className="size=[12px] item-end my-auto mr-2 bg-gray-1" /> : <TaskChecked className="size=[12px] item-end my-auto mr-2 bg-gray-1" />}
                        </div>
                    </TooltipTrigger>
                    <TooltipContent side="bottom">
                        Copy ID
                    </TooltipContent>
                </div>
            </Tooltip>
        </button>);
=======
  const ellipse = "••••";
  const truncateValue = truncate ? value?.slice(0, truncate) + ellipse : value;
  const Comp = "button";

  return (
    <Comp
      className={cn(
        "relative inline-flex w-full ring-2 ring-transparent focus:ring-gray-6 group items-center transition duration-150 justify-center gap-3 whitespace-nowrap tracking-normal rounded-lg font-medium bg-gray-1 w-fit max-w-96 border border-accent-6 hover:border-accent-8 text-accent-12 radius radius-2 font-mono h-8 px-3 py-1 text-xs overflow-hidden",
        className,
      )}
      onClick={() => copyTextToClipboard(value ?? "")}
      {...props}
    >
      {truncateValue}
      <Tooltip>
        <div className="absolute flex h-8 w-8 top-0 right-0 invisible group-hover:visible group-focus:visible">
          <TooltipTrigger asChild>
            <div className=" flex justify-end border w-full border-none h-full text-gray-1 bg-gray-1">
              {!isCopied ? (
                <TaskUnchecked className="size=[12] text-gray-10 item-end my-auto mr-2 bg-base-1" />
              ) : (
                <TaskChecked className="size=[12] text-gray-10 item-end my-auto mr-2" />
              )}
            </div>
          </TooltipTrigger>
          <TooltipContent side="bottom">Copy ID</TooltipContent>
        </div>
      </Tooltip>
    </Comp>
  );
>>>>>>> 937ec499
};
Id.displayName = "Id";<|MERGE_RESOLUTION|>--- conflicted
+++ resolved
@@ -5,7 +5,6 @@
 import { Tooltip, TooltipContent, TooltipTrigger } from "./tooltip";
 
 type IdProps = {
-<<<<<<< HEAD
     /**
     * Value displayed on the component.
     */
@@ -18,11 +17,6 @@
     * Any additional classes to apply to the component.
     */
     className?: string;
-=======
-  value: string;
-  truncate?: number;
-  className?: string;
->>>>>>> 937ec499
 };
 
 export const Id: React.FC<IdProps> = ({ className, value, truncate, ...props }) => {
@@ -46,7 +40,6 @@
     return () => clearTimeout(timer);
   }, [isCopied]);
 
-<<<<<<< HEAD
     const ellipse = '••••';
     const truncateValue = truncate ? value?.slice(0, truncate) + ellipse : value;
     
@@ -55,7 +48,7 @@
             className={cn("relative inline-flex w-full ring-2 ring-transparent no-underline focus:ring-gray-6 group items-center transition duration-150 justify-center gap-3 whitespace-nowrap tracking-normal rounded-lg font-medium bg-gray-1 w-fit max-w-96 border border-accent-6 hover:border-accent-8 text-gray-12 radius radius-2 font-mono h-8 px-3 py-1 text-xs overflow-hidden", className)}
             onClick={() => copyTextToClipboard(value)}
             aria-label={`Copy ID: ${value}`}  
-            role="link"  
+            role="button"  
             {...props}
         >
             {truncateValue}
@@ -72,37 +65,5 @@
                 </div>
             </Tooltip>
         </button>);
-=======
-  const ellipse = "••••";
-  const truncateValue = truncate ? value?.slice(0, truncate) + ellipse : value;
-  const Comp = "button";
-
-  return (
-    <Comp
-      className={cn(
-        "relative inline-flex w-full ring-2 ring-transparent focus:ring-gray-6 group items-center transition duration-150 justify-center gap-3 whitespace-nowrap tracking-normal rounded-lg font-medium bg-gray-1 w-fit max-w-96 border border-accent-6 hover:border-accent-8 text-accent-12 radius radius-2 font-mono h-8 px-3 py-1 text-xs overflow-hidden",
-        className,
-      )}
-      onClick={() => copyTextToClipboard(value ?? "")}
-      {...props}
-    >
-      {truncateValue}
-      <Tooltip>
-        <div className="absolute flex h-8 w-8 top-0 right-0 invisible group-hover:visible group-focus:visible">
-          <TooltipTrigger asChild>
-            <div className=" flex justify-end border w-full border-none h-full text-gray-1 bg-gray-1">
-              {!isCopied ? (
-                <TaskUnchecked className="size=[12] text-gray-10 item-end my-auto mr-2 bg-base-1" />
-              ) : (
-                <TaskChecked className="size=[12] text-gray-10 item-end my-auto mr-2" />
-              )}
-            </div>
-          </TooltipTrigger>
-          <TooltipContent side="bottom">Copy ID</TooltipContent>
-        </div>
-      </Tooltip>
-    </Comp>
-  );
->>>>>>> 937ec499
 };
 Id.displayName = "Id";