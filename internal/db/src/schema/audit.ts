--- conflicted
+++ resolved
@@ -8,9 +8,7 @@
 
 export const auditLogs = mysqlTable("audit_logs", {
   id: varchar("id", { length: 256 }).primaryKey(),
-  // under what workspace this happened
 
-<<<<<<< HEAD
   /**
    * A machine readable description of what happened
    */
@@ -59,38 +57,6 @@
    */
   tags: json("tags").$type<unknown>(),
 });
-=======
-    /**
-     * A machine readable description of what happened
-     */
-    action: mysqlEnum("action", ["create", "update", "delete"]).notNull(),
-
-    /**
-     * A human readable description of what happened.
-     */
-    description: varchar("description", { length: 512 }).notNull(),
-    time: datetime("time", { fsp: 3 }).notNull(), // unix milli
-    actorType: mysqlEnum("actor_type", ["user", "key"]).notNull(),
-    actorId: varchar("actor_id", { length: 256 }).notNull(),
-    resourceType: mysqlEnum("resource_type", [
-      "key",
-      "api",
-      "workspace",
-      "vercelIntegration",
-      "keyAuth",
-    ]).notNull(),
-    resourceId: varchar("resource_id", { length: 256 }).notNull(),
-    /**
-     * For any additional tags
-     */
-    tags: json("tags").$type<unknown>(),
-  },
-  (table) => ({
-    resourceIdIdx: index("resource_id_idx").on(table.resourceId),
-    actorIdIdx: index("actor_id_idx").on(table.actorId),
-  }),
-);
->>>>>>> 6af7068d
 
 export const auditLogsRelations = relations(auditLogs, ({ one }) => ({
   key: one(keys, {
