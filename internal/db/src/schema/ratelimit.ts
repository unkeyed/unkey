--- conflicted
+++ resolved
@@ -59,11 +59,7 @@
   },
   (table) => {
     return {
-<<<<<<< HEAD
-      uniqueIdentifierPerNamespace: unique("unique_namespace_identifier_idx").on(
-=======
       uniqueIdentifierPerNamespace: unique("unique_identifier_per_namespace_idx").on(
->>>>>>> 0a247aea
         table.namespaceId,
         table.identifier,
       ),
