--- conflicted
+++ resolved
@@ -1,4 +1,4 @@
-import { relations, sql } from "drizzle-orm";
+import { relations } from "drizzle-orm";
 import {
   bigint,
   index,
@@ -20,18 +20,11 @@
       .references(() => workspaces.id, { onDelete: "cascade" }),
     name: varchar("name", { length: 512 }).notNull(),
     description: varchar("description", { length: 512 }),
-<<<<<<< HEAD
     //createdAt: datetime("created_at", { mode: "date", fsp: 3 })
     //  .notNull()
     //  .default(sql`CURRENT_TIMESTAMP(3)`)
     //  .$defaultFn(() => new Date()),
     //updatedAt: datetime("updated_at", { mode: "date", fsp: 3 }),
-=======
-    //   createdAt: datetime("created_at", { mode: "date", fsp: 3 })
-    //     .notNull()
-    //     .$defaultFn(() => new Date()),
-    //   updatedAt: datetime("updated_at", { mode: "date", fsp: 3 }),
->>>>>>> 99994314
     createdAtM: bigint("created_at_m", { mode: "number" })
       .notNull()
       .default(0)
@@ -72,18 +65,11 @@
     workspaceId: varchar("workspace_id", { length: 256 })
       .notNull()
       .references(() => workspaces.id, { onDelete: "cascade" }),
-<<<<<<< HEAD
-    createdAt: datetime("created_at", { mode: "date", fsp: 3 })
-      .notNull()
-      .default(sql`CURRENT_TIMESTAMP(3)`)
-      .$defaultFn(() => new Date()),
-    updatedAt: datetime("updated_at", { mode: "date", fsp: 3 }),
-=======
-    //   createdAt: datetime("created_at", { mode: "date", fsp: 3 })
-    //     .notNull()
-    //     .$defaultFn(() => new Date()),
-    //   updatedAt: datetime("updated_at", { mode: "date", fsp: 3 }),
->>>>>>> 99994314
+    //createdAt: datetime("created_at", { mode: "date", fsp: 3 })
+    //  .notNull()
+    //  .default(sql`CURRENT_TIMESTAMP(3)`)
+    //  .$defaultFn(() => new Date()),
+    //updatedAt: datetime("updated_at", { mode: "date", fsp: 3 }),
     createdAtM: bigint("created_at_m", { mode: "number" })
       .notNull()
       .default(0)
@@ -123,18 +109,11 @@
       .references(() => workspaces.id, { onDelete: "cascade" }),
     name: varchar("name", { length: 512 }).notNull(),
     description: varchar("description", { length: 512 }),
-<<<<<<< HEAD
     // createdAt: datetime("created_at", { mode: "date", fsp: 3 })
     //   .notNull()
     //   .default(sql`CURRENT_TIMESTAMP(3)`)
     //   .$defaultFn(() => new Date()),
     // updatedAt: datetime("updated_at", { mode: "date", fsp: 3 }),
-=======
-    //   createdAt: datetime("created_at", { mode: "date", fsp: 3 })
-    //     .notNull()
-    //     .$defaultFn(() => new Date()),
-    //   updatedAt: datetime("updated_at", { mode: "date", fsp: 3 }),
->>>>>>> 99994314
     createdAtM: bigint("created_at_m", { mode: "number" })
       .notNull()
       .default(0)
@@ -177,18 +156,10 @@
     workspaceId: varchar("workspace_id", { length: 256 })
       .notNull()
       .references(() => workspaces.id, { onDelete: "cascade" }),
-<<<<<<< HEAD
-    createdAt: datetime("created_at", { mode: "date", fsp: 3 })
-      .notNull()
-      .default(sql`CURRENT_TIMESTAMP(3)`)
-      .$defaultFn(() => new Date()),
-    updatedAt: datetime("updated_at", { mode: "date", fsp: 3 }),
-=======
-    //  updatedAt: datetime("updated_at", { mode: "date", fsp: 3 }),
-    //  createdAt: datetime("created_at", { mode: "date", fsp: 3 })
-    //    .notNull()
-    //    .$defaultFn(() => new Date()),
->>>>>>> 99994314
+    //createdAt: datetime("created_at", { mode: "date", fsp: 3 })
+    //  .notNull()
+    //  .default(sql`CURRENT_TIMESTAMP(3)`)
+    //  .$defaultFn(() => new Date()),
     createdAtM: bigint("created_at_m", { mode: "number" })
       .notNull()
       .default(0)
@@ -234,19 +205,12 @@
     workspaceId: varchar("workspace_id", { length: 256 })
       .notNull()
       .references(() => workspaces.id, { onDelete: "cascade" }),
-<<<<<<< HEAD
     // createdAt: datetime("created_at", { mode: "date", fsp: 3 })
     //   .notNull()
     //   .default(sql`CURRENT_TIMESTAMP(3)`)
     //   .$defaultFn(() => new Date()),
     // updatedAt: datetime("updated_at", { mode: "date", fsp: 3 }),
 
-=======
-    //   createdAt: datetime("created_at", { mode: "date", fsp: 3 })
-    //     .notNull()
-    //     .$defaultFn(() => new Date()),
-    //   updatedAt: datetime("updated_at", { mode: "date", fsp: 3 }),
->>>>>>> 99994314
     createdAtM: bigint("created_at_m", { mode: "number" })
       .notNull()
       .default(0)
