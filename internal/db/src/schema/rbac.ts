import { relations } from "drizzle-orm";
import {
  bigint,
  index,
  mysqlTable,
  primaryKey,
  unique,
  uniqueIndex,
  varchar,
} from "drizzle-orm/mysql-core";
import { keys } from "./keys";
import { workspaces } from "./workspaces";

export const permissions = mysqlTable(
  "permissions",
  {
    id: varchar("id", { length: 256 }).primaryKey(),
    workspaceId: varchar("workspace_id", { length: 256 }).notNull(),
    name: varchar("name", { length: 512 }).notNull(),
    slug: varchar("slug", { length: 128 }).notNull(),
    description: varchar("description", { length: 512 }),
<<<<<<< HEAD
    human_readable: varchar("human_readable", { length: 512 }),
=======
>>>>>>> b972f0e3
    createdAtM: bigint("created_at_m", { mode: "number" })
      .notNull()
      .default(0)
      .$defaultFn(() => Date.now()),
    updatedAtM: bigint("updated_at_m", { mode: "number" }).$onUpdateFn(() => Date.now()),
  },
  (table) => {
    return {
      workspaceIdIdx: index("workspace_id_idx").on(table.workspaceId),
      uniqueNamePerWorkspaceIdx: unique("unique_name_per_workspace_idx").on(
        table.name,
        table.workspaceId,
      ),
      uniqueSlugPerWorkspaceIdx: unique("unique_slug_per_workspace_idx").on(
        table.slug,
        table.workspaceId,
      ),
    };
  },
);
export const permissionsRelations = relations(permissions, ({ one, many }) => ({
  workspace: one(workspaces, {
    fields: [permissions.workspaceId],
    references: [workspaces.id],
  }),
  keys: many(keysPermissions, {
    relationName: "permissions_keys_permissions_relations",
  }),
  roles: many(rolesPermissions, {
    relationName: "roles_permissions",
  }),
}));

export const keysPermissions = mysqlTable(
  "keys_permissions",
  {
    tempId: bigint("temp_id", { mode: "number" }).autoincrement().notNull(),
    keyId: varchar("key_id", { length: 256 }).notNull(),
    permissionId: varchar("permission_id", { length: 256 }).notNull(),
    workspaceId: varchar("workspace_id", { length: 256 }).notNull(),

    createdAtM: bigint("created_at_m", { mode: "number" })
      .notNull()
      .default(0)
      .$defaultFn(() => Date.now()),
    updatedAtM: bigint("updated_at_m", { mode: "number" }).$onUpdateFn(() => Date.now()),
  },
  (table) => {
    return {
      keysPermissionsKeyIdPermissionIdWorkspaceId: primaryKey({
        columns: [table.keyId, table.permissionId, table.workspaceId],
        name: "keys_permissions_key_id_permission_id_workspace_id",
      }),
      keysPermissionsTempIdUnique: unique("keys_permissions_temp_id_unique").on(table.tempId),
      keyIdPermissionIdIdx: unique("key_id_permission_id_idx").on(table.keyId, table.permissionId),
    };
  },
);

export const keysPermissionsRelations = relations(keysPermissions, ({ one }) => ({
  key: one(keys, {
    fields: [keysPermissions.keyId],
    references: [keys.id],
    relationName: "keys_keys_permissions_relations",
  }),
  permission: one(permissions, {
    fields: [keysPermissions.permissionId],
    references: [permissions.id],
    relationName: "permissions_keys_permissions_relations",
  }),
}));
export const roles = mysqlTable(
  "roles",
  {
    id: varchar("id", { length: 256 }).primaryKey(),
    workspaceId: varchar("workspace_id", { length: 256 }).notNull(),
    name: varchar("name", { length: 512 }).notNull(),
    human_readable: varchar("human_readable", { length: 512 }),
    description: varchar("description", { length: 512 }),
    createdAtM: bigint("created_at_m", { mode: "number" })
      .notNull()
      .default(0)
      .$defaultFn(() => Date.now()),
    updatedAtM: bigint("updated_at_m", { mode: "number" }).$onUpdateFn(() => Date.now()),
  },
  (table) => {
    return {
      workspaceIdIdx: index("workspace_id_idx").on(table.workspaceId),
      uniqueNamePerWorkspaceIdx: unique("unique_name_per_workspace_idx").on(
        table.name,
        table.workspaceId,
      ),
    };
  },
);

export const rolesRelations = relations(roles, ({ one, many }) => ({
  workspace: one(workspaces, {
    fields: [roles.workspaceId],
    references: [workspaces.id],
  }),
  keys: many(keysRoles, {
    relationName: "keys_roles_roles_relations",
  }),
  permissions: many(rolesPermissions, {
    relationName: "roles_rolesPermissions",
  }),
}));

export const rolesPermissions = mysqlTable(
  "roles_permissions",
  {
    roleId: varchar("role_id", { length: 256 }).notNull(),
    permissionId: varchar("permission_id", { length: 256 }).notNull(),
    workspaceId: varchar("workspace_id", { length: 256 }).notNull(),

    createdAtM: bigint("created_at_m", { mode: "number" })
      .notNull()
      .default(0)
      .$defaultFn(() => Date.now()),
    updatedAtM: bigint("updated_at_m", { mode: "number" }).$onUpdateFn(() => Date.now()),
  },
  (table) => {
    return {
      rolesPermissionsRoleIdPermissionIdWorkspaceId: primaryKey({
        columns: [table.roleId, table.permissionId, table.workspaceId],
        name: "roles_permissions_role_id_permission_id_workspace_id",
      }),
      uniqueTuplePermissionIdRoleId: unique("unique_tuple_permission_id_role_id").on(
        table.permissionId,
        table.roleId,
      ),
    };
  },
);

export const rolesPermissionsRelations = relations(rolesPermissions, ({ one }) => ({
  role: one(roles, {
    fields: [rolesPermissions.roleId],
    references: [roles.id],
    relationName: "roles_rolesPermissions",
  }),
  permission: one(permissions, {
    fields: [rolesPermissions.permissionId],
    references: [permissions.id],
    relationName: "roles_permissions",
  }),
}));

export const keysRoles = mysqlTable(
  "keys_roles",
  {
    keyId: varchar("key_id", { length: 256 }).notNull(),
    roleId: varchar("role_id", { length: 256 }).notNull(),
    workspaceId: varchar("workspace_id", { length: 256 }).notNull(),

    createdAtM: bigint("created_at_m", { mode: "number" })
      .notNull()
      .default(0)
      .$defaultFn(() => Date.now()),
    updatedAtM: bigint("updated_at_m", { mode: "number" }).$onUpdateFn(() => Date.now()),
  },
  (table) => {
    return {
      keysRolesRoleIdKeyIdWorkspaceId: primaryKey({
        columns: [table.roleId, table.keyId, table.workspaceId],
        name: "keys_roles_role_id_key_id_workspace_id",
      }),
      uniqueKeyIdRoleId: uniqueIndex("unique_key_id_role_id").on(table.keyId, table.roleId),
    };
  },
);

export const keysRolesRelations = relations(keysRoles, ({ one }) => ({
  role: one(roles, {
    fields: [keysRoles.roleId],
    references: [roles.id],
    relationName: "keys_roles_roles_relations",
  }),
  key: one(keys, {
    fields: [keysRoles.keyId],
    references: [keys.id],
    relationName: "keys_roles_key_relations",
  }),
}));<|MERGE_RESOLUTION|>--- conflicted
+++ resolved
@@ -19,10 +19,6 @@
     name: varchar("name", { length: 512 }).notNull(),
     slug: varchar("slug", { length: 128 }).notNull(),
     description: varchar("description", { length: 512 }),
-<<<<<<< HEAD
-    human_readable: varchar("human_readable", { length: 512 }),
-=======
->>>>>>> b972f0e3
     createdAtM: bigint("created_at_m", { mode: "number" })
       .notNull()
       .default(0)
