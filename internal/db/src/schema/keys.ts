--- conflicted
+++ resolved
@@ -1,4 +1,4 @@
-import { relations, sql } from "drizzle-orm";
+import { relations } from "drizzle-orm";
 import {
   bigint,
   boolean,
@@ -48,11 +48,7 @@
     ownerId: varchar("owner_id", { length: 256 }),
     identityId: varchar("identity_id", { length: 256 }),
     meta: text("meta"),
-<<<<<<< HEAD
-    createdAt: datetime("created_at", { fsp: 3 }).notNull().default(sql`CURRENT_TIMESTAMP(3)`), // unix milli
-=======
-    // createdAt: datetime("created_at", { fsp: 3 }).notNull(), // unix milli
->>>>>>> 99994314
+    //createdAt: datetime("created_at", { fsp: 3 }).notNull().default(sql`CURRENT_TIMESTAMP(3)`), // unix milli
     expires: datetime("expires", { fsp: 3 }), // unix milli,
     ...lifecycleDatesMigration,
     /**
