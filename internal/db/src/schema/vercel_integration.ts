--- conflicted
+++ resolved
@@ -1,4 +1,4 @@
-import { relations, sql } from "drizzle-orm";
+import { relations } from "drizzle-orm";
 // db.ts
 import { mysqlEnum, mysqlTable, uniqueIndex, varchar } from "drizzle-orm/mysql-core";
 import { lifecycleDatesMigration } from "./util/lifecycle_dates";
@@ -31,15 +31,9 @@
     resourceId: varchar("resource_id", { length: 256 }).notNull(),
     resourceType: mysqlEnum("resource_type", ["rootKey", "apiId"]).notNull(),
     vercelEnvId: varchar("vercel_env_id", { length: 256 }).notNull(),
-<<<<<<< HEAD
-    createdAt: datetime("created_at", { fsp: 3 }).notNull().default(sql`CURRENT_TIMESTAMP(3)`),
-    updatedAt: datetime("updated_at", { fsp: 3 }).notNull().default(sql`CURRENT_TIMESTAMP(3)`),
-    deletedAt: datetime("deleted_at", { fsp: 3 }),
-=======
     //  createdAt: datetime("created_at", { fsp: 3 }).notNull(),
     //  updatedAt: datetime("updated_at", { fsp: 3 }).notNull(),
     //  deletedAt: datetime("deleted_at", { fsp: 3 }),
->>>>>>> 99994314
     //  // userId
     lastEditedBy: varchar("last_edited_by", { length: 256 }).notNull(),
     ...lifecycleDatesMigration,
