import baseX from "base-x";

const b58 = baseX("123456789ABCDEFGHJKLMNPQRSTUVWXYZabcdefghijkmnopqrstuvwxyz");

const prefixes = {
  key: "key",
  policy: "pol",
  api: "api",
  request: "req",
  workspace: "ws",
  keyAuth: "ks", // keyspace
  vercelBinding: "vb",
  role: "role",
  test: "test", // for tests only
  auditLog: "log",
  ratelimitNamespace: "rlns",
  ratelimitOverride: "rlor",
  permission: "perm",
<<<<<<< HEAD
  budget: "bud",
=======
  secret: "sec",
  headerRewrite: "hrw",
  gateway: "gw",
>>>>>>> 5869486b
} as const;

export function newId<TPrefix extends keyof typeof prefixes>(prefix: TPrefix) {
  const buf = crypto.getRandomValues(new Uint8Array(20));

  /**
   * epoch starts more recently so that the 32-bit number space gives a
   * significantly higher useful lifetime of around 136 years
   * from 2023-11-14T22:13:20.000Z to 2159-12-22T04:41:36.000Z.
   */
  const EPOCH_TIMESTAMP = 1_700_000_000_000;

  const t = Date.now() - EPOCH_TIMESTAMP;

  buf[0] = (t >>> 24) & 255;
  buf[1] = (t >>> 16) & 255;
  buf[2] = (t >>> 8) & 255;
  buf[3] = t & 255;

  return `${prefixes[prefix]}_${b58.encode(buf)}` as const;
}<|MERGE_RESOLUTION|>--- conflicted
+++ resolved
@@ -16,13 +16,10 @@
   ratelimitNamespace: "rlns",
   ratelimitOverride: "rlor",
   permission: "perm",
-<<<<<<< HEAD
   budget: "bud",
-=======
   secret: "sec",
   headerRewrite: "hrw",
   gateway: "gw",
->>>>>>> 5869486b
 } as const;
 
 export function newId<TPrefix extends keyof typeof prefixes>(prefix: TPrefix) {
