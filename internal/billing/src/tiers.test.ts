--- conflicted
+++ resolved
@@ -74,18 +74,9 @@
     test("should fail", () => {
       const result = calculateTieredPrices([], 5);
       expect(result.err).toBeDefined();
-<<<<<<< HEAD
-      expect(result).toStrictEqual({
-        error: {
-          message:
-            '[\n  {\n    "code": "too_small",\n    "minimum": 1,\n    "type": "array",\n    "inclusive": true,\n    "exact": false,\n    "message": "Array must contain at least 1 element(s)",\n    "path": []\n  }\n]',
-        },
-      });
-=======
       expect(result.err).instanceOf(SchemaError);
 
       expect(result.err?.message).toEqual("too_small: : Array must contain at least 1 element(s)");
->>>>>>> e48c2def
     });
   });
 
@@ -99,16 +90,8 @@
         20,
       );
       expect(result.err).toBeDefined();
-<<<<<<< HEAD
-      expect(result).toStrictEqual({
-        error: {
-          message: "There is a gap between tiers",
-        },
-      });
-=======
       expect(result.err).instanceOf(SchemaError);
       expect(result.err?.message).toEqual("There is a gap between tiers");
->>>>>>> e48c2def
     });
   });
   describe("two tiers overlap", () => {
@@ -121,17 +104,9 @@
         20,
       );
       expect(result.err).toBeDefined();
-<<<<<<< HEAD
-      expect(result).toStrictEqual({
-        error: {
-          message: "There is an overlap between tiers",
-        },
-      });
-=======
       expect(result.err).instanceOf(SchemaError);
 
       expect(result.err?.message).toEqual("There is an overlap between tiers");
->>>>>>> e48c2def
     });
   });
   describe("two tiers have a gap between", () => {
@@ -144,16 +119,8 @@
         20,
       );
       expect(result.err).toBeDefined();
-<<<<<<< HEAD
-      expect(result).toStrictEqual({
-        error: {
-          message: "There is a gap between tiers",
-        },
-      });
-=======
       expect(result.err).instanceOf(SchemaError);
       expect(result.err!.message).toEqual("There is a gap between tiers");
->>>>>>> e48c2def
     });
   });
 
@@ -166,17 +133,8 @@
         ],
         20,
       );
-<<<<<<< HEAD
-      expect(result.err).toBeDefined();
-      expect(result).toStrictEqual({
-        error: {
-          message: "Every tier except the last one must have a lastUnit",
-        },
-      });
-=======
       expect(val).toBeUndefined();
       expect(err!.message).toEqual("Every tier except the last one must have a lastUnit");
->>>>>>> e48c2def
     });
   });
 });