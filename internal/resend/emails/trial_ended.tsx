"use client";
import { Button } from "@react-email/button";
import { Heading } from "@react-email/heading";
import { Hr } from "@react-email/hr";
import { Link } from "@react-email/link";
import { Section } from "@react-email/section";
import { Text } from "@react-email/text";
<<<<<<< HEAD
=======
// biome-ignore lint/correctness/noUnusedImports: react-email needs this imported
import React from "react";
>>>>>>> 1d350974
import { Layout } from "../src/components/layout";
import { Signature } from "../src/components/signature";

export type Props = {
  username: string;
  workspaceName: string;
};

export function TrialEnded({ workspaceName, username }: Props) {
  return (
    <Layout>
      <Heading className="font-sans text-3xl text-semibold text-center">
        Your workspace <strong>{workspaceName}</strong> has reached the end of its trial.
      </Heading>
      <Text>Hey {username},</Text>
      <Text>
        We hope you've enjoyed your two-week Unkey Pro trial for your workspace{" "}
        <strong>{workspaceName}</strong>.
      </Text>

      <Text>
        Since your trial ended, please add a payment method to keep all features of the Pro plan.
      </Text>

      <Section>
        <Text className="font-semibold">
          It's simple to upgrade and enjoy the benefits of the Unkey Pro plan:
        </Text>
        <ul>
          <li className="pb-4">
            {" "}
            1M monthly active keys included{" "}
            <span className="italic text-sm">(free users only get 1k total)</span>
          </li>
          <li className="pb-4">
            {" "}
            150k monthly verifications included{" "}
            <span className="italic text-sm">(free users only get 2.5k per month)</span>
          </li>
          <li className="pb-4">
            {" "}
            2.5M monthly ratelimits included{" "}
            <span className="italic text-sm">(free users only get 100k per month)</span>
          </li>
        </ul>
        <Text className="font-semibold">Pro workspaces also receive:</Text>
        <ul>
          <li className="pb-4">
            {" "}
            Unlimited seats at no additional cost so you can invite your whole team
          </li>
          <li className="pb-4"> 90-day analytics retention</li>
          <li className="pb-4"> 90-day audit log retention</li>
          <li className="pb-4"> Priority Support</li>
        </ul>
      </Section>

      <Section className="text-center py-3">
        <Button
          href="https://app.unkey.com/settings/billing"
          className="bg-gray-900 text-gray-50 rounded-lg p-3 w-2/3"
        >
          Upgrade now
        </Button>
      </Section>

      <Hr />

      <Text>
        Need help? Please reach out to{" "}
        <Link href="mailto:support@unkey.dev">support@unkey.dev</Link> or just reply to this email.
      </Text>

      <Signature signedBy="James" />
    </Layout>
  );
}

TrialEnded.PreviewProps = {
  username: "Spongebob Squarepants",
  workspaceName: "Krusty crab",
} satisfies Props;

export default TrialEnded;<|MERGE_RESOLUTION|>--- conflicted
+++ resolved
@@ -5,11 +5,8 @@
 import { Link } from "@react-email/link";
 import { Section } from "@react-email/section";
 import { Text } from "@react-email/text";
-<<<<<<< HEAD
-=======
 // biome-ignore lint/correctness/noUnusedImports: react-email needs this imported
 import React from "react";
->>>>>>> 1d350974
 import { Layout } from "../src/components/layout";
 import { Signature } from "../src/components/signature";
 
@@ -22,7 +19,8 @@
   return (
     <Layout>
       <Heading className="font-sans text-3xl text-semibold text-center">
-        Your workspace <strong>{workspaceName}</strong> has reached the end of its trial.
+        Your workspace <strong>{workspaceName}</strong> has reached the end of
+        its trial.
       </Heading>
       <Text>Hey {username},</Text>
       <Text>
@@ -31,7 +29,8 @@
       </Text>
 
       <Text>
-        Since your trial ended, please add a payment method to keep all features of the Pro plan.
+        Since your trial ended, please add a payment method to keep all features
+        of the Pro plan.
       </Text>
 
       <Section>
@@ -42,24 +41,31 @@
           <li className="pb-4">
             {" "}
             1M monthly active keys included{" "}
-            <span className="italic text-sm">(free users only get 1k total)</span>
+            <span className="italic text-sm">
+              (free users only get 1k total)
+            </span>
           </li>
           <li className="pb-4">
             {" "}
             150k monthly verifications included{" "}
-            <span className="italic text-sm">(free users only get 2.5k per month)</span>
+            <span className="italic text-sm">
+              (free users only get 2.5k per month)
+            </span>
           </li>
           <li className="pb-4">
             {" "}
             2.5M monthly ratelimits included{" "}
-            <span className="italic text-sm">(free users only get 100k per month)</span>
+            <span className="italic text-sm">
+              (free users only get 100k per month)
+            </span>
           </li>
         </ul>
         <Text className="font-semibold">Pro workspaces also receive:</Text>
         <ul>
           <li className="pb-4">
             {" "}
-            Unlimited seats at no additional cost so you can invite your whole team
+            Unlimited seats at no additional cost so you can invite your whole
+            team
           </li>
           <li className="pb-4"> 90-day analytics retention</li>
           <li className="pb-4"> 90-day audit log retention</li>
@@ -80,7 +86,8 @@
 
       <Text>
         Need help? Please reach out to{" "}
-        <Link href="mailto:support@unkey.dev">support@unkey.dev</Link> or just reply to this email.
+        <Link href="mailto:support@unkey.dev">support@unkey.dev</Link> or just
+        reply to this email.
       </Text>
 
       <Signature signedBy="James" />
