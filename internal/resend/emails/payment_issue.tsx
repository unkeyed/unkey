--- conflicted
+++ resolved
@@ -5,11 +5,8 @@
 import { Link } from "@react-email/link";
 import { Section } from "@react-email/section";
 import { Text } from "@react-email/text";
-<<<<<<< HEAD
-=======
 // biome-ignore lint/correctness/noUnusedImports: react-email needs this imported
 import React from "react";
->>>>>>> 1d350974
 import { Layout } from "../src/components/layout";
 import { Signature } from "../src/components/signature";
 
@@ -26,8 +23,8 @@
       </Heading>
       <Text>Hey {username},</Text>
       <Text>
-        We had trouble processing your payment on {date}. Please update your payment information
-        below to prevent your account from being downgraded.
+        We had trouble processing your payment on {date}. Please update your
+        payment information below to prevent your account from being downgraded.
       </Text>
 
       <Section className="text-center py-3">
@@ -42,7 +39,8 @@
       <Hr />
       <Text>
         Need help? Please reach out to{" "}
-        <Link href="mailto:support@unkey.dev">support@unkey.dev</Link> or just reply to this email.
+        <Link href="mailto:support@unkey.dev">support@unkey.dev</Link> or just
+        reply to this email.
       </Text>
 
       <Signature signedBy="James" />
