"use client";
import { Button } from "@react-email/button";
import { Heading } from "@react-email/heading";
import { Hr } from "@react-email/hr";
import { Link } from "@react-email/link";
import { Section } from "@react-email/section";
import { Text } from "@react-email/text";
<<<<<<< HEAD
=======
// biome-ignore lint/correctness/noUnusedImports: react-email needs this imported
import React from "react";
>>>>>>> 1d350974
import { Layout } from "../src/components/layout";
import { Signature } from "../src/components/signature";

export type Props = {
  date: string;
  source: string;
  url: string;
};

export function SecretScanningKeyDetected({ date, source, url }: Props) {
  return (
    <Layout>
      <Heading className="font-sans text-3xl text-semibold text-center">
        Warning! One of your keys was leaked!
      </Heading>
      <Text>Hi there!</Text>
      <Text>Github found that one of your keys has been leaked. Details are as follows:</Text>
      <ul className="pb-4">
        <li className="pt-4">
          {" "}
          <strong>Source:</strong> {source}{" "}
        </li>
        <li className="pt-4">
          {" "}
          <strong>Date:</strong> {date}{" "}
        </li>
        <li className="pt-4">
          {" "}
          <strong>URL:</strong> {url}
        </li>
      </ul>
      <Section className="text-center py-3">
        <Button href={url} className="bg-gray-900 text-gray-50 rounded-lg p-3 w-2/3">
          Go to source
        </Button>
      </Section>
      <Hr />
      <Text>
        You can disable the Root Key in your dashboard by following our docs available at{" "}
        <Link href="https://www.unkey.com/docs/security/root-keys">
          https://www.unkey.com/docs/security/root-keys
        </Link>
        .
      </Text>
      <Text>
        Need help? Please reach out to{" "}
        <Link href="mailto:support@unkey.dev">support@unkey.dev</Link> or just reply to this email.
      </Text>
      <Signature signedBy="James" />
    </Layout>
  );
}
SecretScanningKeyDetected.PreviewProps = {
  date: "Tue Oct 01 2024", // Date().toDateString
  source: "commit",
  url: "http://unkey.com",
} satisfies Props;

export default SecretScanningKeyDetected;<|MERGE_RESOLUTION|>--- conflicted
+++ resolved
@@ -5,11 +5,8 @@
 import { Link } from "@react-email/link";
 import { Section } from "@react-email/section";
 import { Text } from "@react-email/text";
-<<<<<<< HEAD
-=======
 // biome-ignore lint/correctness/noUnusedImports: react-email needs this imported
 import React from "react";
->>>>>>> 1d350974
 import { Layout } from "../src/components/layout";
 import { Signature } from "../src/components/signature";
 
@@ -26,7 +23,10 @@
         Warning! One of your keys was leaked!
       </Heading>
       <Text>Hi there!</Text>
-      <Text>Github found that one of your keys has been leaked. Details are as follows:</Text>
+      <Text>
+        Github found that one of your keys has been leaked. Details are as
+        follows:
+      </Text>
       <ul className="pb-4">
         <li className="pt-4">
           {" "}
@@ -42,13 +42,17 @@
         </li>
       </ul>
       <Section className="text-center py-3">
-        <Button href={url} className="bg-gray-900 text-gray-50 rounded-lg p-3 w-2/3">
+        <Button
+          href={url}
+          className="bg-gray-900 text-gray-50 rounded-lg p-3 w-2/3"
+        >
           Go to source
         </Button>
       </Section>
       <Hr />
       <Text>
-        You can disable the Root Key in your dashboard by following our docs available at{" "}
+        You can disable the Root Key in your dashboard by following our docs
+        available at{" "}
         <Link href="https://www.unkey.com/docs/security/root-keys">
           https://www.unkey.com/docs/security/root-keys
         </Link>
@@ -56,7 +60,8 @@
       </Text>
       <Text>
         Need help? Please reach out to{" "}
-        <Link href="mailto:support@unkey.dev">support@unkey.dev</Link> or just reply to this email.
+        <Link href="mailto:support@unkey.dev">support@unkey.dev</Link> or just
+        reply to this email.
       </Text>
       <Signature signedBy="James" />
     </Layout>
