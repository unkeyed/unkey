--- conflicted
+++ resolved
@@ -5,11 +5,8 @@
 import { Link } from "@react-email/link";
 import { Section } from "@react-email/section";
 import { Text } from "@react-email/text";
-<<<<<<< HEAD
-=======
 // biome-ignore lint/correctness/noUnusedImports: react-email needs this imported
 import React from "react";
->>>>>>> 1d350974
 import { Layout } from "../src/components/layout";
 import { Signature } from "../src/components/signature";
 
@@ -21,11 +18,13 @@
 export function WelcomeEmail() {
   return (
     <Layout>
-      <Heading className="font-sans text-3xl font-semibold text-center">Welcome to Unkey!</Heading>
+      <Heading className="font-sans text-3xl font-semibold text-center">
+        Welcome to Unkey!
+      </Heading>
       <Text>Hi there!</Text>
       <Text>
-        I'm James, one of Unkey's co-founders. Unkey's API Development platform is the fastest way
-        from idea to production.
+        I'm James, one of Unkey's co-founders. Unkey's API Development platform
+        is the fastest way from idea to production.
       </Text>
       <Section>
         <Text className="font-semibold">
@@ -34,18 +33,27 @@
         <ul className="pb-4 text-sm">
           <li className="pt-4">
             {" "}
-            <Link href="https://go.unkey.com/api-onboard">Quickstart Guides</Link> - Our complete
-            series of guides will help you integrate Unkey step by step.
+            <Link href="https://go.unkey.com/api-onboard">
+              Quickstart Guides
+            </Link>{" "}
+            - Our complete series of guides will help you integrate Unkey step
+            by step.
           </li>
           <li className="pt-4">
-            <Link href="https://www.unkey.com/docs/api-reference/overview"> API Documentation</Link>{" "}
-            - Our API reference documentation will help you understand and use our API features to
-            their fullest potential.
+            <Link href="https://www.unkey.com/docs/api-reference/overview">
+              {" "}
+              API Documentation
+            </Link>{" "}
+            - Our API reference documentation will help you understand and use
+            our API features to their fullest potential.
           </li>
           <li className="pt-4">
             {" "}
-            <Link href="https://unkey.com/discord">Unkey Community Discord </Link> - Connect with
-            other users, share insights, ask questions, and find solutions within our community.
+            <Link href="https://unkey.com/discord">
+              Unkey Community Discord{" "}
+            </Link>{" "}
+            - Connect with other users, share insights, ask questions, and find
+            solutions within our community.
           </li>
         </ul>
       </Section>
@@ -64,8 +72,8 @@
 
       <Signature signedBy="James" />
       <Text className="text-xs">
-        P.S. - if you have any questions or feedback, reply to this email. I read and reply to every
-        single one.
+        P.S. - if you have any questions or feedback, reply to this email. I
+        read and reply to every single one.
       </Text>
     </Layout>
   );
