import { z } from "zod";
import type { Inserter, Querier } from "./client";
import { KEY_VERIFICATION_OUTCOMES } from "./keys/keys";

// INSERTION
export function insertVerification(ch: Inserter) {
  return ch.insert({
    table: "verifications.raw_key_verifications_v1",
    schema: z.object({
      request_id: z.string(),
      time: z.number().int(),
      workspace_id: z.string(),
      key_space_id: z.string(),
      key_id: z.string(),
      region: z.string(),
      tags: z.array(z.string()).transform((arr) => arr.sort()),
      outcome: z.enum([
        "VALID",
        "RATE_LIMITED",
        "EXPIRED",
        "DISABLED",
        "FORBIDDEN",
        "USAGE_EXCEEDED",
        "INSUFFICIENT_PERMISSIONS",
      ]),
      identity_id: z.string().optional().default(""),
    }),
  });
}

// LOGS
export const keyDetailsLogsParams = z.object({
  workspaceId: z.string(),
  keyspaceId: z.string(),
  keyId: z.string(),
  limit: z.number().int(),
  startTime: z.number().int(),
  endTime: z.number().int(),
  outcomes: z
    .array(
      z.object({
        value: z.enum(KEY_VERIFICATION_OUTCOMES),
        operator: z.literal("is"),
      }),
    )
    .nullable(),
  cursorTime: z.number().int().nullable(),
});

export const keyDetailsLog = z.object({
  request_id: z.string(),
  time: z.number().int(),
  region: z.string(),
  outcome: z.enum(KEY_VERIFICATION_OUTCOMES),
  tags: z.array(z.string()),
});

export type KeyDetailsLog = z.infer<typeof keyDetailsLog>;
export type KeyDetailsLogsParams = z.infer<typeof keyDetailsLogsParams>;

interface ExtendedParamsKeyDetails extends KeyDetailsLogsParams {
  [key: string]: unknown;
}

export function getKeyDetailsLogs(ch: Querier) {
  return async (args: KeyDetailsLogsParams) => {
    const paramSchemaExtension: Record<string, z.ZodType> = {};
    const parameters: ExtendedParamsKeyDetails = { ...args };

    const hasOutcomeFilters = args.outcomes && args.outcomes.length > 0;

    const outcomeCondition = !hasOutcomeFilters
      ? "TRUE"
      : args.outcomes
          ?.map((filter, index) => {
            if (filter.operator === "is") {
              const paramName = `outcomeValue_${index}`;
              paramSchemaExtension[paramName] = z.string();
              parameters[paramName] = filter.value;
              return `outcome = {${paramName}: String}`;
            }
            return null;
          })
          .filter(Boolean)
          .join(" OR ") || "TRUE";

    let cursorCondition: string;

    // For first page or no cursor provided
    if (!args.cursorTime) {
      cursorCondition = `
      AND ({cursorTime: Nullable(UInt64)} IS NULL)
      `;
    } else {
      cursorCondition = `
        AND (time < {cursorTime: Nullable(UInt64)})
        `;
    }

    const extendedParamsSchema = keyDetailsLogsParams.extend(paramSchemaExtension);

    const baseConditions = `
      workspace_id = {workspaceId: String}
      AND key_space_id = {keyspaceId: String}
      AND key_id = {keyId: String}
      AND time BETWEEN {startTime: UInt64} AND {endTime: UInt64}
      AND (${outcomeCondition})
    `;

    // Total count query - counts all matching records without pagination
    const totalQuery = ch.query({
      query: `
        SELECT
          count(request_id) as total_count
        FROM verifications.raw_key_verifications_v1
        WHERE ${baseConditions}`,
      params: extendedParamsSchema,
      schema: z.object({
        total_count: z.number().int(),
      }),
    });

    const query = ch.query({
      query: `
      SELECT
          request_id,
          time,
          region,
          outcome,
          tags
      FROM verifications.raw_key_verifications_v1
      WHERE ${baseConditions}
          -- Handle pagination using time as cursor
          ${cursorCondition}
      ORDER BY time DESC
      LIMIT {limit: Int}
      `,
      params: extendedParamsSchema,
      schema: keyDetailsLog,
    });

    const [clickhouseResults, totalResults] = await Promise.all([
      query(parameters),
      totalQuery(parameters),
    ]);

    return {
      logs: clickhouseResults,
      totalCount: totalResults.val ? totalResults.val[0].total_count : 0,
    };
  };
}

// TIMESERIES
export const verificationTimeseriesParams = z.object({
  workspaceId: z.string(),
  keyspaceId: z.string(),
  keyId: z.string().optional(),
  startTime: z.number().int(),
  endTime: z.number().int(),
  names: z
    .array(
      z.object({
        operator: z.enum(["is", "contains", "startsWith", "endsWith"]),
        value: z.string(),
      }),
    )
    .nullable(),
  identities: z
    .array(
      z.object({
        operator: z.enum(["is", "contains", "startsWith", "endsWith"]),
        value: z.string(),
      }),
    )
    .nullable(),
  keyIds: z
    .array(
      z.object({
        operator: z.enum(["is", "contains"]),
        value: z.string(),
      }),
    )
    .nullable(),
  outcomes: z
    .array(
      z.object({
        value: z.enum(KEY_VERIFICATION_OUTCOMES),
        operator: z.literal("is"),
      }),
    )
    .nullable(),
});

export const verificationTimeseriesDataPoint = z.object({
  x: z.number().int(),
  y: z.object({
    total: z.number().int().default(0),
    valid: z.number().int().default(0),
    valid_count: z.number().int().default(0),
    rate_limited_count: z.number().int().default(0),
    insufficient_permissions_count: z.number().int().default(0),
    forbidden_count: z.number().int().default(0),
    disabled_count: z.number().int().default(0),
    expired_count: z.number().int().default(0),
    usage_exceeded_count: z.number().int().default(0),
  }),
});

export type VerificationTimeseriesDataPoint = z.infer<typeof verificationTimeseriesDataPoint>;
export type VerificationTimeseriesParams = z.infer<typeof verificationTimeseriesParams>;

type TimeInterval = {
  table: string;
  step: string;
  stepSize: number;
};

const INTERVALS: Record<string, TimeInterval> = {
  // Minute-based intervals
  minute: {
    table: "verifications.key_verifications_per_minute_v1",
    step: "MINUTE",
    stepSize: 1,
  },
  fiveMinutes: {
    table: "verifications.key_verifications_per_minute_v1",
<<<<<<< HEAD
    step: "MINUTES",
=======
    step: "MINUTE",
>>>>>>> 320e6f92
    stepSize: 5,
  },
  thirtyMinutes: {
    table: "verifications.key_verifications_per_minute_v1",
<<<<<<< HEAD
    step: "MINUTES",
=======
    step: "MINUTE",
>>>>>>> 320e6f92
    stepSize: 30,
  },
  // Hour-based intervals
  hour: {
    table: "verifications.key_verifications_per_hour_v3",
    step: "HOUR",
    stepSize: 1,
  },
  twoHours: {
    table: "verifications.key_verifications_per_hour_v3",
    step: "HOUR",
    stepSize: 2,
  },
  fourHours: {
    table: "verifications.key_verifications_per_hour_v3",
    step: "HOUR",
    stepSize: 4,
  },
  sixHours: {
    table: "verifications.key_verifications_per_hour_v3",
    step: "HOUR",
    stepSize: 6,
  },
  twelveHours: {
    table: "verifications.key_verifications_per_hour_v3",
    step: "HOUR",
    stepSize: 12,
  },
  // Day-based intervals
  day: {
    table: "verifications.key_verifications_per_day_v3",
    step: "DAY",
    stepSize: 1,
  },
  threeDays: {
    table: "verifications.key_verifications_per_day_v3",
    step: "DAY",
    stepSize: 3,
  },
  week: {
    table: "verifications.key_verifications_per_day_v3",
    step: "DAY",
    stepSize: 7,
  },
  twoWeeks: {
    table: "verifications.key_verifications_per_day_v3",
    step: "DAY",
    stepSize: 14,
  },
  // Monthly-based intervals
  month: {
    table: "verifications.key_verifications_per_month_v3",
    step: "MONTH",
    stepSize: 1,
  },
  quarter: {
    table: "verifications.key_verifications_per_month_v3",
    step: "MONTH",
    stepSize: 3,
  },
} as const;

function createVerificationTimeseriesQuery(interval: TimeInterval, whereClause: string) {
  const intervalUnit = {
    MINUTE: "minute",
<<<<<<< HEAD
    MINUTES: "minute",
=======
>>>>>>> 320e6f92
    HOUR: "hour",
    DAY: "day",
    MONTH: "month",
  }[interval.step];

  // For millisecond step calculation
  const msPerUnit = {
    MINUTE: 60_000,
<<<<<<< HEAD
    MINUTES: 60_000,
=======
>>>>>>> 320e6f92
    HOUR: 3600_000,
    DAY: 86400_000,
    MONTH: 2592000_000,
  }[interval.step];

  const stepMs = msPerUnit! * interval.stepSize;

  return `
    SELECT
      toUnixTimestamp64Milli(CAST(toStartOfInterval(time, INTERVAL ${interval.stepSize} ${intervalUnit}) AS DateTime64(3))) as x,
    map(
      'total', SUM(count),
      'valid', SUM(IF(outcome = 'VALID', count, 0)),
      'rate_limited_count', SUM(IF(outcome = 'RATE_LIMITED', count, 0)),
      'insufficient_permissions_count', SUM(IF(outcome = 'INSUFFICIENT_PERMISSIONS', count, 0)),
      'forbidden_count', SUM(IF(outcome = 'FORBIDDEN', count, 0)),
      'disabled_count', SUM(IF(outcome = 'DISABLED', count, 0)) ,
      'expired_count',SUM(IF(outcome = 'EXPIRED', count, 0)) ,
      'usage_exceeded_count', SUM(IF(outcome = 'USAGE_EXCEEDED', count, 0)) 
      ) as y
    FROM ${interval.table}
    ${whereClause}
    GROUP BY x
    ORDER BY x ASC
    WITH FILL
      FROM toUnixTimestamp64Milli(CAST(toStartOfInterval(toDateTime(fromUnixTimestamp64Milli({startTime: Int64})), INTERVAL ${interval.stepSize} ${intervalUnit}) AS DateTime64(3)))
      TO toUnixTimestamp64Milli(CAST(toStartOfInterval(toDateTime(fromUnixTimestamp64Milli({endTime: Int64})), INTERVAL ${interval.stepSize} ${intervalUnit}) AS DateTime64(3))) + ${stepMs}
      STEP ${stepMs}`;
}

function getVerificationTimeseriesWhereClause(
  params: VerificationTimeseriesParams,
  additionalConditions: string[] = [],
): { whereClause: string; paramSchema: z.ZodType<any> } {
  const conditions = [
    "workspace_id = {workspaceId: String}",
    "key_space_id = {keyspaceId: String}",
    ...additionalConditions,
  ];

  // Create parameter schema extension
  const paramSchemaExtension: Record<string, z.ZodType> = {};

  // Add keyId direct filter if specified
  if (params.keyId) {
    conditions.push("key_id = {keyId: String}");
  }

  // Add keyIds filter conditions
  if (params.keyIds?.length) {
    const keyIdConditions = params.keyIds
      .map((filter, index) => {
        const paramName = `keyIdValue_${index}`;
        paramSchemaExtension[paramName] = z.string();

        switch (filter.operator) {
          case "is":
            return `key_id = {${paramName}: String}`;
          case "contains":
            return `like(key_id, CONCAT('%', {${paramName}: String}, '%'))`;
        }
      })
      .filter(Boolean)
      .join(" OR ");

    if (keyIdConditions.length > 0) {
      conditions.push(`(${keyIdConditions})`);
    }
  }

  // Add outcomes filter conditions
  if (params.outcomes?.length) {
    const outcomeConditions = params.outcomes
      .map((filter, index) => {
        const paramName = `outcomeValue_${index}`;
        paramSchemaExtension[paramName] = z.string();

        if (filter.operator === "is") {
          return `outcome = {${paramName}: String}`;
        }
        return null;
      })
      .filter(Boolean)
      .join(" OR ");

    if (outcomeConditions.length > 0) {
      conditions.push(`(${outcomeConditions})`);
    }
  }

  return {
    whereClause: conditions.length > 0 ? `WHERE ${conditions.join(" AND ")}` : "",
    paramSchema: verificationTimeseriesParams.extend(paramSchemaExtension),
  };
}

function createVerificationTimeseriesQuerier(interval: TimeInterval) {
  return (ch: Querier) => async (args: VerificationTimeseriesParams) => {
    const { whereClause, paramSchema } = getVerificationTimeseriesWhereClause(args, [
      "time >= fromUnixTimestamp64Milli({startTime: Int64})",
      "time <= fromUnixTimestamp64Milli({endTime: Int64})",
    ]);

    // Create parameters object with filter values
    const parameters = {
      ...args,
      ...(args.keyIds?.reduce(
        (acc, filter, index) => ({
          // biome-ignore lint/performance/noAccumulatingSpread: <explanation>
          ...acc,
          [`keyIdValue_${index}`]: filter.value,
        }),
        {},
      ) ?? {}),
      ...(args.outcomes?.reduce(
        (acc, filter, index) => ({
          // biome-ignore lint/performance/noAccumulatingSpread: <explanation>
          ...acc,
          [`outcomeValue_${index}`]: filter.value,
        }),
        {},
      ) ?? {}),
    };

    return ch.query({
      query: createVerificationTimeseriesQuery(interval, whereClause),
      params: paramSchema,
      schema: verificationTimeseriesDataPoint,
    })(parameters);
  };
}

async function batchVerificationTimeseries(
  ch: Querier,
  interval: TimeInterval,
  args: VerificationTimeseriesParams,
  maxBatchSize = 15,
) {
  if (!args.keyIds || args.keyIds.length === 0 || args.keyIds.length <= maxBatchSize) {
    return (await createVerificationTimeseriesQuerier(interval)(ch)(args)).val;
  }

  const keyIdBatches: any[] = [];
  for (let i = 0; i < args.keyIds.length; i += maxBatchSize) {
    keyIdBatches.push(args.keyIds.slice(i, i + maxBatchSize));
  }

  const batchResults = await Promise.allSettled(
    keyIdBatches.map(async (batchKeyIds, batchIndex) => {
      const batchArgs = {
        ...args,
        keyIds: batchKeyIds,
      };
      try {
        const res = await createVerificationTimeseriesQuerier(interval)(ch)(batchArgs);
        if (res?.val) {
          return res.val;
        }
        return res; // Return res directly if no .val
      } catch (error) {
        console.error(`Batch ${batchIndex} query failed:`, error);
        return [];
      }
    }),
  );

  const successfulResults = batchResults
    .filter((result) => result.status === "fulfilled")
    .map((result) => (result as PromiseFulfilledResult<VerificationTimeseriesDataPoint[]>).value)
    .filter((value) => Array.isArray(value));

  return mergeVerificationTimeseriesResults(successfulResults);
}

function mergeVerificationTimeseriesResults(
  results: VerificationTimeseriesDataPoint[][],
): VerificationTimeseriesDataPoint[] {
  const mergedMap = new Map<number, VerificationTimeseriesDataPoint>();

  results.forEach((resultBatch) => {
    resultBatch.forEach((dataPoint) => {
      if (!dataPoint) {
        return; // Skip undefined or null points
      }
      const existingPoint = mergedMap.get(dataPoint.x);

      if (!existingPoint) {
        mergedMap.set(dataPoint.x, dataPoint);
      } else {
        mergedMap.set(dataPoint.x, {
          x: dataPoint.x,
          y: {
            total: (existingPoint.y.total ?? 0) + (dataPoint.y.total ?? 0),
            valid: (existingPoint.y.valid ?? 0) + (dataPoint.y.valid ?? 0),
            valid_count: (existingPoint.y.valid_count ?? 0) + (dataPoint.y.valid_count ?? 0),
            rate_limited_count:
              (existingPoint.y.rate_limited_count ?? 0) + (dataPoint.y.rate_limited_count ?? 0),
            insufficient_permissions_count:
              (existingPoint.y.insufficient_permissions_count ?? 0) +
              (dataPoint.y.insufficient_permissions_count ?? 0),
            forbidden_count:
              (existingPoint.y.forbidden_count ?? 0) + (dataPoint.y.forbidden_count ?? 0),
            disabled_count:
              (existingPoint.y.disabled_count ?? 0) + (dataPoint.y.disabled_count ?? 0),
            expired_count: (existingPoint.y.expired_count ?? 0) + (dataPoint.y.expired_count ?? 0),
            usage_exceeded_count:
              (existingPoint.y.usage_exceeded_count ?? 0) + (dataPoint.y.usage_exceeded_count ?? 0),
          },
        });
      }
    });
  });

  // Convert map back to sorted array
  return Array.from(mergedMap.values()).sort((a, b) => a.x - b.x);
}

// Minute-based timeseries
export const getMinutelyVerificationTimeseries =
  (ch: Querier) => (args: VerificationTimeseriesParams) =>
    batchVerificationTimeseries(ch, INTERVALS.minute, args);
export const getFiveMinutelyVerificationTimeseries =
  (ch: Querier) => (args: VerificationTimeseriesParams) =>
    batchVerificationTimeseries(ch, INTERVALS.fiveMinutes, args);
export const getThirtyMinutelyVerificationTimeseries =
  (ch: Querier) => (args: VerificationTimeseriesParams) =>
    batchVerificationTimeseries(ch, INTERVALS.thirtyMinutes, args);

// Hour-based timeseries
export const getHourlyVerificationTimeseries =
  (ch: Querier) => (args: VerificationTimeseriesParams) =>
    batchVerificationTimeseries(ch, INTERVALS.hour, args);
export const getTwoHourlyVerificationTimeseries =
  (ch: Querier) => (args: VerificationTimeseriesParams) =>
    batchVerificationTimeseries(ch, INTERVALS.twoHours, args);
export const getFourHourlyVerificationTimeseries =
  (ch: Querier) => (args: VerificationTimeseriesParams) =>
    batchVerificationTimeseries(ch, INTERVALS.fourHours, args);
export const getSixHourlyVerificationTimeseries =
  (ch: Querier) => (args: VerificationTimeseriesParams) =>
    batchVerificationTimeseries(ch, INTERVALS.sixHours, args);
export const getTwelveHourlyVerificationTimeseries =
  (ch: Querier) => (args: VerificationTimeseriesParams) =>
    batchVerificationTimeseries(ch, INTERVALS.twelveHours, args);

// Day-based timeseries
export const getDailyVerificationTimeseries =
  (ch: Querier) => (args: VerificationTimeseriesParams) =>
    batchVerificationTimeseries(ch, INTERVALS.day, args);
export const getThreeDayVerificationTimeseries =
  (ch: Querier) => (args: VerificationTimeseriesParams) =>
    batchVerificationTimeseries(ch, INTERVALS.threeDays, args);
export const getWeeklyVerificationTimeseries =
  (ch: Querier) => (args: VerificationTimeseriesParams) =>
    batchVerificationTimeseries(ch, INTERVALS.week, args);

// Month-based timeseries
export const getMonthlyVerificationTimeseries =
  (ch: Querier) => (args: VerificationTimeseriesParams) =>
    batchVerificationTimeseries(ch, INTERVALS.month, args);<|MERGE_RESOLUTION|>--- conflicted
+++ resolved
@@ -225,20 +225,12 @@
   },
   fiveMinutes: {
     table: "verifications.key_verifications_per_minute_v1",
-<<<<<<< HEAD
-    step: "MINUTES",
-=======
     step: "MINUTE",
->>>>>>> 320e6f92
     stepSize: 5,
   },
   thirtyMinutes: {
     table: "verifications.key_verifications_per_minute_v1",
-<<<<<<< HEAD
-    step: "MINUTES",
-=======
     step: "MINUTE",
->>>>>>> 320e6f92
     stepSize: 30,
   },
   // Hour-based intervals
@@ -304,10 +296,6 @@
 function createVerificationTimeseriesQuery(interval: TimeInterval, whereClause: string) {
   const intervalUnit = {
     MINUTE: "minute",
-<<<<<<< HEAD
-    MINUTES: "minute",
-=======
->>>>>>> 320e6f92
     HOUR: "hour",
     DAY: "day",
     MONTH: "month",
@@ -316,10 +304,6 @@
   // For millisecond step calculation
   const msPerUnit = {
     MINUTE: 60_000,
-<<<<<<< HEAD
-    MINUTES: 60_000,
-=======
->>>>>>> 320e6f92
     HOUR: 3600_000,
     DAY: 86400_000,
     MONTH: 2592000_000,
