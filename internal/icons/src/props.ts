--- conflicted
+++ resolved
@@ -1,11 +1,6 @@
-<<<<<<< HEAD
+// Clean external types that map to detailed internal types
 type Size = "sm" | "md" | "lg" | "xl" | "2xl";
-type Weight = "thin" | "regular" | "bold";
-=======
-// Clean external types that map to detailed internal types
-type Size = "sm" | "md" | "lg" | "xl";
 type Weight = "thin" | "regular" | "medium" | "bold";
->>>>>>> 1f12539d
 
 type IconSize = `${Size}-${Weight}`;
 
@@ -27,6 +22,7 @@
   "xl-regular": { size: 18, strokeWidth: 2 },
   "xl-bold": { size: 18, strokeWidth: 3 },
   "2xl-thin": { size: 30, strokeWidth: 1 },
+  "2xl-medium":{size: 30, strokeWidth: 1.5 },
   "2xl-regular": { size: 30, strokeWidth: 2 },
   "2xl-bold": { size: 30, strokeWidth: 3 },
 } as const;
