--- conflicted
+++ resolved
@@ -55,11 +55,8 @@
 export * from "./icons/gauge";
 export * from "./icons/gear";
 export * from "./icons/grid";
-<<<<<<< HEAD
+export * from "./icons/hand-holding-key";
 export * from "./icons/hide";
-=======
-export * from "./icons/hand-holding-key";
->>>>>>> d9eb0d24
 export * from "./icons/input-password-edit";
 export * from "./icons/input-password-settings";
 export * from "./icons/input-search";
