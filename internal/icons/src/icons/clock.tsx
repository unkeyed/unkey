--- conflicted
+++ resolved
@@ -5,15 +5,9 @@
   const { size: pixelSize, strokeWidth } = sizeMap[size || "md-regular"];
   return (
     <svg
-<<<<<<< HEAD
       height={pixelSize}
       width={pixelSize}
       {...props}
-=======
-      className={props.className}
-      height="18"
-      width="18"
->>>>>>> f8c5e830
       viewBox="0 0 18 18"
       xmlns="http://www.w3.org/2000/svg"
       {...props}
@@ -22,27 +16,16 @@
         <circle
           cx="9"
           cy="9"
-<<<<<<< HEAD
           fill={filled ? "currentColor" : "none"}
           r="7.25"
-=======
-          fill="none"
-          r="7.5"
->>>>>>> f8c5e830
           stroke="currentColor"
           strokeLinecap="round"
           strokeLinejoin="round"
           strokeWidth={strokeWidth}
         />
-<<<<<<< HEAD
         <polyline
           fill={filled ? "currentColor" : "none"}
           points="9 4.75 9 9 12.25 11.25"
-=======
-        <path
-          d="M9,4.5v4.5L12,11"
-          fill="none"
->>>>>>> f8c5e830
           stroke="currentColor"
           strokeLinecap="round"
           strokeLinejoin="round"
