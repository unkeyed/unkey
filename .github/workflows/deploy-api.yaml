name: Deploy

on:
  release:
    types:
      - published

concurrency: "only one deploy at a time"

env:
  DATABASE_BRANCH_NAME: pre-release-tests
  PLANETSCALE_SERVICE_TOKEN_ID: ${{ secrets.PLANETSCALE_SERVICE_TOKEN_ID }}
  PLANETSCALE_SERVICE_TOKEN: ${{ secrets.PLANETSCALE_SERVICE_TOKEN }}

jobs:
  test_api_worker:
     name: Unit Test API
     runs-on: ubuntu-latest

     steps:
       - uses: actions/checkout@v3


       - name: Setup pscale
         uses: planetscale/setup-pscale-action@v1
         with:
           version: latest

       - name: Create a branch
         run: pscale branch create unkey $DATABASE_BRANCH_NAME --from=main --org=unkey --wait

<<<<<<< HEAD
=======

>>>>>>> f8c4c341
       - name: Create a password
         id: database_password
         run: |
           res=$(pscale password create unkey $DATABASE_BRANCH_NAME password-name --role=admin --ttl=900 --debug --org=unkey --format=json)

           # Extract secrets
           database_host=$(echo $res | jq -r '.access_host_url')
           database_username=$(echo $res | jq -r '.username')
           database_password=$(echo $res | jq -r '.plain_text')

           # Mask secrets
           echo "::add-mask::$database_host"
           echo "::add-mask::$database_username"
           echo "::add-mask::$database_password"

           # Set outputs
           echo "DATABASE_HOST=$database_host" >> "$GITHUB_ENV"
           echo "DATABASE_USERNAME=$database_username" >> "$GITHUB_ENV"
           echo "DATABASE_PASSWORD=$database_password" >> "$GITHUB_ENV"


       - uses: pnpm/action-setup@v2
         with:
           version: latest

       - name: Get pnpm store directory
         shell: bash
         run: |
           echo "STORE_PATH=$(pnpm store path --silent)" >> $GITHUB_ENV

       - uses: actions/cache@v3
         name: Setup pnpm cache
         with:
           path: ${{ env.STORE_PATH }}
           key: ${{ runner.os }}-pnpm-store-${{ hashFiles('**/pnpm-lock.yaml') }}
           restore-keys: |
             ${{ runner.os }}-pnpm-store-


       - name: Install dependencies
         run: |
           pnpm install
           npm i -g bun


       - name: Test
         run: bun test src/routes --coverage
         working-directory: apps/api
         env:
           UNKEY_ROOT_KEY: "not-empty" # this is not requried for these tests, but it is required for the env validation, I should fix this
       - name: Delete planetscale branch
         if: always()
         run: |
           pscale branch delete unkey $DATABASE_BRANCH_NAME --force --org=unkey



  preview:
    environment: Preview
    runs-on: ubuntu-latest
    name: Preview
    steps:
      - uses: actions/checkout@v3

      - uses: pnpm/action-setup@v2.2.4
        with:
            version: latest

      - name: Use Node.js 20
        uses: actions/setup-node@v3
        with:
          node-version: 20
          cache: "pnpm"

      - name: Install
        run: |
          pnpm install
          pnpm install -g wrangler@latest

      - name: Build
        run: pnpm turbo run build --filter='./apps/api'

      - name: Deploy
        run: wrangler deploy --env=preview --var VERSION:${GITHUB_REF#refs/*/}
        working-directory: apps/api
        env:
          CLOUDFLARE_API_TOKEN: ${{ secrets.CLOUDFLARE_API_TOKEN }}

  preview-tests:
    environment: Preview
    needs: preview
    name: End to End Test Preview
    runs-on: ubuntu-latest


    steps:
      - uses: actions/checkout@v3

      - uses: pnpm/action-setup@v2
        with:
          version: latest

      - name: Install dependencies
        run: |
          pnpm install
          npm i -g bun

      - name: Test
        run: bun test src/integration --timeout 10000 --rerun-each 10
        working-directory: apps/api
        env:
          UNKEY_BASE_URL: https://preview-api.unkey.dev
          UNKEY_ROOT_KEY: ${{ secrets.PREVIEW_ROOT_KEY }}

  canary:
      needs:
        - test_api_worker
        - preview-tests
      environment: Canary
      runs-on: ubuntu-latest
      name: Deploy Canary
      steps:
        - uses: actions/checkout@v3
        - uses: pnpm/action-setup@v2.2.4
          with:
              version: latest

        - name: Use Node.js 20
          uses: actions/setup-node@v3
          with:
            node-version: 20
            cache: "pnpm"

        - name: Install
          run: |
            pnpm install
            pnpm install -g wrangler@latest

        - name: Build
          run: pnpm turbo run build --filter='./apps/api'

        - name: Deploy
          run: wrangler deploy --env=canary --var VERSION:${GITHUB_REF#refs/*/}
          working-directory: apps/api
          env:
            CLOUDFLARE_API_TOKEN: ${{ secrets.CLOUDFLARE_API_TOKEN }}

  canary-tests:
    environment: Canary
    needs: canary
    name: End to End Test Canary
    runs-on: ubuntu-latest


    steps:
      - uses: actions/checkout@v3

      - uses: pnpm/action-setup@v2
        with:
          version: latest

      - name: Install dependencies
        run: |
          pnpm install
          npm i -g bun

      - name: Test
        run: bun test src/integration --timeout 10000 --rerun-each 10
        working-directory: apps/api
        env:
          UNKEY_BASE_URL: https://canary.unkey.dev
          UNKEY_ROOT_KEY: ${{ secrets.CANARY_ROOT_KEY }}

  production:
    if: "!github.event.release.prerelease"
    needs:
      - canary
      - canary-tests
    environment: Production
    runs-on: ubuntu-latest
    name: Deploy Production
    steps:
      - uses: actions/checkout@v3
      - uses: pnpm/action-setup@v2.2.4
        with:
            version: latest

      - name: Use Node.js 20
        uses: actions/setup-node@v3
        with:
          node-version: 20
          cache: "pnpm"

      - name: Install
        run: |
          pnpm install
          pnpm install -g wrangler@latest

      - name: Build
        run: pnpm turbo run build --filter='./apps/api'

      - name: Deploy
        run: wrangler deploy --env=production --var VERSION:${GITHUB_REF#refs/*/}
        working-directory: apps/api
        env:
          CLOUDFLARE_API_TOKEN: ${{ secrets.CLOUDFLARE_API_TOKEN }}<|MERGE_RESOLUTION|>--- conflicted
+++ resolved
@@ -29,10 +29,7 @@
        - name: Create a branch
          run: pscale branch create unkey $DATABASE_BRANCH_NAME --from=main --org=unkey --wait
 
-<<<<<<< HEAD
-=======
-
->>>>>>> f8c4c341
+
        - name: Create a password
          id: database_password
          run: |
