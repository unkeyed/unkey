name: Deploy

on:
  push:
<<<<<<< HEAD
    branches: [main]
=======
    branches:
      - main
>>>>>>> 6e371438

concurrency: "only one deploy at a time"

env:
  DATABASE_BRANCH_NAME: pre-release-tests
  PLANETSCALE_SERVICE_TOKEN_ID: ${{ secrets.PLANETSCALE_SERVICE_TOKEN_ID }}
  PLANETSCALE_SERVICE_TOKEN: ${{ secrets.PLANETSCALE_SERVICE_TOKEN }}

jobs:
  test_api_worker:
     name: Unit Test API
     runs-on: ubuntu-latest

     steps:
       - uses: actions/checkout@v3


       - name: Setup pscale
         uses: planetscale/setup-pscale-action@v1
         with:
           version: latest

       - name: Create a branch
         run: pscale branch create unkey $DATABASE_BRANCH_NAME --from=main --org=unkey --wait


       - name: Create a password
         id: database_password
         run: |
           res=$(pscale password create unkey $DATABASE_BRANCH_NAME password-name --role=admin --ttl=900 --debug --org=unkey --format=json)

           # Extract secrets
           database_host=$(echo $res | jq -r '.access_host_url')
           database_username=$(echo $res | jq -r '.username')
           database_password=$(echo $res | jq -r '.plain_text')

           # Mask secrets
           echo "::add-mask::$database_host"
           echo "::add-mask::$database_username"
           echo "::add-mask::$database_password"

           # Set outputs
           echo "DATABASE_HOST=$database_host" >> "$GITHUB_ENV"
           echo "DATABASE_USERNAME=$database_username" >> "$GITHUB_ENV"
           echo "DATABASE_PASSWORD=$database_password" >> "$GITHUB_ENV"


       - name: Install
         uses: ./.github/actions/install


       - name: Test
         run: bun test src/routes --coverage --timeout 10000 --rerun-each 3
         working-directory: apps/api
         env:
           UNKEY_ROOT_KEY: "not-empty" # this is not requried for these tests, but it is required for the env validation, I should fix this
       - name: Delete planetscale branch
         if: always()
         run: |
           pscale branch delete unkey $DATABASE_BRANCH_NAME --force --org=unkey



  preview:
    environment: Preview
    runs-on: ubuntu-latest
    name: Preview
    steps:
      - uses: actions/checkout@v3

      - uses: pnpm/action-setup@v2.2.4
        with:
            version: latest

      - name: Install
        uses: ./.github/actions/install


      - name: Build
        run: pnpm turbo run build --filter='./apps/api'

      - name: Deploy
        run: wrangler deploy --env=preview --var VERSION:${GITHUB_REF#refs/*/}
        working-directory: apps/api
        env:
          CLOUDFLARE_API_TOKEN: ${{ secrets.CLOUDFLARE_API_TOKEN }}

  preview-tests:
    environment: Preview
    needs: preview
    name: End to End Test Preview
    runs-on: ubuntu-latest


    steps:
      - uses: actions/checkout@v3

      - name: Install
        uses: ./.github/actions/install

      - name: Test
        run: bun test src/integration --timeout 10000 --rerun-each 10
        working-directory: apps/api
        env:
          UNKEY_BASE_URL: https://preview-api.unkey.dev
          UNKEY_ROOT_KEY: ${{ secrets.PREVIEW_ROOT_KEY }}

  canary:
      needs:
        - test_api_worker
        - preview-tests
      environment: Canary
      runs-on: ubuntu-latest
      name: Deploy Canary
      steps:
        - uses: actions/checkout@v3

        - name: Install
          uses: ./.github/actions/install

        - name: Build
          run: pnpm turbo run build --filter='./apps/api'

        - name: Deploy
          run: wrangler deploy --env=canary --var VERSION:${GITHUB_REF#refs/*/}
          working-directory: apps/api
          env:
            CLOUDFLARE_API_TOKEN: ${{ secrets.CLOUDFLARE_API_TOKEN }}

  canary-tests:
    environment: Canary
    needs: canary
    name: End to End Test Canary
    runs-on: ubuntu-latest


    steps:
      - uses: actions/checkout@v3

      - name: Install
        uses: ./.github/actions/install

      - name: Test
        run: bun test src/integration --timeout 10000 --rerun-each 10
        working-directory: apps/api
        env:
          UNKEY_BASE_URL: https://canary.unkey.dev
          UNKEY_ROOT_KEY: ${{ secrets.CANARY_ROOT_KEY }}

  production:
    if: "!github.event.release.prerelease"
    needs:
      - canary
      - canary-tests
    environment: Production
    runs-on: ubuntu-latest
    name: Deploy Production
    steps:
      - uses: actions/checkout@v3
      - name: Install
        uses: ./.github/actions/install

      - name: Build
        run: pnpm turbo run build --filter='./apps/api'

      - name: Deploy
        run: wrangler deploy --env=production --var VERSION:${GITHUB_REF#refs/*/}
        working-directory: apps/api
        env:
          CLOUDFLARE_API_TOKEN: ${{ secrets.CLOUDFLARE_API_TOKEN }}<|MERGE_RESOLUTION|>--- conflicted
+++ resolved
@@ -2,12 +2,7 @@
 
 on:
   push:
-<<<<<<< HEAD
     branches: [main]
-=======
-    branches:
-      - main
->>>>>>> 6e371438
 
 concurrency: "only one deploy at a time"
 
