permissions:
  contents: read
  deployments: write
name: Deploy
on:
  push:
    branches: [main]
concurrency:
  group: deploy
  cancel-in-progress: false
jobs:
  detect_changes:
    uses: ./.github/workflows/job_detect_changes.yaml
  build_agent_image:
    needs: [detect_changes]
    if: needs.detect_changes.outputs.agent == 'true'
    uses: ./.github/workflows/job_build_agent_image.yaml
    secrets:
      GHCR_TOKEN: ${{ secrets.GHCR_TOKEN }}
  api_local_test:
    name: Test API
    uses: ./.github/workflows/job_test_api_local.yaml
  api_preview_deployment:
    needs:
      - api_local_test
    uses: ./.github/workflows/job_deploy_api_staging.yaml
    secrets:
      CLOUDFLARE_API_TOKEN: ${{ secrets.CLOUDFLARE_API_TOKEN }}
  api_preview_test:
    needs:
      - api_preview_deployment
    uses: ./.github/workflows/job_test_api_staging.yaml
    with:
      UNKEY_BASE_URL: https://preview-api.unkey.dev
    secrets:
      DATABASE_HOST: ${{ secrets.DATABASE_HOST }}
      DATABASE_USERNAME: ${{ secrets.DATABASE_USERNAME }}
      DATABASE_PASSWORD: ${{ secrets.DATABASE_PASSWORD }}
      CLICKHOUSE_URL: ${{ secrets.CLICKHOUSE_URL }}
  api_canary_deployment:
    needs:
      - api_local_test
      - api_preview_test
    uses: ./.github/workflows/job_deploy_api_canary.yaml
    secrets:
      CLOUDFLARE_API_TOKEN: ${{ secrets.CLOUDFLARE_API_TOKEN }}
  api_canary_test:
    needs:
      - api_canary_deployment
    uses: ./.github/workflows/job_test_api_canary.yaml
    with:
      UNKEY_BASE_URL: https://canary.unkey.dev
    secrets:
      DATABASE_HOST: ${{ secrets.DATABASE_HOST }}
      DATABASE_USERNAME: ${{ secrets.DATABASE_USERNAME }}
      DATABASE_PASSWORD: ${{ secrets.DATABASE_PASSWORD }}
      CLICKHOUSE_URL: ${{ secrets.CLICKHOUSE_URL }}
  api_production_deployment:
    needs:
      - api_canary_test
    uses: ./.github/workflows/job_deploy_api_production.yaml
    secrets:
      CLOUDFLARE_API_TOKEN: ${{ secrets.CLOUDFLARE_API_TOKEN }}
  mintlify_deployment:
    runs-on: ubuntu-latest
    needs:
      - api_production_deployment
    name: Deploy docs
    steps:
      - uses: actions/checkout@v4
      - name: Redeploy
        run: |
          curl --request POST \
          --url https://api.mintlify.com/v1/project/update/648b83e0e20b94f5a3e41a70 \
          --header 'Authorization: Bearer ${{secrets.MINTLIFY_API_KEY}}'
  logdrain_production_deployment:
    needs:
      - api_production_deployment
      - detect_changes
    if: needs.detect_changes.outputs.logdrain == 'true'
    uses: ./.github/workflows/job_deploy_logdrain_production.yaml
    secrets:
      CLOUDFLARE_API_TOKEN: ${{ secrets.CLOUDFLARE_API_TOKEN }}
  workflows_deployment:
    needs:
      - api_local_test
      - detect_changes
    if: needs.detect_changes.outputs.workflows == 'true'
    uses: ./.github/workflows/job_deploy_workflows.yaml
    secrets:
      CLOUDFLARE_API_TOKEN: ${{ secrets.CLOUDFLARE_API_TOKEN }}
  deploy-enterprise-worker:
    needs: api_production_deployment
    uses: ./.github/workflows/job_deploy_api_enterprise.yaml
    secrets:
<<<<<<< HEAD
      CLOUDFLARE_API_TOKEN: ${{ secrets.CLOUDFLARE_API_TOKEN }}

  changes:
    uses: ./.github/workflows/job_changes.yaml
=======
      CLOUDFLARE_API_TOKEN: ${{ secrets.CLOUDFLARE_API_TOKEN }}
>>>>>>> f393622c
<|MERGE_RESOLUTION|>--- conflicted
+++ resolved
@@ -93,11 +93,4 @@
     needs: api_production_deployment
     uses: ./.github/workflows/job_deploy_api_enterprise.yaml
     secrets:
-<<<<<<< HEAD
-      CLOUDFLARE_API_TOKEN: ${{ secrets.CLOUDFLARE_API_TOKEN }}
-
-  changes:
-    uses: ./.github/workflows/job_changes.yaml
-=======
-      CLOUDFLARE_API_TOKEN: ${{ secrets.CLOUDFLARE_API_TOKEN }}
->>>>>>> f393622c
+      CLOUDFLARE_API_TOKEN: ${{ secrets.CLOUDFLARE_API_TOKEN }}