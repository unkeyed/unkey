{
  "name": "unkey",
  "workspaces": [
    "apps/*",
    "packages/*"
  ],
  "private": true,
  "version": "1.0.0",
  "description": "",
  "main": "index.js",
  "scripts": {
    "prepare": "is-ci || husky install",
    "dev": "turbo run dev",
    "build": "pnpm turbo run build",
    "fmt": "pnpm biome format . --write && pnpm biome check . --apply-unsafe ",
    "test": "turbo run test",
    "bootstrap": "turbo run bootstrap",
    "commit": "cz",
    "bump-versions": "pnpm changeset version && pnpm install",
    "knip": "knip --include files,dependencies"
  },
  "author": "Andreas Thomas",
  "license": "ISC",
  "devDependencies": {
    "@biomejs/biome": "1.2.2",
    "@changesets/cli": "^2.26.2",
<<<<<<< HEAD
    "@playwright/test": "^1.40.1",
    "@types/node": "^20.11.2",
    "@vitest/ui": "^1.2.0",
    "cz-conventional-changelog": "^3.3.0",
=======
>>>>>>> 52c4db56
    "husky": "^8.0.3",
    "is-ci": "^3.0.1",
    "lint-staged": "^15.0.2",
    "turbo": "^1.10.16",
    "typescript": "^5.2.2",
<<<<<<< HEAD
    "vitest": "^0.34.3"
=======
    "knip": "^3.13.2"
>>>>>>> 52c4db56
  },
  "pnpm": {
    "overrides": {
      "@opentelemetry/api": "1.4.1",
      "@opentelemetry/core": "1.13.0",
      "@opentelemetry/exporter-trace-otlp-grpc": "0.39.1",
      "@opentelemetry/resources": "1.13.0",
      "@opentelemetry/sdk-trace-base": "1.13.0",
      "@opentelemetry/sdk-trace-node": "1.13.0",
      "@opentelemetry/semantic-conventions": "1.13.0"
    }
  },
  "config": {
    "commitizen": {
      "path": "cz-conventional-changelog"
    }
  },
  "lint-staged": {
    "*.{js,jsx,ts,tsx}": "biome check --apply"
  },
  "packageManager": "pnpm@8.6.9"
}<|MERGE_RESOLUTION|>--- conflicted
+++ resolved
@@ -24,23 +24,16 @@
   "devDependencies": {
     "@biomejs/biome": "1.2.2",
     "@changesets/cli": "^2.26.2",
-<<<<<<< HEAD
-    "@playwright/test": "^1.40.1",
     "@types/node": "^20.11.2",
     "@vitest/ui": "^1.2.0",
     "cz-conventional-changelog": "^3.3.0",
-=======
->>>>>>> 52c4db56
     "husky": "^8.0.3",
     "is-ci": "^3.0.1",
     "lint-staged": "^15.0.2",
     "turbo": "^1.10.16",
     "typescript": "^5.2.2",
-<<<<<<< HEAD
-    "vitest": "^0.34.3"
-=======
+    "vitest": "^0.34.3",
     "knip": "^3.13.2"
->>>>>>> 52c4db56
   },
   "pnpm": {
     "overrides": {
