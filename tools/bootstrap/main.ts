import crypto from "node:crypto";
import { connect } from "@planetscale/database";
import { schema } from "@unkey/db";
import { drizzle } from "drizzle-orm/planetscale-serverless";
<<<<<<< HEAD
import { connect } from "@planetscale/database";

import mysql from "mysql2/promise";
=======
>>>>>>> 1ac20ceb
import { z } from "zod";

import baseX from "base-x";

const envSchema = z.object({
  DATABASE_HOST: z.string(),
  DATABASE_USERNAME: z.string(),
  DATABASE_PASSWORD: z.string(),

  /**
   * The `organizationId` or `userId` from clerk
   */
  TENANT_ID: z.string(),
});

function newId(prefix: "api" | "ws" | "key_auth") {
  const buf = new Uint8Array(16);
  crypto.getRandomValues(buf);
  return [
    prefix,
    baseX("123456789ABCDEFGHJKLMNPQRSTUVWXYZabcdefghijkmnopqrstuvwxyz").encode(buf),
  ].join("_");
}

async function main() {
  const env = envSchema.parse(process.env);

  const db = drizzle(
    connect({
<<<<<<< HEAD
      host: process.env.DATABASE_HOST,
      username: process.env.DATABASE_USERNAME,
      password: process.env.DATABASE_PASSWORD,
=======
      host: env.DATABASE_HOST,
      username: env.DATABASE_USERNAME,
      password: env.DATABASE_PASSWORD,
>>>>>>> 1ac20ceb
      // biome-ignore lint/suspicious/noExplicitAny: TODO
      fetch: (url: string, init: any) => {
        // biome-ignore lint/suspicious/noExplicitAny: TODO
        (init as any).cache = undefined; // Remove cache header
        return fetch(url, init);
      },
    }),
    {
      schema,
    },
  );

  const workspaceId = newId("ws");

  const workspace = {
    id: workspaceId,
    tenantId: env.TENANT_ID,
    name: "Unkey",
    internal: true,
    betaFeatures: {},
    features: {},
  };
  await db.insert(schema.workspaces).values(workspace);
  console.log(`Created workspace: ${workspace.name} with id: ${workspace.id}`);

  const keyAuth = {
    id: newId("key_auth"),
    workspaceId: workspace.id,
  };
  await db.insert(schema.keyAuth).values(keyAuth);

  /**
   * Set up an api for production
   */
  const apiId = newId("api");
  await db.insert(schema.apis).values({
    id: apiId,
    name: "preview",
    workspaceId,
    authType: "key",
    keyAuthId: keyAuth.id,
  });
  console.log(`Created API: ${apiId}`);
}

main();<|MERGE_RESOLUTION|>--- conflicted
+++ resolved
@@ -2,12 +2,6 @@
 import { connect } from "@planetscale/database";
 import { schema } from "@unkey/db";
 import { drizzle } from "drizzle-orm/planetscale-serverless";
-<<<<<<< HEAD
-import { connect } from "@planetscale/database";
-
-import mysql from "mysql2/promise";
-=======
->>>>>>> 1ac20ceb
 import { z } from "zod";
 
 import baseX from "base-x";
@@ -37,15 +31,9 @@
 
   const db = drizzle(
     connect({
-<<<<<<< HEAD
-      host: process.env.DATABASE_HOST,
-      username: process.env.DATABASE_USERNAME,
-      password: process.env.DATABASE_PASSWORD,
-=======
       host: env.DATABASE_HOST,
       username: env.DATABASE_USERNAME,
       password: env.DATABASE_PASSWORD,
->>>>>>> 1ac20ceb
       // biome-ignore lint/suspicious/noExplicitAny: TODO
       fetch: (url: string, init: any) => {
         // biome-ignore lint/suspicious/noExplicitAny: TODO
