--- conflicted
+++ resolved
@@ -1,8 +1,4 @@
-<<<<<<< HEAD
-import { mysqlDrizzle, schema } from "@unkey/db";
-=======
 import type { AuditLog, AuditLogTarget } from "@unkey/db";
->>>>>>> 1d350974
 import { newId } from "@unkey/id";
 import ms from "ms";
 
@@ -57,7 +53,10 @@
         meta: string | null;
       };
 
-      if (log.workspaceId.startsWith("test_") || log.time < Date.now() - 90 * 24 * 60 * 60 * 1000) {
+      if (
+        log.workspaceId.startsWith("test_") ||
+        log.time < Date.now() - 90 * 24 * 60 * 60 * 1000
+      ) {
         continue;
       }
       let bucketId = "";
@@ -68,7 +67,10 @@
       } else {
         const bucket = await db.query.auditLogBucket.findFirst({
           where: (table, { eq, and }) =>
-            and(eq(table.workspaceId, log.workspaceId), eq(table.name, "unkey_mutations")),
+            and(
+              eq(table.workspaceId, log.workspaceId),
+              eq(table.name, "unkey_mutations")
+            ),
         });
         if (bucket) {
           bucketId = bucket.id;
