import { and, asc, eq, gt, isNotNull, mysqlDrizzle, schema } from "@unkey/db";
import { newId } from "@unkey/id";
import mysql from "mysql2/promise";

async function main() {
  const conn = await mysql.createConnection(
    `mysql://${process.env.DATABASE_USERNAME}:${process.env.DATABASE_PASSWORD}@${process.env.DATABASE_HOST}:3306/unkey?ssl={}`,
  );

  await conn.ping();
  const db = mysqlDrizzle(conn, { schema, mode: "default" });

  let cursor = "";
  do {
    const keys = await db.query.keys.findMany({
      where: (table, { isNotNull, gt, and, isNull }) =>
        and(gt(table.id, cursor), isNotNull(table.ownerId), isNull(table.identityId)),
      limit: 1000,
      orderBy: (table, { asc }) => asc(table.id),
    });

    cursor = keys.at(-1)?.id ?? "";
    console.info({ cursor, keys: keys.length });

    for (const key of keys) {
      let identity: { id: string } | undefined = await db.query.identities.findFirst({
        where: (table, { eq }) => eq(table.externalId, key.ownerId!),
      });
      if (!identity) {
        const id = newId("identity");
<<<<<<< HEAD
        //biome-ignore lint/suspicious/noConsoleLog: Used for tracking
        console.log("Creating new identity", id, key.ownerId);
=======
>>>>>>> 21139254
        await db.insert(schema.identities).values({
          id,
          workspaceId: key.workspaceId,
          externalId: key.ownerId!,
        });
        identity = {
          id,
        };
      }
<<<<<<< HEAD
      //biome-ignore lint/suspicious/noConsoleLog: Used for tracking
      console.log("connecting", identity.id, key.id);
=======
>>>>>>> 21139254
      await db
        .update(schema.keys)
        .set({ identityId: identity.id })
        .where(eq(schema.keys.id, key.id));
    }
  } while (cursor);
}

main();<|MERGE_RESOLUTION|>--- conflicted
+++ resolved
@@ -28,11 +28,6 @@
       });
       if (!identity) {
         const id = newId("identity");
-<<<<<<< HEAD
-        //biome-ignore lint/suspicious/noConsoleLog: Used for tracking
-        console.log("Creating new identity", id, key.ownerId);
-=======
->>>>>>> 21139254
         await db.insert(schema.identities).values({
           id,
           workspaceId: key.workspaceId,
@@ -42,11 +37,6 @@
           id,
         };
       }
-<<<<<<< HEAD
-      //biome-ignore lint/suspicious/noConsoleLog: Used for tracking
-      console.log("connecting", identity.id, key.id);
-=======
->>>>>>> 21139254
       await db
         .update(schema.keys)
         .set({ identityId: identity.id })
