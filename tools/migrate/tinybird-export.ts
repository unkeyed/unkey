async function main() {
  const exportFile = Bun.file("./export_audit_log.json");
  const writer = exportFile.writer();
  let cursor = "";
  do {
<<<<<<< HEAD
    //biome-ignore lint/suspicious/noConsoleLog: Used for tracking
    console.log({ cursor });
=======
>>>>>>> 21139254
    const res = await fetch(
      `https://api.tinybird.co/v0/pipes/export_audit_log.json?cursor=${cursor}`,
      {
        headers: {
          Authorization: `Bearer ${process.env.TINYBIRD_TOKEN}`,
        },
      },
    );
    const body = (await res.json()) as { data: { auditLogId: string }[] };
<<<<<<< HEAD
    //biome-ignore lint/suspicious/noConsoleLog: Used for tracking
    console.log("found", body.data.length);
=======
>>>>>>> 21139254
    for (const row of body.data) {
      writer.write(JSON.stringify(row));
      writer.write("\n");
    }

    cursor = body.data.at(-1)?.auditLogId ?? "";
  } while (cursor);
}

main();<|MERGE_RESOLUTION|>--- conflicted
+++ resolved
@@ -3,11 +3,6 @@
   const writer = exportFile.writer();
   let cursor = "";
   do {
-<<<<<<< HEAD
-    //biome-ignore lint/suspicious/noConsoleLog: Used for tracking
-    console.log({ cursor });
-=======
->>>>>>> 21139254
     const res = await fetch(
       `https://api.tinybird.co/v0/pipes/export_audit_log.json?cursor=${cursor}`,
       {
@@ -17,11 +12,6 @@
       },
     );
     const body = (await res.json()) as { data: { auditLogId: string }[] };
-<<<<<<< HEAD
-    //biome-ignore lint/suspicious/noConsoleLog: Used for tracking
-    console.log("found", body.data.length);
-=======
->>>>>>> 21139254
     for (const row of body.data) {
       writer.write(JSON.stringify(row));
       writer.write("\n");
