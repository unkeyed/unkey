--- conflicted
+++ resolved
@@ -1,10 +1,6 @@
-<<<<<<< HEAD
-import { Identity, mysqlDrizzle, schema } from "@unkey/db";
-=======
 import { createClient } from "@clickhouse/client-web";
 import { ClickHouse } from "@unkey/clickhouse";
-import { mysqlDrizzle, schema } from "@unkey/db";
->>>>>>> f2a2028f
+import { Identity, mysqlDrizzle, schema } from "@unkey/db";
 import mysql from "mysql2/promise";
 import { z } from "zod";
 
@@ -52,7 +48,7 @@
 });
 
 const conn = await mysql.createConnection(
-  `mysql://${process.env.DATABASE_USERNAME}:${process.env.DATABASE_PASSWORD}@${process.env.DATABASE_HOST}:3306/unkey?ssl={}`,
+  `mysql://${process.env.DATABASE_USERNAME}:${process.env.DATABASE_PASSWORD}@${process.env.DATABASE_HOST}:3306/unkey?ssl={}`
 );
 
 await conn.ping();
@@ -118,13 +114,11 @@
 
   for (let t = start; t < end; t += table.dt) {
     console.log(
-<<<<<<< HEAD
       `${table.name}: ${new Date(t).toLocaleString("de")} - ${new Date(
         t + table.dt
-      ).toLocaleString("de")}`
-=======
-      `${table.name}: ${new Date(t).toLocaleString()} - ${new Date(t + table.dt).toLocaleString()}`,
->>>>>>> f2a2028f
+      ).toLocaleString("de")}``${table.name}: ${new Date(
+        t
+      ).toLocaleString()} - ${new Date(t + table.dt).toLocaleString()}`
     );
     const query = ch.querier.query({
       query: `
@@ -160,7 +154,7 @@
         i + 1,
         "/",
         rows.length,
-        `Concurrency: ${semaphore.size} / ${Math.floor(concurrency)}`,
+        `Concurrency: ${semaphore.size} / ${Math.floor(concurrency)}`
       );
       const row = rows[i];
 
@@ -187,7 +181,7 @@
           })
           .finally(() => {
             semaphore.delete(key);
-          }),
+          })
       );
     }
   }
@@ -196,7 +190,6 @@
   }
 }
 
-<<<<<<< HEAD
 // Save cache after processing all tables
 await saveCache();
 
@@ -205,10 +198,6 @@
   row: z.infer<typeof aggregatedSchema>
 ): Promise<void> {
   let externalId = deletedIdentityCache.get(row.identity_id);
-=======
-async function handleRow(table: string, row: z.infer<typeof aggregatedSchema>): Promise<void> {
-  let externalId = identityCache.get(row.identity_id);
->>>>>>> f2a2028f
   if (externalId === null) {
     return;
   }
