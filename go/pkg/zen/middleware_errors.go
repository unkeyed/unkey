--- conflicted
+++ resolved
@@ -301,7 +301,6 @@
 					},
 				})
 
-<<<<<<< HEAD
 			// Service Unavailable errors
 			case codes.UnkeyDataErrorsAnalyticsConnectionFailed:
 				return s.JSON(http.StatusServiceUnavailable, openapi.InternalServerErrorResponse{
@@ -313,7 +312,9 @@
 						Type:   code.DocsURL(),
 						Detail: fault.UserFacingMessage(err),
 						Status: http.StatusServiceUnavailable,
-=======
+					},
+				})
+
 			// Rate Limited errors
 			case codes.UnkeyGatewayErrorsAuthRateLimited:
 				return s.JSON(http.StatusTooManyRequests, openapi.BadRequestErrorResponse{
@@ -326,7 +327,6 @@
 						Detail: fault.UserFacingMessage(err),
 						Status: http.StatusTooManyRequests,
 						Errors: []openapi.ValidationError{},
->>>>>>> abe771cf
 					},
 				})
 
