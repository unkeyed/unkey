--- conflicted
+++ resolved
@@ -1,7 +1,6 @@
 package containers
 
 import (
-	"strings"
 	"testing"
 
 	mysql "github.com/go-sql-driver/mysql"
@@ -99,77 +98,6 @@
 	return cfg
 }
 
-<<<<<<< HEAD
-	c := &Containers{
-		t:       t,
-		pool:    pool,
-		network: nil,
-	}
-
-	network, err := c.getOrCreateNetwork(networkName, true)
-	require.NoError(t, err)
-	c.network = network
-
-	return c
-}
-
-// getOrCreateNetwork safely gets an existing network or creates a new one,
-// ignoring "network already exists" errors.
-func (c *Containers) getOrCreateNetwork(networkName string, retry bool) (*dockertest.Network, error) {
-	networks, err := c.pool.NetworksByName(networkName)
-	if err != nil {
-		return nil, err
-	}
-
-	// Check if network already exists
-	for _, found := range networks {
-		if found.Network.Name == networkName {
-			return &found, nil
-		}
-	}
-
-	// Network doesn't exist, create it
-	network, err := c.pool.CreateNetwork(networkName)
-	if err != nil {
-		if strings.Contains(err.Error(), "API error (409)") && retry {
-			return c.getOrCreateNetwork(networkName, false)
-		}
-
-		return nil, err
-	}
-
-	return network, nil
-}
-
-// getOrCreateContainer safely gets an existing container or creates a new one,
-// handling race conditions when multiple tests try to create the same container.
-//
-// This function protects against the race condition where:
-// 1. Test A checks if container exists → false
-// 2. Test B checks if container exists → false
-// 3. Test A starts creating container
-// 4. Test B tries to create container → fails with "already exists"
-//
-// Returns the container resource and whether it was newly created.
-func (c *Containers) getOrCreateContainer(containerName string, runOpts *dockertest.RunOptions) (*dockertest.Resource, bool, error) {
-
-	var err error
-	for i := range 10 {
-		resource, exists := c.pool.ContainerByName(containerName)
-		if exists {
-			return resource, false, nil
-		}
-
-		resource, err = c.pool.RunWithOptions(runOpts)
-		if err == nil {
-			return resource, true, nil
-		}
-
-		time.Sleep(time.Duration(i) * time.Second)
-	}
-
-	return nil, false, fault.Wrap(err, fault.Internal("exceeded retries already"))
-=======
 // Redis returns Redis connection URL for integration testing.
 //
 // Returns a Redis URL configured for connecting from test runners to localhost:6379.
@@ -256,5 +184,4 @@
 		GRPCEndpoint: "http://localhost:4317",
 		GrafanaURL:   "http://localhost:3000",
 	}
->>>>>>> 15af4dfd
 }