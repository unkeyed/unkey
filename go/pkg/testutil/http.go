package testutil

import (
	"bytes"
	"context"
	"encoding/json"
	"net/http"
	"net/http/httptest"
	"testing"

	"github.com/stretchr/testify/require"
	"github.com/unkeyed/unkey/go/internal/services/auditlogs"
	"github.com/unkeyed/unkey/go/internal/services/caches"
	"github.com/unkeyed/unkey/go/internal/services/keys"
	"github.com/unkeyed/unkey/go/internal/services/ratelimit"
	"github.com/unkeyed/unkey/go/internal/services/usagelimiter"
	"github.com/unkeyed/unkey/go/pkg/clickhouse"
	"github.com/unkeyed/unkey/go/pkg/clock"
	"github.com/unkeyed/unkey/go/pkg/counter"
	"github.com/unkeyed/unkey/go/pkg/db"
	"github.com/unkeyed/unkey/go/pkg/otel/logging"
	"github.com/unkeyed/unkey/go/pkg/rbac"
	"github.com/unkeyed/unkey/go/pkg/testutil/containers"
	"github.com/unkeyed/unkey/go/pkg/testutil/seed"
	"github.com/unkeyed/unkey/go/pkg/vault"
	masterKeys "github.com/unkeyed/unkey/go/pkg/vault/keys"
	"github.com/unkeyed/unkey/go/pkg/vault/storage"
	"github.com/unkeyed/unkey/go/pkg/zen"
	"github.com/unkeyed/unkey/go/pkg/zen/validation"
)

type Harness struct {
	t *testing.T

	Clock *clock.TestClock

	srv       *zen.Server
	validator *validation.Validator

	middleware []zen.Middleware

	DB         db.Database
	Caches     caches.Caches
	Logger     logging.Logger
	Keys       keys.KeyService
	Auditlogs  auditlogs.AuditLogService
	ClickHouse clickhouse.ClickHouse
	Ratelimit  ratelimit.Service
	Vault      *vault.Service
	seeder     *seed.Seeder
}

func NewHarness(t *testing.T) *Harness {
	clk := clock.NewTestClock()

	logger := logging.New()

	// Start all services in parallel first
	containers.StartAllServices(t)

	mysqlCfg := containers.MySQL(t)
	mysqlCfg.DBName = "unkey"
	mysqlDSN := mysqlCfg.FormatDSN()

	redisUrl := containers.Redis(t)

	db, err := db.New(db.Config{
		Logger:      logger,
		PrimaryDSN:  mysqlDSN,
		ReadOnlyDSN: "",
	})
	require.NoError(t, err)

	caches, err := caches.New(caches.Config{
		Logger: logger,
		Clock:  clk,
	})
	require.NoError(t, err)

	srv, err := zen.New(zen.Config{
		Logger: logger,
		Flags: &zen.Flags{
			TestMode: true,
		},
		TLS: nil,
	})
	require.NoError(t, err)

<<<<<<< HEAD
	// Start ClickHouse container with migrations
	chDSN, _ := cont.RunClickHouse()
=======
	keyService, err := keys.New(keys.Config{
		Logger:         logger,
		DB:             db,
		Clock:          clk,
		KeyCache:       caches.KeyByHash,
		WorkspaceCache: caches.WorkspaceByID,
	})
	require.NoError(t, err)

	// Get ClickHouse connection string
	chDSN := containers.ClickHouse(t)
>>>>>>> 15af4dfd

	// Create real ClickHouse client
	ch, err := clickhouse.New(clickhouse.Config{
		URL:    chDSN,
		Logger: logger,
	})
	require.NoError(t, err)

	validator, err := validation.New()
	require.NoError(t, err)

	ctr, err := counter.NewRedis(counter.RedisConfig{
		RedisURL: redisUrl,
		Logger:   logger,
	})
	require.NoError(t, err)

	ratelimitService, err := ratelimit.New(ratelimit.Config{
		Logger:  logger,
		Clock:   clk,
		Counter: ctr,
	})
	require.NoError(t, err)

<<<<<<< HEAD
	ulSvc, err := usagelimiter.New(usagelimiter.Config{
		Logger: logger,
		DB:     db,
	})
	require.NoError(t, err)

	keyService, err := keys.New(keys.Config{
		Logger:       logger,
		DB:           db,
		KeyCache:     caches.VerificationKeyByHash,
		RateLimiter:  ratelimitService,
		UsageLimiter: ulSvc,
		RBAC:         rbac.New(),
		Clickhouse:   ch,
	})
	require.NoError(t, err)

	s3 := cont.RunS3(t)
=======
	s3 := containers.S3(t)
>>>>>>> 15af4dfd

	vaultStorage, err := storage.NewS3(storage.S3Config{
		S3URL:             s3.HostURL,
		S3Bucket:          "test",
		S3AccessKeyID:     s3.AccessKeyID,
		S3AccessKeySecret: s3.AccessKeySecret,
		Logger:            logger,
	})
	require.NoError(t, err)

	_, masterKey, err := masterKeys.GenerateMasterKey()
	require.NoError(t, err)
	v, err := vault.New(vault.Config{
		Logger:     logger,
		Storage:    vaultStorage,
		MasterKeys: []string{masterKey},
	})
	require.NoError(t, err)

	auditLogSvc := auditlogs.New(auditlogs.Config{
		DB:     db,
		Logger: logger,
	})

	// Create seeder
	seeder := seed.New(t, db)

	seeder.Seed(context.Background())

	h := Harness{
<<<<<<< HEAD
		t:          t,
		Logger:     logger,
		srv:        srv,
		containers: cont,
		validator:  validator,
		Keys:       keyService,
		Ratelimit:  ratelimitService,
		Vault:      v,
		ClickHouse: ch,
		DB:         db,
		seeder:     seeder,
		Clock:      clk,
		Auditlogs:  auditLogSvc,
		Caches:     caches,
=======
		t:           t,
		Logger:      logger,
		srv:         srv,
		validator:   validator,
		Keys:        keyService,
		Permissions: permissionService,
		Ratelimit:   ratelimitService,
		Vault:       v,
		ClickHouse:  ch,
		DB:          db,
		seeder:      seeder,
		Clock:       clk,
		Auditlogs: auditlogs.New(auditlogs.Config{
			DB:     db,
			Logger: logger,
		}),
		Caches: caches,
>>>>>>> 15af4dfd
		middleware: []zen.Middleware{
			zen.WithTracing(),
			zen.WithLogging(logger),
			zen.WithErrorHandling(logger),
			zen.WithValidation(validator),
		},
	}

	return &h
}

// Register registers a route with the harness.
// You can override the middleware by passing a list of middleware.
func (h *Harness) Register(route zen.Route, middleware ...zen.Middleware) {
	if len(middleware) == 0 {
		middleware = h.middleware
	}

	h.srv.RegisterRoute(
		middleware,
		route,
	)
}

// CreateRootKey creates a root key with the specified permissions
func (h *Harness) CreateRootKey(workspaceID string, permissions ...string) string {
	return h.seeder.CreateRootKey(context.Background(), workspaceID, permissions...)
}

func (h *Harness) CreateWorkspace() db.Workspace {
	return h.seeder.CreateWorkspace(context.Background())
}

func (h *Harness) CreateApi(workspaceID string, encrypted bool) db.Api {
	return h.seeder.CreateAPI(context.Background(), workspaceID, encrypted)
}

func (h *Harness) Resources() seed.Resources {
	return h.seeder.Resources
}

type TestResponse[TBody any] struct {
	Status  int
	Headers http.Header
	Body    *TBody
	RawBody string
}

func CallRaw[Res any](h *Harness, req *http.Request) TestResponse[Res] {
	rr := httptest.NewRecorder()

	h.srv.Mux().ServeHTTP(rr, req)
	rawBody := rr.Body.Bytes()

	res := TestResponse[Res]{
		Status:  rr.Code,
		Headers: rr.Header(),
		RawBody: string(rawBody),
		Body:    nil,
	}

	var responseBody Res
	err := json.Unmarshal(rawBody, &responseBody)
	require.NoError(h.t, err)

	res.Body = &responseBody

	return res

}

func CallRoute[Req any, Res any](h *Harness, route zen.Route, headers http.Header, req Req) TestResponse[Res] {
	h.t.Helper()

	rr := httptest.NewRecorder()

	body := new(bytes.Buffer)
	err := json.NewEncoder(body).Encode(req)
	require.NoError(h.t, err)

	httpReq := httptest.NewRequest(route.Method(), route.Path(), body)
	httpReq.Header = headers
	if httpReq.Header == nil {
		httpReq.Header = http.Header{}
	}

	h.srv.Mux().ServeHTTP(rr, httpReq)
	require.NoError(h.t, err)

	rawBody := rr.Body.Bytes()

	res := TestResponse[Res]{
		Status:  rr.Code,
		Headers: rr.Header(),
		RawBody: string(rawBody),
		Body:    nil,
	}

	var responseBody Res
	err = json.Unmarshal(rawBody, &responseBody)
	require.NoError(h.t, err)

	res.Body = &responseBody

	return res
}

// UnmarshalBody is a helper function to unmarshal the response body
func UnmarshalBody[Body any](t *testing.T, r *httptest.ResponseRecorder, body *Body) {
	err := json.Unmarshal(r.Body.Bytes(), &body)
	require.NoError(t, err)
}<|MERGE_RESOLUTION|>--- conflicted
+++ resolved
@@ -12,14 +12,13 @@
 	"github.com/unkeyed/unkey/go/internal/services/auditlogs"
 	"github.com/unkeyed/unkey/go/internal/services/caches"
 	"github.com/unkeyed/unkey/go/internal/services/keys"
+	"github.com/unkeyed/unkey/go/internal/services/permissions"
 	"github.com/unkeyed/unkey/go/internal/services/ratelimit"
-	"github.com/unkeyed/unkey/go/internal/services/usagelimiter"
 	"github.com/unkeyed/unkey/go/pkg/clickhouse"
 	"github.com/unkeyed/unkey/go/pkg/clock"
 	"github.com/unkeyed/unkey/go/pkg/counter"
 	"github.com/unkeyed/unkey/go/pkg/db"
 	"github.com/unkeyed/unkey/go/pkg/otel/logging"
-	"github.com/unkeyed/unkey/go/pkg/rbac"
 	"github.com/unkeyed/unkey/go/pkg/testutil/containers"
 	"github.com/unkeyed/unkey/go/pkg/testutil/seed"
 	"github.com/unkeyed/unkey/go/pkg/vault"
@@ -39,15 +38,16 @@
 
 	middleware []zen.Middleware
 
-	DB         db.Database
-	Caches     caches.Caches
-	Logger     logging.Logger
-	Keys       keys.KeyService
-	Auditlogs  auditlogs.AuditLogService
-	ClickHouse clickhouse.ClickHouse
-	Ratelimit  ratelimit.Service
-	Vault      *vault.Service
-	seeder     *seed.Seeder
+	DB          db.Database
+	Caches      caches.Caches
+	Logger      logging.Logger
+	Keys        keys.KeyService
+	Permissions permissions.PermissionService
+	Auditlogs   auditlogs.AuditLogService
+	ClickHouse  clickhouse.ClickHouse
+	Ratelimit   ratelimit.Service
+	Vault       *vault.Service
+	seeder      *seed.Seeder
 }
 
 func NewHarness(t *testing.T) *Harness {
@@ -86,10 +86,6 @@
 	})
 	require.NoError(t, err)
 
-<<<<<<< HEAD
-	// Start ClickHouse container with migrations
-	chDSN, _ := cont.RunClickHouse()
-=======
 	keyService, err := keys.New(keys.Config{
 		Logger:         logger,
 		DB:             db,
@@ -101,7 +97,6 @@
 
 	// Get ClickHouse connection string
 	chDSN := containers.ClickHouse(t)
->>>>>>> 15af4dfd
 
 	// Create real ClickHouse client
 	ch, err := clickhouse.New(clickhouse.Config{
@@ -111,6 +106,14 @@
 	require.NoError(t, err)
 
 	validator, err := validation.New()
+	require.NoError(t, err)
+
+	permissionService, err := permissions.New(permissions.Config{
+		DB:     db,
+		Logger: logger,
+		Clock:  clk,
+		Cache:  caches.PermissionsByKeyId,
+	})
 	require.NoError(t, err)
 
 	ctr, err := counter.NewRedis(counter.RedisConfig{
@@ -126,28 +129,7 @@
 	})
 	require.NoError(t, err)
 
-<<<<<<< HEAD
-	ulSvc, err := usagelimiter.New(usagelimiter.Config{
-		Logger: logger,
-		DB:     db,
-	})
-	require.NoError(t, err)
-
-	keyService, err := keys.New(keys.Config{
-		Logger:       logger,
-		DB:           db,
-		KeyCache:     caches.VerificationKeyByHash,
-		RateLimiter:  ratelimitService,
-		UsageLimiter: ulSvc,
-		RBAC:         rbac.New(),
-		Clickhouse:   ch,
-	})
-	require.NoError(t, err)
-
-	s3 := cont.RunS3(t)
-=======
 	s3 := containers.S3(t)
->>>>>>> 15af4dfd
 
 	vaultStorage, err := storage.NewS3(storage.S3Config{
 		S3URL:             s3.HostURL,
@@ -167,33 +149,12 @@
 	})
 	require.NoError(t, err)
 
-	auditLogSvc := auditlogs.New(auditlogs.Config{
-		DB:     db,
-		Logger: logger,
-	})
-
 	// Create seeder
 	seeder := seed.New(t, db)
 
 	seeder.Seed(context.Background())
 
 	h := Harness{
-<<<<<<< HEAD
-		t:          t,
-		Logger:     logger,
-		srv:        srv,
-		containers: cont,
-		validator:  validator,
-		Keys:       keyService,
-		Ratelimit:  ratelimitService,
-		Vault:      v,
-		ClickHouse: ch,
-		DB:         db,
-		seeder:     seeder,
-		Clock:      clk,
-		Auditlogs:  auditLogSvc,
-		Caches:     caches,
-=======
 		t:           t,
 		Logger:      logger,
 		srv:         srv,
@@ -211,7 +172,6 @@
 			Logger: logger,
 		}),
 		Caches: caches,
->>>>>>> 15af4dfd
 		middleware: []zen.Middleware{
 			zen.WithTracing(),
 			zen.WithLogging(logger),
@@ -245,10 +205,6 @@
 	return h.seeder.CreateWorkspace(context.Background())
 }
 
-func (h *Harness) CreateApi(workspaceID string, encrypted bool) db.Api {
-	return h.seeder.CreateAPI(context.Background(), workspaceID, encrypted)
-}
-
 func (h *Harness) Resources() seed.Resources {
 	return h.seeder.Resources
 }
