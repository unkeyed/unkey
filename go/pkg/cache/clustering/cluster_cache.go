--- conflicted
+++ resolved
@@ -141,7 +141,6 @@
 	return c.localCache.Get(ctx, key)
 }
 
-<<<<<<< HEAD
 // GetMany retrieves multiple values from the local cache
 func (c *ClusterCache[K, V]) GetMany(ctx context.Context, keys []K) (values map[K]V, hits map[K]cache.CacheHit) {
 	return c.localCache.GetMany(ctx, keys)
@@ -149,12 +148,10 @@
 
 // Set stores a value in the local cache and broadcasts an invalidation event
 // to other nodes in the cluster
-=======
 // Set stores a value in the local cache without broadcasting.
 // This is used when populating the cache after a database read.
 // The stale/fresh timers handle cache expiration, so there's no need to
 // invalidate other nodes when we're just caching a value we read from the DB.
->>>>>>> 0241db84
 func (c *ClusterCache[K, V]) Set(ctx context.Context, key K, value V) {
 	c.localCache.Set(ctx, key, value)
 }
