package middleware

import (
	"context"
	"fmt"

	"github.com/unkeyed/unkey/go/pkg/cache"
	"github.com/unkeyed/unkey/go/pkg/otel/tracing"
	"go.opentelemetry.io/otel/attribute"
)

type tracingMiddleware[K comparable, V any] struct {
	next cache.Cache[K, V]
}

func WithTracing[K comparable, V any](c cache.Cache[K, V]) cache.Cache[K, V] {
	return &tracingMiddleware[K, V]{next: c}
}

func (mw *tracingMiddleware[K, V]) Get(ctx context.Context, key K) (V, cache.CacheHit) {
	ctx, span := tracing.Start(ctx, "cache.Get")
	defer span.End()
	span.SetAttributes(attribute.String("key", fmt.Sprintf("%+v", key)))

	value, hit := mw.next.Get(ctx, key)
	span.SetAttributes(
		attribute.Bool("hit", hit != cache.Miss),
	)
	return value, hit
}
func (mw *tracingMiddleware[K, V]) Set(ctx context.Context, key K, value V) {
	ctx, span := tracing.Start(ctx, "cache.Set")
	defer span.End()
	span.SetAttributes(attribute.String("key", fmt.Sprintf("%+v", key)))

	mw.next.Set(ctx, key, value)

}
func (mw *tracingMiddleware[K, V]) SetNull(ctx context.Context, key K) {
	ctx, span := tracing.Start(ctx, "cache.SetNull")
	defer span.End()

	span.SetAttributes(attribute.String("key", fmt.Sprintf("%+v", key)))
	mw.next.SetNull(ctx, key)

}
func (mw *tracingMiddleware[K, V]) Remove(ctx context.Context, keys ...K) {
	ctx, span := tracing.Start(ctx, "cache.Remove")
	defer span.End()
	span.SetAttributes(
		attribute.String("keys", fmt.Sprintf("%+v", keys)),
		attribute.Int("count", len(keys)),
	)

	mw.next.Remove(ctx, keys...)
}

func (mw *tracingMiddleware[K, V]) Dump(ctx context.Context) ([]byte, error) {
	ctx, span := tracing.Start(ctx, "cache.Dump")
	defer span.End()

	b, err := mw.next.Dump(ctx)
	if err != nil {
		tracing.RecordError(span, err)
	}
	// nolint:wrapcheck
	return b, err
}

func (mw *tracingMiddleware[K, V]) Restore(ctx context.Context, data []byte) error {
	ctx, span := tracing.Start(ctx, "cache.Restore")
	defer span.End()

	err := mw.next.Restore(ctx, data)
	if err != nil {
		tracing.RecordError(span, err)
	}
	// nolint:wrapcheck
	return err
}

func (mw *tracingMiddleware[K, V]) Clear(ctx context.Context) {
	ctx, span := tracing.Start(ctx, "cache.Clear")
	defer span.End()

	mw.next.Clear(ctx)
}

<<<<<<< HEAD
func (mw *tracingMiddleware[K, V]) Name() string {
	return mw.next.Name()
}

func (mw *tracingMiddleware[K, V]) SWR(ctx context.Context, key K, refreshFromOrigin func(ctx context.Context) (V, error), op func(err error) cache.Op) (V, error) {
=======
func (mw *tracingMiddleware[K, V]) SWR(ctx context.Context, key K, refreshFromOrigin func(ctx context.Context) (V, error), op func(err error) cache.Op) (V, cache.CacheHit, error) {
>>>>>>> 55c3dd13
	ctx, span := tracing.Start(ctx, "cache.SWR")
	defer span.End()
	span.SetAttributes(attribute.String("key", fmt.Sprintf("%v", key)))

	value, hit, err := mw.next.SWR(ctx, key, func(innerCtx context.Context) (V, error) {
		innerCtx, innerSpan := tracing.Start(innerCtx, "refreshFromOrigin")
		defer innerSpan.End()
		return refreshFromOrigin(innerCtx)
	}, op)
	if err != nil {
		tracing.RecordError(span, err)
	}

	return value, hit, err
}<|MERGE_RESOLUTION|>--- conflicted
+++ resolved
@@ -86,15 +86,11 @@
 	mw.next.Clear(ctx)
 }
 
-<<<<<<< HEAD
 func (mw *tracingMiddleware[K, V]) Name() string {
 	return mw.next.Name()
 }
 
-func (mw *tracingMiddleware[K, V]) SWR(ctx context.Context, key K, refreshFromOrigin func(ctx context.Context) (V, error), op func(err error) cache.Op) (V, error) {
-=======
 func (mw *tracingMiddleware[K, V]) SWR(ctx context.Context, key K, refreshFromOrigin func(ctx context.Context) (V, error), op func(err error) cache.Op) (V, cache.CacheHit, error) {
->>>>>>> 55c3dd13
 	ctx, span := tracing.Start(ctx, "cache.SWR")
 	defer span.End()
 	span.SetAttributes(attribute.String("key", fmt.Sprintf("%v", key)))
