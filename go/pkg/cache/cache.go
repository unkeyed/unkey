--- conflicted
+++ resolved
@@ -53,12 +53,8 @@
 var _ Cache[any, any] = (*cache[any, any])(nil)
 
 // New creates a new cache instance
-<<<<<<< HEAD
-func New[K comparable, V any](config Config[K, V]) (*cache[K, V], error) {
-=======
 func New[K comparable, V any](config Config[K, V]) (Cache[K, V], error) {
 
->>>>>>> 47fd8e30
 	builder, err := otter.NewBuilder[K, swrEntry[V]](config.MaxSize)
 	if err != nil {
 		return nil, err
