package eventstream

import (
	"context"
	"time"

	"github.com/segmentio/kafka-go"
	"github.com/unkeyed/unkey/go/pkg/otel/logging"
	"google.golang.org/protobuf/proto"
)

// producer handles producing events to Kafka topics
type producer[T proto.Message] struct {
	writer     *kafka.Writer
	instanceID string
	topic      string
	logger     logging.Logger
}

// NewProducer creates a new producer for publishing events to this topic.
//
// Returns a Producer instance configured with the topic's broker addresses,
// topic name, instance ID, and logger. The producer is immediately ready to
// publish events using its Produce method.
//
// The returned producer is safe for concurrent use from multiple goroutines.
// Each call to NewProducer creates a fresh producer instance with its own
// underlying Kafka writer that will be created on first use.
//
// Performance characteristics:
//   - Producer creation is lightweight (no network calls)
//   - Kafka connections are established lazily on first Produce call
//   - Each producer manages its own connection pool
//
// Example:
//
//	producer := topic.NewProducer()
//	err := producer.Produce(ctx, &MyEvent{Data: "hello"})
func (t *Topic[T]) NewProducer() Producer[T] {
	t.mu.Lock()
	defer t.mu.Unlock()

	// Return noop producer if brokers are not configured
	if len(t.brokers) == 0 {
		return newNoopProducer[T]()
	}

	producer := &producer[T]{
		writer: &kafka.Writer{
			Addr:         kafka.TCP(t.brokers...),
			Topic:        t.topic,
			Balancer:     &kafka.LeastBytes{},
<<<<<<< HEAD
			RequiredAcks: kafka.RequireNone,     // Fire-and-forget for maximum speed
			Async:        true,                  // Async for better performance
=======
			RequiredAcks: kafka.RequireOne,      // Wait for leader acknowledgment
			Async:        false,                 // Synchronous for reliability
>>>>>>> 0241db84
			ReadTimeout:  1 * time.Second,       // Reduced from 10s
			WriteTimeout: 1 * time.Second,       // Reduced from 10s
			BatchSize:    100,                   // Batch up to 100 messages
			BatchBytes:   1048576,               // Batch up to 1MB
			BatchTimeout: 10 * time.Millisecond, // Send batch after 10ms even if not full
		},
		instanceID: t.instanceID,
		topic:      t.topic,
		logger:     t.logger,
	}

	// Track producer for cleanup
	t.producers = append(t.producers, producer)

	return producer
}

// Produce publishes one or more events to the configured Kafka topic with protobuf serialization.
//
// The events are serialized using Protocol Buffers and sent to Kafka with metadata
// headers including content type and source instance ID. The method blocks until
// all messages are accepted by the Kafka broker or an error occurs.
//
// Message format:
//   - Body: Protobuf-serialized event data
//   - Headers: content-type=application/x-protobuf, source-instance={instanceID}
//
// Context handling:
//
//	The context is used for timeout and cancellation. If the context is cancelled
//	before the messages are sent, the method returns the context error and the
//	messages are not published. A typical timeout of 10-30 seconds is recommended
//	for production use.
//
// Performance characteristics:
//   - Typical latency: <5ms for local Kafka, <50ms for remote Kafka
//   - Throughput: ~10,000 messages/second per producer
//   - Memory: Minimal allocations due to efficient protobuf serialization
//   - Connection pooling: Reuses connections across multiple Produce calls
//   - Batch sending: Multiple events are sent in a single batch for efficiency
//
// Error conditions:
//   - Protobuf serialization failure (invalid message structure)
//   - Kafka broker unreachable (network issues, broker down)
//   - Authentication or authorization failure
//   - Context timeout or cancellation
//   - Topic does not exist (if auto-creation is disabled)
//
// Concurrency:
//
//	This method is safe for concurrent use from multiple goroutines. Internal
//	Kafka writer handles synchronization and connection pooling automatically.
//
// Delivery guarantees:
//
//	The method uses Kafka's default acknowledgment settings (RequireOne), which
//	provides good balance between performance and durability. For stronger
//	guarantees, configure the underlying Kafka writer settings.
//
// Example:
//
//	event1 := &MyEvent{ID: "123", Data: "hello world"}
//	event2 := &MyEvent{ID: "124", Data: "goodbye world"}
//	ctx, cancel := context.WithTimeout(context.Background(), 10*time.Second)
//	defer cancel()
//
//	if err := producer.Produce(ctx, event1, event2); err != nil {
//	    log.Printf("Failed to publish events: %v", err)
//	    return err
//	}
func (p *producer[T]) Produce(ctx context.Context, events ...T) error {
	if len(events) == 0 {
		return nil
	}

	// Create messages for all events
	messages := make([]kafka.Message, 0, len(events))
	for i, event := range events {
		// Serialize event to protobuf
		data, err := proto.Marshal(event)
		if err != nil {
			p.logger.Error("Failed to serialize event", "error", err.Error(), "topic", p.topic, "event_index", i)
			return err
		}

		// Create message
		msg := kafka.Message{
			Value: data,
			Headers: []kafka.Header{
				{Key: "content-type", Value: []byte("application/x-protobuf")},
				{Key: "source-instance", Value: []byte(p.instanceID)},
			},
		}
		messages = append(messages, msg)
	}

	// Publish all messages in a single batch
	err := p.writer.WriteMessages(ctx, messages...)
	if err != nil {
		p.logger.Error("Failed to publish events to Kafka", "error", err.Error(), "topic", p.topic, "event_count", len(events))
		return err
	}

	return nil
}

// Close gracefully shuts down the producer and releases its resources.
//
// This method closes the underlying Kafka writer, which will flush any pending
// messages and close network connections. It should be called when the producer
// is no longer needed to prevent resource leaks.
//
// The method blocks until all pending messages are flushed and the writer is
// properly closed. After Close returns, the producer should not be used.
//
// It is safe to call Close multiple times - subsequent calls are no-ops.
func (p *producer[T]) Close() error {
	if p.writer != nil {
		return p.writer.Close()
	}
	return nil
}<|MERGE_RESOLUTION|>--- conflicted
+++ resolved
@@ -50,13 +50,8 @@
 			Addr:         kafka.TCP(t.brokers...),
 			Topic:        t.topic,
 			Balancer:     &kafka.LeastBytes{},
-<<<<<<< HEAD
-			RequiredAcks: kafka.RequireNone,     // Fire-and-forget for maximum speed
-			Async:        true,                  // Async for better performance
-=======
 			RequiredAcks: kafka.RequireOne,      // Wait for leader acknowledgment
 			Async:        false,                 // Synchronous for reliability
->>>>>>> 0241db84
 			ReadTimeout:  1 * time.Second,       // Reduced from 10s
 			WriteTimeout: 1 * time.Second,       // Reduced from 10s
 			BatchSize:    100,                   // Batch up to 100 messages
