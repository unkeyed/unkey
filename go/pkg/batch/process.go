--- conflicted
+++ resolved
@@ -19,13 +19,8 @@
 // gracefully and to check the current buffer size.
 type BatchProcessor[T any] struct {
 	name   string
-<<<<<<< HEAD
 	buffer *buffer.Buffer[T]
 	batch  []T
-=======
-	drop   bool
-	buffer chan T
->>>>>>> e7d3ed7e
 	config Config[T]
 	flush  func(ctx context.Context, batch []T)
 }
@@ -91,7 +86,6 @@
 	}
 
 	bp := &BatchProcessor[T]{
-<<<<<<< HEAD
 		name: config.Name,
 		buffer: buffer.New[T](buffer.Config{
 			Name:     config.Name,
@@ -99,11 +93,6 @@
 			Drop:     config.Drop,
 		}),
 		batch:  make([]T, 0, config.BatchSize),
-=======
-		name:   config.Name,
-		drop:   config.Drop,
-		buffer: make(chan T, config.BufferSize),
->>>>>>> e7d3ed7e
 		flush:  config.Flush,
 		config: config,
 	}
