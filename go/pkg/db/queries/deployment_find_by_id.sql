--- conflicted
+++ resolved
@@ -6,16 +6,12 @@
     environment_id,
     git_commit_sha,
     git_branch,
-<<<<<<< HEAD
     runtime_config,
-=======
     git_commit_message,
     git_commit_author_name,
     git_commit_author_username,
     git_commit_author_avatar_url,
     git_commit_timestamp,
-    config_snapshot,
->>>>>>> ad1877c9
     openapi_spec,
     status,
     created_at,
