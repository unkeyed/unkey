-- name: InsertDeployment :exec
INSERT INTO `deployments` (
    id,
    workspace_id,
    project_id,
    environment_id,
    git_commit_sha,
    git_branch,
<<<<<<< HEAD
    runtime_config,
=======
    git_commit_message,
    git_commit_author_name,
    git_commit_author_username,
    git_commit_author_avatar_url,
    git_commit_timestamp, -- Unix epoch milliseconds
    config_snapshot,
>>>>>>> ad1877c9
    openapi_spec,
    status,
    created_at,
    updated_at
)
VALUES (
    sqlc.arg(id),
    sqlc.arg(workspace_id),
    sqlc.arg(project_id),
    sqlc.arg(environment_id),
    sqlc.arg(git_commit_sha),
    sqlc.arg(git_branch),
<<<<<<< HEAD
    sqlc.arg(runtime_config),
=======
    sqlc.arg(git_commit_message),
    sqlc.arg(git_commit_author_name),
    sqlc.arg(git_commit_author_username),
    sqlc.arg(git_commit_author_avatar_url),
    sqlc.arg(git_commit_timestamp),
    sqlc.arg(config_snapshot),
>>>>>>> ad1877c9
    sqlc.arg(openapi_spec),
    sqlc.arg(status),
    sqlc.arg(created_at),
    sqlc.arg(updated_at)
);<|MERGE_RESOLUTION|>--- conflicted
+++ resolved
@@ -6,16 +6,12 @@
     environment_id,
     git_commit_sha,
     git_branch,
-<<<<<<< HEAD
     runtime_config,
-=======
     git_commit_message,
     git_commit_author_name,
     git_commit_author_username,
     git_commit_author_avatar_url,
     git_commit_timestamp, -- Unix epoch milliseconds
-    config_snapshot,
->>>>>>> ad1877c9
     openapi_spec,
     status,
     created_at,
@@ -28,16 +24,12 @@
     sqlc.arg(environment_id),
     sqlc.arg(git_commit_sha),
     sqlc.arg(git_branch),
-<<<<<<< HEAD
     sqlc.arg(runtime_config),
-=======
     sqlc.arg(git_commit_message),
     sqlc.arg(git_commit_author_name),
     sqlc.arg(git_commit_author_username),
     sqlc.arg(git_commit_author_avatar_url),
     sqlc.arg(git_commit_timestamp),
-    sqlc.arg(config_snapshot),
->>>>>>> ad1877c9
     sqlc.arg(openapi_spec),
     sqlc.arg(status),
     sqlc.arg(created_at),
