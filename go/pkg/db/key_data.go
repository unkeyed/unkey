package db

import (
	"database/sql"
	"encoding/json"
)

// KeyData represents the complete data for a key including all relationships
type KeyData struct {
	Key             Key
	Api             Api
	KeyAuth         KeyAuth
	Workspace       Workspace
	Identity        *Identity // Is optional
	EncryptedKey    sql.NullString
	EncryptionKeyID sql.NullString
	Roles           []RoleInfo
	Permissions     []PermissionInfo // Direct permissions attached to the key
	RolePermissions []PermissionInfo // Permissions inherited from roles
	Ratelimits      []RatelimitInfo
}

// KeyRow constraint for types that can be converted to KeyData
type KeyRow interface {
	FindLiveKeyByHashRow | FindLiveKeyByIDRow | ListLiveKeysByKeySpaceIDRow
}

// ToKeyData converts either query result into KeyData using generics
func ToKeyData[T KeyRow](row T) *KeyData {
	switch r := any(row).(type) {
	case FindLiveKeyByHashRow:
		return buildKeyData(&r)
	case *FindLiveKeyByHashRow:
		return buildKeyData(r)
	case FindLiveKeyByIDRow:
		return buildKeyDataFromID(&r)
	case *FindLiveKeyByIDRow:
		return buildKeyDataFromID(r)
	case ListLiveKeysByKeySpaceIDRow:
		return buildKeyDataFromKeySpace(&r)
	case *ListLiveKeysByKeySpaceIDRow:
		return buildKeyDataFromKeySpace(r)
	default:
		return nil
	}
}

func buildKeyDataFromID(r *FindLiveKeyByIDRow) *KeyData {
	hr := FindLiveKeyByHashRow(*r) // safe value copy
	return buildKeyData(&hr)
}

<<<<<<< HEAD
func buildKeyDataFromKeyAuth(r *ListLiveKeysByKeyAuthIDRow) *KeyData {
	//nolint: exhaustruct
=======
func buildKeyDataFromKeySpace(r *ListLiveKeysByKeySpaceIDRow) *KeyData {
>>>>>>> 4b32cc55
	kd := &KeyData{
		Key: Key{
			ID:                r.ID,
			KeyAuthID:         r.KeyAuthID,
			Hash:              r.Hash,
			Start:             r.Start,
			WorkspaceID:       r.WorkspaceID,
			ForWorkspaceID:    r.ForWorkspaceID,
			Name:              r.Name,
			OwnerID:           r.OwnerID,
			IdentityID:        r.IdentityID,
			Meta:              r.Meta,
			Expires:           r.Expires,
			CreatedAtM:        r.CreatedAtM,
			UpdatedAtM:        r.UpdatedAtM,
			DeletedAtM:        r.DeletedAtM,
			RefillDay:         r.RefillDay,
			RefillAmount:      r.RefillAmount,
			LastRefillAt:      r.LastRefillAt,
			Enabled:           r.Enabled,
			RemainingRequests: r.RemainingRequests,
			RatelimitAsync:    r.RatelimitAsync,
			RatelimitLimit:    r.RatelimitLimit,
			RatelimitDuration: r.RatelimitDuration,
			Environment:       r.Environment,
		},
		Api:             Api{},       // Empty Api since not in this query
		KeyAuth:         KeyAuth{},   // Empty KeyAuth since not in this query
		Workspace:       Workspace{}, // Empty Workspace since not in this query
		EncryptedKey:    r.EncryptedKey,
		EncryptionKeyID: r.EncryptionKeyID,
		Roles:           nil,
		Permissions:     nil,
		RolePermissions: nil,
		Ratelimits:      nil,
	}

	if r.IdentityID.Valid {
		//nolint:exhaustruct
		kd.Identity = &Identity{
			ID:          r.IdentityID.String,
			ExternalID:  r.IdentityExternalID.String,
			WorkspaceID: r.WorkspaceID,
			Meta:        r.IdentityMeta,
		}
	}

	// It's fine to fail here
	if roleBytes, ok := r.Roles.([]byte); ok && roleBytes != nil {
		_ = json.Unmarshal(roleBytes, &kd.Roles) // Ignore error, default to empty array
	}
	if permissionsBytes, ok := r.Permissions.([]byte); ok && permissionsBytes != nil {
		_ = json.Unmarshal(permissionsBytes, &kd.Permissions) // Ignore error, default to empty array
	}
	if rolePermissionsBytes, ok := r.RolePermissions.([]byte); ok && rolePermissionsBytes != nil {
		_ = json.Unmarshal(rolePermissionsBytes, &kd.RolePermissions) // Ignore error, default to empty array
	}
	if ratelimitsBytes, ok := r.Ratelimits.([]byte); ok && ratelimitsBytes != nil {
		_ = json.Unmarshal(ratelimitsBytes, &kd.Ratelimits) // Ignore error, default to empty array
	}

	return kd
}

func buildKeyData(r *FindLiveKeyByHashRow) *KeyData {
	//nolint:exhaustruct
	kd := &KeyData{
		Key: Key{
			ID:                r.ID,
			KeyAuthID:         r.KeyAuthID,
			Hash:              r.Hash,
			Start:             r.Start,
			WorkspaceID:       r.WorkspaceID,
			ForWorkspaceID:    r.ForWorkspaceID,
			Name:              r.Name,
			OwnerID:           r.OwnerID,
			IdentityID:        r.IdentityID,
			Meta:              r.Meta,
			Expires:           r.Expires,
			CreatedAtM:        r.CreatedAtM,
			UpdatedAtM:        r.UpdatedAtM,
			DeletedAtM:        r.DeletedAtM,
			RefillDay:         r.RefillDay,
			RefillAmount:      r.RefillAmount,
			LastRefillAt:      r.LastRefillAt,
			Enabled:           r.Enabled,
			RemainingRequests: r.RemainingRequests,
			RatelimitAsync:    r.RatelimitAsync,
			RatelimitLimit:    r.RatelimitLimit,
			RatelimitDuration: r.RatelimitDuration,
			Environment:       r.Environment,
		},
		Api:             r.Api,
		KeyAuth:         r.KeyAuth,
		Workspace:       r.Workspace,
		EncryptedKey:    r.EncryptedKey,
		EncryptionKeyID: r.EncryptionKeyID,
		Roles:           nil,
		Permissions:     nil,
		RolePermissions: nil,
		Ratelimits:      nil,
	}

	if r.IdentityTableID.Valid {
		//nolint: exhaustruct
		kd.Identity = &Identity{
			ID:          r.IdentityTableID.String,
			ExternalID:  r.IdentityExternalID.String,
			WorkspaceID: r.WorkspaceID,
			Meta:        r.IdentityMeta,
		}
	}

	// It's fine to fail here
	if roleBytes, ok := r.Roles.([]byte); ok && roleBytes != nil {
		_ = json.Unmarshal(roleBytes, &kd.Roles) // Ignore error, default to empty array
	}
	if permissionsBytes, ok := r.Permissions.([]byte); ok && permissionsBytes != nil {
		_ = json.Unmarshal(permissionsBytes, &kd.Permissions) // Ignore error, default to empty array
	}
	if rolePermissionsBytes, ok := r.RolePermissions.([]byte); ok && rolePermissionsBytes != nil {
		_ = json.Unmarshal(rolePermissionsBytes, &kd.RolePermissions) // Ignore error, default to empty array
	}
	if ratelimitsBytes, ok := r.Ratelimits.([]byte); ok && ratelimitsBytes != nil {
		_ = json.Unmarshal(ratelimitsBytes, &kd.Ratelimits) // Ignore error, default to empty array
	}

	return kd
}<|MERGE_RESOLUTION|>--- conflicted
+++ resolved
@@ -50,12 +50,7 @@
 	return buildKeyData(&hr)
 }
 
-<<<<<<< HEAD
-func buildKeyDataFromKeyAuth(r *ListLiveKeysByKeyAuthIDRow) *KeyData {
-	//nolint: exhaustruct
-=======
 func buildKeyDataFromKeySpace(r *ListLiveKeysByKeySpaceIDRow) *KeyData {
->>>>>>> 4b32cc55
 	kd := &KeyData{
 		Key: Key{
 			ID:                r.ID,
