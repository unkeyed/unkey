--- conflicted
+++ resolved
@@ -22,19 +22,11 @@
 	logger logging.Logger
 
 	// Batched processors for different event types
-<<<<<<< HEAD
 	apiRequests      *batch.BatchProcessor[schema.ApiRequest]
 	keyVerifications *batch.BatchProcessor[schema.KeyVerification]
 	ratelimits       *batch.BatchProcessor[schema.Ratelimit]
-=======
-	requests           *batch.BatchProcessor[schema.ApiRequestV1]
-	apiRequests        *batch.BatchProcessor[schema.ApiRequestV2]
-	keyVerifications   *batch.BatchProcessor[schema.KeyVerificationRequestV1]
-	keyVerificationsV2 *batch.BatchProcessor[schema.KeyVerificationV2]
-	ratelimits         *batch.BatchProcessor[schema.RatelimitRequestV1]
 	buildSteps         *batch.BatchProcessor[schema.BuildStepV1]
 	buildStepLogs      *batch.BatchProcessor[schema.BuildStepLogV1]
->>>>>>> 81d58e0f
 }
 
 var (
