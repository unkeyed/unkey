package caches

import (
	"time"

	cachev1 "github.com/unkeyed/unkey/go/gen/proto/cache/v1"
	"github.com/unkeyed/unkey/go/pkg/cache"
	"github.com/unkeyed/unkey/go/pkg/cache/clustering"
	"github.com/unkeyed/unkey/go/pkg/cache/middleware"
	"github.com/unkeyed/unkey/go/pkg/clock"
	"github.com/unkeyed/unkey/go/pkg/db"
	"github.com/unkeyed/unkey/go/pkg/eventstream"
	"github.com/unkeyed/unkey/go/pkg/otel/logging"
)

// Caches holds all cache instances used throughout the application.
// Each field represents a specialized cache for a specific data entity.
type Caches struct {
<<<<<<< HEAD
	// RatelimitNamespaceByName caches ratelimit namespace lookups by name.
	// Keys are string and values are db.FindRatelimitNamespace.
	RatelimitNamespaceByName cache.Cache[string, db.FindRatelimitNamespace]
=======
	// RatelimitNamespace caches ratelimit namespace lookups by name or ID.
	// Keys are cache.ScopedKey and values are db.FindRatelimitNamespace.
	RatelimitNamespace cache.Cache[cache.ScopedKey, db.FindRatelimitNamespace]
>>>>>>> 55c3dd13

	// VerificationKeyByHash caches verification key lookups by their hash.
	// Keys are string (hash) and values are db.VerificationKey.
	VerificationKeyByHash cache.Cache[string, db.FindKeyForVerificationRow]

	// LiveApiByID caches live API lookups by ID.
	// Keys are string (ID) and values are db.FindLiveApiByIDRow.
	LiveApiByID cache.Cache[string, db.FindLiveApiByIDRow]
}

// Config defines the configuration options for initializing caches.
type Config struct {
	// Logger is used for logging cache operations and errors.
	Logger logging.Logger

	// Clock provides time functionality, allowing easier testing.
	Clock clock.Clock

	// Topic for distributed cache invalidation
	CacheInvalidationTopic *eventstream.Topic[*cachev1.CacheInvalidationEvent]

	// NodeID identifies this node in the cluster (defaults to hostname)
	NodeID string
}

// createCache creates a cache instance with optional clustering support.
// 
// This is a generic helper function that:
// 1. Creates a local cache with the provided configuration
// 2. If a CacheInvalidationTopic is provided, wraps it with clustering for distributed invalidation
// 3. Returns the cache (either local or clustered)
//
// Type parameters:
//   - K: The key type (must be comparable)
//   - V: The value type to be stored in the cache
//
// Parameters:
//   - config: The main configuration containing clustering settings
//   - cacheConfig: The specific cache configuration (freshness, staleness, size, etc.)
//
// Returns:
//   - cache.Cache[K, V]: The initialized cache instance
//   - error: An error if cache creation failed
func createCache[K comparable, V any](
	config Config,
	cacheConfig cache.Config[K, V],
) (cache.Cache[K, V], error) {
	// Create local cache
	localCache, err := cache.New(cacheConfig)
	if err != nil {
		return nil, err
	}

	// If no clustering topic is provided, return the local cache
	if config.CacheInvalidationTopic == nil {
		return localCache, nil
	}

	// Wrap with clustering for distributed invalidation
	// The cluster cache will automatically subscribe to invalidation events
	clusterCache, err := clustering.New(clustering.Config[K, V]{
		LocalCache: localCache,
		Topic:      config.CacheInvalidationTopic,
		Logger:     config.Logger,
		NodeID:     config.NodeID,
	})
	if err != nil {
		return nil, err
	}

	return clusterCache, nil
}

// New creates and initializes all cache instances with appropriate settings.
//
// It configures each cache with specific freshness/staleness windows, size limits,
// resource names for tracing, and wraps them with distributed invalidation if configured.
//
// Parameters:
//   - config: Configuration options including logger, clock, and optional topic for distributed invalidation.
//
// Returns:
//   - Caches: A struct containing all initialized cache instances.
//   - error: An error if any cache failed to initialize.
//
// All caches are thread-safe and can be accessed concurrently. If a CacheInvalidationTopic
// is provided, the caches will automatically handle distributed cache invalidation across
// cluster nodes when entries are modified.
//
// Example:
//
//	logger := logging.NewLogger()
//	clock := clock.RealClock{}
//
//	caches, err := caches.New(caches.Config{
//	    Logger: logger,
//	    Clock: clock,
//	    CacheInvalidationTopic: topic, // optional for distributed invalidation
//	})
//	if err != nil {
//	    log.Fatalf("Failed to initialize caches: %v", err)
//	}
//
//	// Use the caches - invalidation is automatic
//	key, err := caches.KeyByHash.Get(ctx, "some-hash")
func New(config Config) (Caches, error) {
<<<<<<< HEAD
	// Start the global invalidation manager if clustering is enabled
	if config.CacheInvalidationTopic != nil {
		clustering.GetManager().Start(config.CacheInvalidationTopic, config.Logger)
	}

	// Create ratelimit namespace cache
	ratelimitNamespace, err := createCache(config, cache.Config[string, db.FindRatelimitNamespace]{
=======
	ratelimitNamespace, err := cache.New(cache.Config[cache.ScopedKey, db.FindRatelimitNamespace]{
>>>>>>> 55c3dd13
		Fresh:    time.Minute,
		Stale:    24 * time.Hour,
		Logger:   config.Logger,
		MaxSize:  1_000_000,
		Resource: "ratelimit_namespace",
		Clock:    config.Clock,
	})
	if err != nil {
		return Caches{}, err
	}

<<<<<<< HEAD
	// Create verification key cache
	verificationKeyByHash, err := createCache(config, cache.Config[string, db.FindKeyForVerificationRow]{
		Fresh:    30 * time.Second,
		Stale:    24 * time.Hour,
=======
	verificationKeyByHash, err := cache.New(cache.Config[string, db.FindKeyForVerificationRow]{
		Fresh:    10 * time.Second,
		Stale:    10 * time.Minute,
>>>>>>> 55c3dd13
		Logger:   config.Logger,
		MaxSize:  1_000_000,
		Resource: "verification_key_by_hash",
		Clock:    config.Clock,
	})
	if err != nil {
		return Caches{}, err
	}

<<<<<<< HEAD
	// Create API cache
	apiById, err := createCache(config, cache.Config[string, db.Api]{
=======
	liveApiByID, err := cache.New(cache.Config[string, db.FindLiveApiByIDRow]{
>>>>>>> 55c3dd13
		Fresh:    10 * time.Second,
		Stale:    24 * time.Hour,
		Logger:   config.Logger,
		MaxSize:  1_000_000,
<<<<<<< HEAD
		Resource: "api_by_id",
=======
		Resource: "live_api_by_id",
>>>>>>> 55c3dd13
		Clock:    config.Clock,
	})
	if err != nil {
		return Caches{}, err
	}

	return Caches{
		RatelimitNamespace:    middleware.WithTracing(ratelimitNamespace),
		LiveApiByID:           middleware.WithTracing(liveApiByID),
		VerificationKeyByHash: middleware.WithTracing(verificationKeyByHash),
	}, nil
}<|MERGE_RESOLUTION|>--- conflicted
+++ resolved
@@ -16,15 +16,9 @@
 // Caches holds all cache instances used throughout the application.
 // Each field represents a specialized cache for a specific data entity.
 type Caches struct {
-<<<<<<< HEAD
-	// RatelimitNamespaceByName caches ratelimit namespace lookups by name.
-	// Keys are string and values are db.FindRatelimitNamespace.
-	RatelimitNamespaceByName cache.Cache[string, db.FindRatelimitNamespace]
-=======
 	// RatelimitNamespace caches ratelimit namespace lookups by name or ID.
 	// Keys are cache.ScopedKey and values are db.FindRatelimitNamespace.
 	RatelimitNamespace cache.Cache[cache.ScopedKey, db.FindRatelimitNamespace]
->>>>>>> 55c3dd13
 
 	// VerificationKeyByHash caches verification key lookups by their hash.
 	// Keys are string (hash) and values are db.VerificationKey.
@@ -51,7 +45,7 @@
 }
 
 // createCache creates a cache instance with optional clustering support.
-// 
+//
 // This is a generic helper function that:
 // 1. Creates a local cache with the provided configuration
 // 2. If a CacheInvalidationTopic is provided, wraps it with clustering for distributed invalidation
@@ -131,17 +125,13 @@
 //	// Use the caches - invalidation is automatic
 //	key, err := caches.KeyByHash.Get(ctx, "some-hash")
 func New(config Config) (Caches, error) {
-<<<<<<< HEAD
 	// Start the global invalidation manager if clustering is enabled
 	if config.CacheInvalidationTopic != nil {
 		clustering.GetManager().Start(config.CacheInvalidationTopic, config.Logger)
 	}
 
 	// Create ratelimit namespace cache
-	ratelimitNamespace, err := createCache(config, cache.Config[string, db.FindRatelimitNamespace]{
-=======
-	ratelimitNamespace, err := cache.New(cache.Config[cache.ScopedKey, db.FindRatelimitNamespace]{
->>>>>>> 55c3dd13
+	ratelimitNamespace, err := createCache(config, cache.Config[cache.ScopedKey, db.FindRatelimitNamespace]{
 		Fresh:    time.Minute,
 		Stale:    24 * time.Hour,
 		Logger:   config.Logger,
@@ -153,16 +143,10 @@
 		return Caches{}, err
 	}
 
-<<<<<<< HEAD
 	// Create verification key cache
 	verificationKeyByHash, err := createCache(config, cache.Config[string, db.FindKeyForVerificationRow]{
-		Fresh:    30 * time.Second,
-		Stale:    24 * time.Hour,
-=======
-	verificationKeyByHash, err := cache.New(cache.Config[string, db.FindKeyForVerificationRow]{
 		Fresh:    10 * time.Second,
 		Stale:    10 * time.Minute,
->>>>>>> 55c3dd13
 		Logger:   config.Logger,
 		MaxSize:  1_000_000,
 		Resource: "verification_key_by_hash",
@@ -172,21 +156,13 @@
 		return Caches{}, err
 	}
 
-<<<<<<< HEAD
 	// Create API cache
-	apiById, err := createCache(config, cache.Config[string, db.Api]{
-=======
-	liveApiByID, err := cache.New(cache.Config[string, db.FindLiveApiByIDRow]{
->>>>>>> 55c3dd13
+	liveApiByID, err := createCache(config, cache.Config[string, db.FindLiveApiByIDRow]{
 		Fresh:    10 * time.Second,
 		Stale:    24 * time.Hour,
 		Logger:   config.Logger,
 		MaxSize:  1_000_000,
-<<<<<<< HEAD
-		Resource: "api_by_id",
-=======
 		Resource: "live_api_by_id",
->>>>>>> 55c3dd13
 		Clock:    config.Clock,
 	})
 	if err != nil {
