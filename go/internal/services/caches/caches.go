package caches

import (
	"fmt"
	"os"
	"time"

	cachev1 "github.com/unkeyed/unkey/go/gen/proto/cache/v1"
	"github.com/unkeyed/unkey/go/pkg/cache"
	"github.com/unkeyed/unkey/go/pkg/cache/clustering"
	"github.com/unkeyed/unkey/go/pkg/cache/middleware"
	"github.com/unkeyed/unkey/go/pkg/clock"
	"github.com/unkeyed/unkey/go/pkg/db"
	"github.com/unkeyed/unkey/go/pkg/eventstream"
	"github.com/unkeyed/unkey/go/pkg/otel/logging"
	"github.com/unkeyed/unkey/go/pkg/uid"
)

// Caches holds all cache instances used throughout the application.
// Each field represents a specialized cache for a specific data entity.
type Caches struct {
	// RatelimitNamespace caches ratelimit namespace lookups by name or ID.
	// Keys are cache.ScopedKey and values are db.FindRatelimitNamespace.
	RatelimitNamespace cache.Cache[cache.ScopedKey, db.FindRatelimitNamespace]

	// VerificationKeyByHash caches verification key lookups by their hash with pre-parsed data.
	// Keys are string (hash) and values are db.CachedKeyData (includes pre-parsed IP whitelist).
	VerificationKeyByHash cache.Cache[string, db.CachedKeyData]

	// LiveApiByID caches live API lookups by ID.
	// Keys are string (ID) and values are db.FindLiveApiByIDRow.
<<<<<<< HEAD
	LiveApiByID cache.Cache[string, db.FindLiveApiByIDRow]

	// LiveKeyByID caches live key lookups by ID.
	// Keys are string (ID) and values are db.FindLiveKeyByIDRow.
	LiveKeyByID cache.Cache[string, db.FindLiveKeyByIDRow]
=======
	LiveApiByID cache.Cache[cache.ScopedKey, db.FindLiveApiByIDRow]

	// Clickhouse Configuration caches clickhouse configuration lookups by workspace ID.
	// Keys are string (workspace ID) and values are db.ClickhouseWorkspaceSetting.
	ClickhouseSetting cache.Cache[string, db.ClickhouseWorkspaceSetting]

	// KeyAuthToApiRow caches key_auth_id to api row mappings.
	// Keys are string (key_auth_id) and values are db.FindKeyAuthsByKeyAuthIdsRow (has both KeyAuthID and ApiID).
	KeyAuthToApiRow cache.Cache[cache.ScopedKey, db.FindKeyAuthsByKeyAuthIdsRow]

	// ApiToKeyAuthRow caches api_id to key_auth row mappings.
	// Keys are string (api_id) and values are db.FindKeyAuthsByIdsRow (has both KeyAuthID and ApiID).
	ApiToKeyAuthRow cache.Cache[cache.ScopedKey, db.FindKeyAuthsByIdsRow]

	// dispatcher handles routing of invalidation events to all caches in this process.
	// This is not exported as it's an internal implementation detail.
	dispatcher *clustering.InvalidationDispatcher
}

// Close shuts down the caches and cleans up resources.
func (c *Caches) Close() error {
	// Close the dispatcher to stop consuming invalidation events
	if c.dispatcher != nil {
		return c.dispatcher.Close()
	}

	return nil
>>>>>>> 291a2c37
}

// Config defines the configuration options for initializing caches.
type Config struct {
	// Logger is used for logging cache operations and errors.
	Logger logging.Logger

	// Clock provides time functionality, allowing easier testing.
	Clock clock.Clock

	// Topic for distributed cache invalidation
	CacheInvalidationTopic *eventstream.Topic[*cachev1.CacheInvalidationEvent]

	// NodeID identifies this node in the cluster (defaults to hostname-uniqueid to ensure uniqueness)
	NodeID string
}

// createCache creates a cache instance with optional clustering support.
//
// This is a generic helper function that:
// 1. Creates a local cache with the provided configuration
// 2. If a CacheInvalidationTopic is provided, wraps it with clustering for distributed invalidation
// 3. Returns the cache (either local or clustered)
//
// Type parameters:
//   - K: The key type (must be comparable)
//   - V: The value type to be stored in the cache
//
// Parameters:
//   - config: The main configuration containing clustering settings
//   - cacheConfig: The specific cache configuration (freshness, staleness, size, etc.)
//   - keyToString: Optional converter from key type to string for serialization
//   - stringToKey: Optional converter from string to key type for deserialization
//
// Returns:
//   - cache.Cache[K, V]: The initialized cache instance
//   - error: An error if cache creation failed
func createCache[K comparable, V any](
	config Config,
	dispatcher *clustering.InvalidationDispatcher,
	cacheConfig cache.Config[K, V],
	keyToString func(K) string,
	stringToKey func(string) (K, error),
) (cache.Cache[K, V], error) {
	// Create local cache
	localCache, err := cache.New(cacheConfig)
	if err != nil {
		return nil, err
	}

	// If no clustering is enabled, return the local cache directly.
	// This avoids the ClusterCache wrapper overhead when clustering isn't needed,
	// keeping cache operations (Get/Set/etc) as fast as possible on the hot path.
	if dispatcher == nil {
		return localCache, nil
	}

	// Wrap with clustering for distributed invalidation
	// The cluster cache will automatically register with the dispatcher
	clusterCache, err := clustering.New(clustering.Config[K, V]{
		LocalCache:  localCache,
		Topic:       config.CacheInvalidationTopic,
		Dispatcher:  dispatcher,
		Logger:      config.Logger,
		NodeID:      config.NodeID,
		KeyToString: keyToString,
		StringToKey: stringToKey,
	})
	if err != nil {
		return nil, err
	}

	return clusterCache, nil
}

// New creates and initializes all cache instances with appropriate settings.
//
// It configures each cache with specific freshness/staleness windows, size limits,
// resource names for tracing, and wraps them with distributed invalidation if configured.
//
// Parameters:
//   - config: Configuration options including logger, clock, and optional topic for distributed invalidation.
//
// Returns:
//   - Caches: A struct containing all initialized cache instances.
//   - error: An error if any cache failed to initialize.
//
// All caches are thread-safe and can be accessed concurrently. If a CacheInvalidationTopic
// is provided, the caches will automatically handle distributed cache invalidation across
// cluster nodes when entries are modified.
//
// Example:
//
//	logger := logging.NewLogger()
//	clock := clock.RealClock{}
//
//	caches, err := caches.New(caches.Config{
//	    Logger: logger,
//	    Clock: clock,
//	    CacheInvalidationTopic: topic, // optional for distributed invalidation
//	})
//	if err != nil {
//	    log.Fatalf("Failed to initialize caches: %v", err)
//	}
//
//	// Use the caches - invalidation is automatic
//	key, err := caches.KeyByHash.Get(ctx, "some-hash")
func New(config Config) (Caches, error) {
	// Apply default NodeID if not provided
	// Format: hostname-uniqueid to ensure uniqueness across nodes
	if config.NodeID == "" {
		hostname, err := os.Hostname()
		if err != nil {
			hostname = "unknown"
		}
		// Add unique ID to prevent collisions when multiple nodes have same hostname
		config.NodeID = fmt.Sprintf("%s-%s", hostname, uid.New("node"))
	}

	// Create invalidation dispatcher if clustering is enabled.
	// We intentionally leave dispatcher as nil when clustering is disabled to avoid
	// wrapping caches with ClusterCache. This eliminates wrapper overhead on the hot path
	// (cache Get/Set operations) when clustering isn't needed.
	var dispatcher *clustering.InvalidationDispatcher
	if config.CacheInvalidationTopic != nil {
		var err error
		dispatcher, err = clustering.NewInvalidationDispatcher(config.CacheInvalidationTopic, config.Logger)
		if err != nil {
			return Caches{}, err
		}
	}

	// Create ratelimit namespace cache (uses ScopedKey)
	ratelimitNamespace, err := createCache(
		config,
		dispatcher,
		cache.Config[cache.ScopedKey, db.FindRatelimitNamespace]{
			Fresh:    time.Minute,
			Stale:    24 * time.Hour,
			Logger:   config.Logger,
			MaxSize:  1_000_000,
			Resource: "ratelimit_namespace",
			Clock:    config.Clock,
		},
		cache.ScopedKeyToString,
		cache.ScopedKeyFromString,
	)
	if err != nil {
		return Caches{}, err
	}

	// Create verification key cache (uses string keys, no conversion needed)
	verificationKeyByHash, err := createCache(
		config,
		dispatcher,
		cache.Config[string, db.CachedKeyData]{
			Fresh:    10 * time.Second,
			Stale:    10 * time.Minute,
			Logger:   config.Logger,
			MaxSize:  1_000_000,
			Resource: "verification_key_by_hash",
			Clock:    config.Clock,
		},
		nil, // String keys don't need custom converters
		nil,
	)
	if err != nil {
		return Caches{}, err
	}

	// Create API cache (uses ScopedKey)
	liveApiByID, err := createCache(
		config,
		dispatcher,
		cache.Config[cache.ScopedKey, db.FindLiveApiByIDRow]{
			Fresh:    10 * time.Second,
			Stale:    24 * time.Hour,
			Logger:   config.Logger,
			MaxSize:  1_000_000,
			Resource: "live_api_by_id",
			Clock:    config.Clock,
		},
		cache.ScopedKeyToString,
		cache.ScopedKeyFromString,
	)
	if err != nil {
		return Caches{}, err
	}

	clickhouseSetting, err := createCache(
		config,
		dispatcher,
		cache.Config[string, db.ClickhouseWorkspaceSetting]{
			Fresh:    time.Minute,
			Stale:    24 * time.Hour,
			Logger:   config.Logger,
			MaxSize:  1_000_000,
			Resource: "clickhouse_setting",
			Clock:    config.Clock,
		},
		nil,
		nil,
	)
	if err != nil {
		return Caches{}, err
	}

	// Create key_auth_id -> api row cache
	keyAuthToApiRow, err := createCache(
		config,
		dispatcher,
		cache.Config[cache.ScopedKey, db.FindKeyAuthsByKeyAuthIdsRow]{
			Fresh:    10 * time.Minute,
			Stale:    24 * time.Hour,
			Logger:   config.Logger,
			MaxSize:  1_000_000,
			Resource: "key_auth_to_api_row",
			Clock:    config.Clock,
		},
		cache.ScopedKeyToString,
		cache.ScopedKeyFromString,
	)
	if err != nil {
		return Caches{}, err
	}

	// Create api_id -> key_auth row cache
	apiToKeyAuthRow, err := createCache(
		config,
		dispatcher,
		cache.Config[cache.ScopedKey, db.FindKeyAuthsByIdsRow]{
			Fresh:    10 * time.Minute,
			Stale:    24 * time.Hour,
			Logger:   config.Logger,
			MaxSize:  1_000_000,
			Resource: "api_to_key_auth_row",
			Clock:    config.Clock,
		},
		cache.ScopedKeyToString,
		cache.ScopedKeyFromString,
	)
	if err != nil {
		return Caches{}, err
	}

	liveKeyByID, err := cache.New(cache.Config[string, db.FindLiveKeyByIDRow]{
		Fresh:    10 * time.Second,
		Stale:    10 * time.Minute,
		Logger:   config.Logger,
		MaxSize:  1_000_000,
		Resource: "live_key_by_id",
		Clock:    config.Clock,
	})
	if err != nil {
		return Caches{}, err
	}

	return Caches{
		RatelimitNamespace:    middleware.WithTracing(ratelimitNamespace),
		LiveApiByID:           middleware.WithTracing(liveApiByID),
		VerificationKeyByHash: middleware.WithTracing(verificationKeyByHash),
<<<<<<< HEAD
		LiveKeyByID:           middleware.WithTracing(liveKeyByID),
=======
		ClickhouseSetting:     middleware.WithTracing(clickhouseSetting),
		KeyAuthToApiRow:       middleware.WithTracing(keyAuthToApiRow),
		ApiToKeyAuthRow:       middleware.WithTracing(apiToKeyAuthRow),
		dispatcher:            dispatcher,
>>>>>>> 291a2c37
	}, nil
}<|MERGE_RESOLUTION|>--- conflicted
+++ resolved
@@ -29,13 +29,6 @@
 
 	// LiveApiByID caches live API lookups by ID.
 	// Keys are string (ID) and values are db.FindLiveApiByIDRow.
-<<<<<<< HEAD
-	LiveApiByID cache.Cache[string, db.FindLiveApiByIDRow]
-
-	// LiveKeyByID caches live key lookups by ID.
-	// Keys are string (ID) and values are db.FindLiveKeyByIDRow.
-	LiveKeyByID cache.Cache[string, db.FindLiveKeyByIDRow]
-=======
 	LiveApiByID cache.Cache[cache.ScopedKey, db.FindLiveApiByIDRow]
 
 	// Clickhouse Configuration caches clickhouse configuration lookups by workspace ID.
@@ -63,7 +56,10 @@
 	}
 
 	return nil
->>>>>>> 291a2c37
+
+	// LiveKeyByID caches live key lookups by ID.
+	// Keys are string (ID) and values are db.FindLiveKeyByIDRow.
+	LiveKeyByID cache.Cache[string, db.FindLiveKeyByIDRow]
 }
 
 // Config defines the configuration options for initializing caches.
@@ -234,104 +230,26 @@
 		return Caches{}, err
 	}
 
-	// Create API cache (uses ScopedKey)
-	liveApiByID, err := createCache(
-		config,
-		dispatcher,
-		cache.Config[cache.ScopedKey, db.FindLiveApiByIDRow]{
-			Fresh:    10 * time.Second,
-			Stale:    24 * time.Hour,
-			Logger:   config.Logger,
-			MaxSize:  1_000_000,
-			Resource: "live_api_by_id",
-			Clock:    config.Clock,
-		},
-		cache.ScopedKeyToString,
-		cache.ScopedKeyFromString,
-	)
-	if err != nil {
-		return Caches{}, err
-	}
-
-	clickhouseSetting, err := createCache(
-		config,
-		dispatcher,
-		cache.Config[string, db.ClickhouseWorkspaceSetting]{
-			Fresh:    time.Minute,
-			Stale:    24 * time.Hour,
-			Logger:   config.Logger,
-			MaxSize:  1_000_000,
-			Resource: "clickhouse_setting",
-			Clock:    config.Clock,
-		},
-		nil,
-		nil,
-	)
-	if err != nil {
-		return Caches{}, err
-	}
-
-	// Create key_auth_id -> api row cache
-	keyAuthToApiRow, err := createCache(
-		config,
-		dispatcher,
-		cache.Config[cache.ScopedKey, db.FindKeyAuthsByKeyAuthIdsRow]{
-			Fresh:    10 * time.Minute,
-			Stale:    24 * time.Hour,
-			Logger:   config.Logger,
-			MaxSize:  1_000_000,
-			Resource: "key_auth_to_api_row",
-			Clock:    config.Clock,
-		},
-		cache.ScopedKeyToString,
-		cache.ScopedKeyFromString,
-	)
-	if err != nil {
-		return Caches{}, err
-	}
-
-	// Create api_id -> key_auth row cache
-	apiToKeyAuthRow, err := createCache(
-		config,
-		dispatcher,
-		cache.Config[cache.ScopedKey, db.FindKeyAuthsByIdsRow]{
-			Fresh:    10 * time.Minute,
-			Stale:    24 * time.Hour,
-			Logger:   config.Logger,
-			MaxSize:  1_000_000,
-			Resource: "api_to_key_auth_row",
-			Clock:    config.Clock,
-		},
-		cache.ScopedKeyToString,
-		cache.ScopedKeyFromString,
-	)
-	if err != nil {
-		return Caches{}, err
-	}
-
-	liveKeyByID, err := cache.New(cache.Config[string, db.FindLiveKeyByIDRow]{
+	liveApiByID, err := cache.New(cache.Config[string, db.FindLiveApiByIDRow]{
 		Fresh:    10 * time.Second,
-		Stale:    10 * time.Minute,
+		Stale:    24 * time.Hour,
 		Logger:   config.Logger,
 		MaxSize:  1_000_000,
-		Resource: "live_key_by_id",
+		Resource: "live_api_by_id",
 		Clock:    config.Clock,
 	})
 	if err != nil {
 		return Caches{}, err
 	}
-
+	
 	return Caches{
 		RatelimitNamespace:    middleware.WithTracing(ratelimitNamespace),
 		LiveApiByID:           middleware.WithTracing(liveApiByID),
 		VerificationKeyByHash: middleware.WithTracing(verificationKeyByHash),
-<<<<<<< HEAD
-		LiveKeyByID:           middleware.WithTracing(liveKeyByID),
-=======
 		ClickhouseSetting:     middleware.WithTracing(clickhouseSetting),
 		KeyAuthToApiRow:       middleware.WithTracing(keyAuthToApiRow),
 		ApiToKeyAuthRow:       middleware.WithTracing(apiToKeyAuthRow),
 		dispatcher:            dispatcher,
->>>>>>> 291a2c37
+		LiveKeyByID:           middleware.WithTracing(liveKeyByID),
 	}, nil
 }