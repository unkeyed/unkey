package keys

import (
	"context"
	"encoding/json"
	"fmt"
	"strings"
	"time"

	"github.com/unkeyed/unkey/go/internal/services/caches"
	"github.com/unkeyed/unkey/go/pkg/assert"
	"github.com/unkeyed/unkey/go/pkg/cache"
	"github.com/unkeyed/unkey/go/pkg/db"
	"github.com/unkeyed/unkey/go/pkg/fault"
	"github.com/unkeyed/unkey/go/pkg/hash"
	"github.com/unkeyed/unkey/go/pkg/otel/tracing"
	"github.com/unkeyed/unkey/go/pkg/zen"
)

// GetRootKey retrieves and validates a root key from the session's Authorization header.
// Root keys are special administrative keys that can access workspace-level operations.
// Validation failures are immediately converted to fault errors for root keys.
func (s *service) GetRootKey(ctx context.Context, sess *zen.Session) (*KeyVerifier, func(), error) {
	ctx, span := tracing.Start(ctx, "keys.GetRootKey")
	defer span.End()

	rootKey, err := zen.Bearer(sess)
	if err != nil {
		return nil, emptyLog, fault.Wrap(err,
			fault.Internal("no bearer"),
			fault.Public("You must provide a valid root key in the Authorization header in the format 'Bearer ROOT_KEY'."),
		)
	}

	key, log, err := s.Get(ctx, sess, rootKey)
	if err != nil {
		return nil, log, err
	}

	if key.Key.ForWorkspaceID.Valid {
		key.AuthorizedWorkspaceID = key.Key.ForWorkspaceID.String
	}
	sess.WorkspaceID = key.AuthorizedWorkspaceID

	if key.Status != StatusValid {
		return nil, log, fault.Wrap(
			key.ToFault(),
			fault.Internal("invalid root key"),
			fault.Public("The provided root key is invalid."),
		)
	}

	return key, log, nil
}

var emptyLog = func() {}

// Get retrieves a key from the database and performs basic validation checks.
// It returns a KeyVerifier that can be used for further validation with specific options.
// For normal keys, validation failures are indicated by KeyVerifier.Valid=false.
func (s *service) Get(ctx context.Context, sess *zen.Session, rawKey string) (*KeyVerifier, func(), error) {
	ctx, span := tracing.Start(ctx, "keys.Get")
	defer span.End()

	err := assert.NotEmpty(rawKey)
	if err != nil {
		return nil, emptyLog, fault.Wrap(err, fault.Internal("rawKey is empty"))
	}

	h := hash.Sha256(rawKey)
	key, hit, err := s.keyCache.SWR(ctx, h, func(ctx context.Context) (db.CachedKeyData, error) {
		// Use database retry with exponential backoff, skipping non-transient errors
<<<<<<< HEAD
		var row db.FindKeyForVerificationRow
		row, err = db.WithRetry(func() (db.FindKeyForVerificationRow, error) {
=======
		row, err := db.WithRetryContext(ctx, func() (db.FindKeyForVerificationRow, error) {
>>>>>>> f3995557
			return db.Query.FindKeyForVerification(ctx, s.db.RO(), h)
		})
		if err != nil {
			return db.CachedKeyData{}, err
		}

		// Parse IP whitelist once during cache population for performance
		parsedIPWhitelist := make(map[string]struct{})
		if row.IpWhitelist.Valid && row.IpWhitelist.String != "" {
			ips := strings.Split(row.IpWhitelist.String, ",")
			for _, ip := range ips {
				trimmed := strings.TrimSpace(ip)
				if trimmed != "" {
					parsedIPWhitelist[trimmed] = struct{}{}
				}
			}
		}

		return db.CachedKeyData{
			FindKeyForVerificationRow: row,
			ParsedIPWhitelist:         parsedIPWhitelist,
		}, nil
	}, caches.DefaultFindFirstOp)
	if err != nil {
		if db.IsNotFound(err) {
			// nolint:exhaustruct
			return &KeyVerifier{
				Status:  StatusNotFound,
				message: "key does not exist",
			}, emptyLog, nil
		}

		return nil, emptyLog, fault.Wrap(
			err,
			fault.Internal("unable to load key"),
			fault.Public("We could not load the requested key."),
		)
	}

	if hit == cache.Null {
		// nolint:exhaustruct
		return &KeyVerifier{
			Status:  StatusNotFound,
			message: "key does not exist",
		}, emptyLog, nil
	}

	// ForWorkspace set but that doesn't exist
	if key.ForWorkspaceID.Valid && !key.ForWorkspaceEnabled.Valid {
		// nolint:exhaustruct
		return &KeyVerifier{
			Status:  StatusWorkspaceNotFound,
			message: "workspace not found",
		}, emptyLog, nil
	}

	// Workspace is disabled or the key is not allowed to be used for workspace operations
	if !key.WorkspaceEnabled || (key.ForWorkspaceEnabled.Valid && !key.ForWorkspaceEnabled.Bool) {
		// nolint:exhaustruct
		kv := &KeyVerifier{
			Status:                StatusWorkspaceDisabled,
			message:               "workspace is disabled",
			session:               sess,
			rBAC:                  s.rbac,
			region:                s.region,
			logger:                s.logger,
			clickhouse:            s.clickhouse,
			rateLimiter:           s.raterLimiter,
			usageLimiter:          s.usageLimiter,
			AuthorizedWorkspaceID: key.WorkspaceID,
			isRootKey:             key.ForWorkspaceID.Valid,
			Key:                   key.FindKeyForVerificationRow,
		}

		return kv, kv.log, nil
	}

	// The DB returns this in array format and an empty array if not found
	var roles, permissions []string
	var ratelimitArr []db.KeyFindForVerificationRatelimit

	// Safely handle roles field
	rolesBytes, ok := key.Roles.([]byte)
	if !ok || rolesBytes == nil {
		roles = []string{} // Default to empty array if nil or wrong type
	} else {
		err = json.Unmarshal(rolesBytes, &roles)
		if err != nil {
			return nil, emptyLog, fault.Wrap(err, fault.Internal("failed to unmarshal roles"))
		}
	}

	// Safely handle permissions field
	permissionsBytes, ok := key.Permissions.([]byte)
	if !ok || permissionsBytes == nil {
		permissions = []string{} // Default to empty array if nil or wrong type
	} else {
		err = json.Unmarshal(permissionsBytes, &permissions)
		if err != nil {
			return nil, emptyLog, fault.Wrap(err, fault.Internal("failed to unmarshal permissions"))
		}
	}

	// Safely handle ratelimits field
	ratelimitsBytes, ok := key.Ratelimits.([]byte)
	if !ok || ratelimitsBytes == nil {
		ratelimitArr = []db.KeyFindForVerificationRatelimit{} // Default to empty array if nil or wrong type
	} else {
		err = json.Unmarshal(ratelimitsBytes, &ratelimitArr)
		if err != nil {
			return nil, emptyLog, fault.Wrap(err, fault.Internal("failed to unmarshal ratelimits"))
		}
	}

	// Convert rate limits array to map (key name -> config)
	// Key rate limits take precedence over identity rate limits
	ratelimitConfigs := make(map[string]db.KeyFindForVerificationRatelimit)
	for _, rl := range ratelimitArr {
		existing, exists := ratelimitConfigs[rl.Name]
		if !exists {
			ratelimitConfigs[rl.Name] = rl
			continue
		}

		if rl.KeyID != "" && existing.IdentityID != "" {
			ratelimitConfigs[rl.Name] = rl
		}
	}

	kv := &KeyVerifier{
		tags:                  []string{},
		Key:                   key.FindKeyForVerificationRow,
		clickhouse:            s.clickhouse,
		rateLimiter:           s.raterLimiter,
		usageLimiter:          s.usageLimiter,
		AuthorizedWorkspaceID: key.WorkspaceID,
		rBAC:                  s.rbac,
		session:               sess,
		logger:                s.logger,
		region:                s.region,
		message:               "",
		isRootKey:             key.ForWorkspaceID.Valid,

		// By default we assume the key is valid unless proven otherwise
		Status:            StatusValid,
		ratelimitConfigs:  ratelimitConfigs,
		parsedIPWhitelist: key.ParsedIPWhitelist, // Use pre-parsed IPs from cache
		Roles:             roles,
		Permissions:       permissions,
		RatelimitResults:  nil,
	}

	if key.DeletedAtM.Valid {
		kv.setInvalid(StatusNotFound, "key is deleted")
		return kv, kv.log, nil
	}

	if key.ApiDeletedAtM.Valid {
		kv.setInvalid(StatusNotFound, "key is deleted")
		return kv, kv.log, nil
	}

	if !key.Enabled {
		kv.setInvalid(StatusDisabled, "key is disabled")
		return kv, kv.log, nil
	}

	if key.Expires.Valid && time.Now().After(key.Expires.Time) {
		kv.setInvalid(StatusExpired, fmt.Sprintf("the key has expired on %s", key.Expires.Time.Format(time.RFC3339)))
		return kv, kv.log, nil
	}

	return kv, kv.log, nil
}<|MERGE_RESOLUTION|>--- conflicted
+++ resolved
@@ -70,12 +70,8 @@
 	h := hash.Sha256(rawKey)
 	key, hit, err := s.keyCache.SWR(ctx, h, func(ctx context.Context) (db.CachedKeyData, error) {
 		// Use database retry with exponential backoff, skipping non-transient errors
-<<<<<<< HEAD
 		var row db.FindKeyForVerificationRow
-		row, err = db.WithRetry(func() (db.FindKeyForVerificationRow, error) {
-=======
-		row, err := db.WithRetryContext(ctx, func() (db.FindKeyForVerificationRow, error) {
->>>>>>> f3995557
+		row, err = db.WithRetryContext(ctx, func() (db.FindKeyForVerificationRow, error) {
 			return db.Query.FindKeyForVerification(ctx, s.db.RO(), h)
 		})
 		if err != nil {
