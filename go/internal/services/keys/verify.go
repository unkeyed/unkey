--- conflicted
+++ resolved
@@ -25,16 +25,6 @@
 
 	key, err := s.keyCache.SWR(ctx, h, func(ctx context.Context) (db.Key, error) {
 		return db.Query.FindKeyByHash(ctx, s.db.RO(), h)
-<<<<<<< HEAD
-	}, func(err error) cache.CacheHit {
-		if err == nil {
-			return cache.Hit
-		}
-		if errors.Is(err, sql.ErrNoRows) {
-			return cache.Null
-		}
-		return cache.Miss
-=======
 	}, func(err error) cache.Op {
 		if err == nil {
 			// everything went well and we have a key response
@@ -46,8 +36,6 @@
 		}
 		// this is a noop in the cache
 		return cache.Noop
->>>>>>> 03063e10
-
 	})
 
 	if err != nil {
