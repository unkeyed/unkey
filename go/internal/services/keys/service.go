package keys

import (
	"time"

	"github.com/unkeyed/unkey/go/pkg/cache"
<<<<<<< HEAD
=======
	cacheMiddleware "github.com/unkeyed/unkey/go/pkg/cache/middleware"
>>>>>>> 03063e10
	"github.com/unkeyed/unkey/go/pkg/clock"
	"github.com/unkeyed/unkey/go/pkg/db"
	"github.com/unkeyed/unkey/go/pkg/otel/logging"
)

type Config struct {
	Logger logging.Logger
	DB     db.Database
	Clock  clock.Clock
}

type service struct {
	logger logging.Logger
	db     db.Database
	// hash -> key
	keyCache cache.Cache[string, db.Key]
}

func New(config Config) (*service, error) {

	keyCache, err := cache.New[string, db.Key](cache.Config[string, db.Key]{
		Fresh:   10 * time.Second,
		Stale:   60 * time.Second,
		Logger:  config.Logger,
		MaxSize: 1_000_000,

		Resource: "permissions",
		Clock:    config.Clock,
	})
	if err != nil {
		return nil, err
	}

	return &service{
		logger:   config.Logger,
		db:       config.DB,
<<<<<<< HEAD
		keyCache: keyCache,
=======
		keyCache: cacheMiddleware.WithTracing(cache.Cache[string, db.Key](keyCache)),
>>>>>>> 03063e10
	}, nil
}<|MERGE_RESOLUTION|>--- conflicted
+++ resolved
@@ -4,10 +4,7 @@
 	"time"
 
 	"github.com/unkeyed/unkey/go/pkg/cache"
-<<<<<<< HEAD
-=======
 	cacheMiddleware "github.com/unkeyed/unkey/go/pkg/cache/middleware"
->>>>>>> 03063e10
 	"github.com/unkeyed/unkey/go/pkg/clock"
 	"github.com/unkeyed/unkey/go/pkg/db"
 	"github.com/unkeyed/unkey/go/pkg/otel/logging"
@@ -44,10 +41,6 @@
 	return &service{
 		logger:   config.Logger,
 		db:       config.DB,
-<<<<<<< HEAD
-		keyCache: keyCache,
-=======
 		keyCache: cacheMiddleware.WithTracing(cache.Cache[string, db.Key](keyCache)),
->>>>>>> 03063e10
 	}, nil
 }