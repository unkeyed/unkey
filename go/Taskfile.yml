--- conflicted
+++ resolved
@@ -22,15 +22,11 @@
       OTEL_EXPORTER_OTLP_ENDPOINT: http://localhost:4318
       OTEL_EXPORTER_OTLP_PROTOCOL: http/protobuf
     cmds:
-<<<<<<< HEAD
       - go test -v -failfast -timeout=30m ./...
-=======
-      - go test -failfast ./... -timeout=30m
 
   test-unit:
     cmds:
       - go test -json -race -failfast ./... -timeout=30m | tparse -all -progress  -smallscreen
->>>>>>> c69db9e4
 
   otel:
     cmds:
