.PHONY: install setup tools fmt test-unit test-integration test-integration-long test-stress test build generate pull up clean k8s-check k8s-up k8s-down k8s-reset k8s-status start-mysql start-ctrl start-all dev

# Detect OS and set GOMAXPROCS accordingly
UNAME_S := $(shell uname -s)
ifeq ($(UNAME_S),Linux)
    DETECTED_PROCS := $(shell nproc)
else ifeq ($(UNAME_S),Darwin)
    DETECTED_PROCS := $(shell sysctl -n hw.ncpu)
else
    DETECTED_PROCS := 4
endif

GOMAXPROCS_VAL := $(or $(GOMAXPROCS),$(DETECTED_PROCS))
PARALLEL_PROCS := $(shell if [ $(GOMAXPROCS_VAL) -gt 1 ]; then expr $(GOMAXPROCS_VAL) / 2; else echo 1; fi)

# One-time setup for new developers
setup:
	@[ -f go.work ] || go work init . tools

install: setup
	go mod tidy

tools: setup
	@echo "Tools are ready. Usage:"
	@echo "  go tool buf <args>"
	@echo "  go tool golangci-lint <args>"
	@echo "  go tool sqlc <args>"
	@echo "  go tool protoc-gen-go-restate <args>"

fmt: setup
	go fmt ./...
	go tool golangci-lint run

pull:
	@docker compose -f ../deployment/docker-compose.yaml pull

up: pull
	@docker compose -f ../deployment/docker-compose.yaml up -d planetscale mysql redis clickhouse s3 otel kafka restate --wait

clean:
	@docker compose -f ../deployment/docker-compose.yaml down --volumes

build: setup
	go build -o unkey .

<<<<<<< HEAD
generate: setup
	go tool buf generate --template ./buf.gen.connect.yaml --clean --path "./proto/ctrl" --path "./proto/krane" --path "./proto/partition" --path "./proto/vault"
	go tool buf generate --template ./buf.gen.restate.yaml --path "./proto/hydra"
=======
generate:
	go install github.com/restatedev/sdk-go/protoc-gen-go-restate@latest
	go run github.com/bufbuild/buf/cmd/buf generate --template ./buf.gen.connect.yaml --clean --path "./proto/cache" --path "./proto/ctrl" --path "./proto/krane" --path "./proto/partition" --path "./proto/vault"
	go run github.com/bufbuild/buf/cmd/buf generate --template ./buf.gen.restate.yaml --path "./proto/hydra"
>>>>>>> cb51841d
	go generate ./...
	go fmt ./...


test: test-unit

test-unit: up
	@echo "Running tests w/$(PARALLEL_PROCS) parallel test processes"
	@go test -json -failfast -timeout=15m -parallel=$(PARALLEL_PROCS) -race ./... | go run github.com/mfridman/tparse@ba2512e7be150bfcbd6f6220d517d3741f8f2f75 -all -smallscreen

test-stress: export INTEGRATION_TEST=true
test-stress: export SIMULATION_TEST=false
test-stress: up
	@echo "Running stress tests w/$(PARALLEL_PROCS) parallel test processes"
	@go test -tags=stress,integration,integration_long -json -failfast -timeout=15m -parallel=$(PARALLEL_PROCS) ./... | go run github.com/mfridman/tparse@ba2512e7be150bfcbd6f6220d517d3741f8f2f75 -all -smallscreen

test-integration-long: export INTEGRATION_TEST=true
test-integration-long: export SIMULATION_TEST=false
test-integration-long: up
	@echo "Running long-ish integration tests w/$(PARALLEL_PROCS) parallel test processes"
	@go test -tags=integration,integration_long -json -failfast -timeout=15m -parallel=$(PARALLEL_PROCS) ./... | go run github.com/mfridman/tparse@ba2512e7be150bfcbd6f6220d517d3741f8f2f75 -all -smallscreen

test-integration: export INTEGRATION_TEST=true
test-integration: export SIMULATION_TEST=false
test-integration: up
	@echo "Running integration tests w/$(PARALLEL_PROCS) parallel test processes"
	@go test -tags=integration -json -failfast -timeout=15m -parallel=$(PARALLEL_PROCS) ./... | go run github.com/mfridman/tparse@ba2512e7be150bfcbd6f6220d517d3741f8f2f75 -all -smallscreen

# ============================================================================
# Kubernetes Development Commands
# ============================================================================

k8s-check: ## Check if kubectl is available and cluster is running
	@command -v kubectl >/dev/null 2>&1 || { echo "ERROR: kubectl not found. Install from: https://kubernetes.io/docs/tasks/tools/"; exit 1; }
	@kubectl cluster-info >/dev/null 2>&1 || { echo "ERROR: Kubernetes cluster not available. Enable Kubernetes in Docker Desktop/OrbStack"; exit 1; }
	@echo "Kubernetes cluster is available"

k8s-up: k8s-check ## Deploy all services to current Kubernetes cluster
	@echo "Building Docker images..."
	@docker build -t unkey/mysql:latest -f ../deployment/Dockerfile.mysql ../
	@docker build -t unkey/clickhouse:latest -f ../deployment/Dockerfile.clickhouse ../
	@docker build -t unkey:latest .
	@echo "Creating namespace..."
	@kubectl apply -f k8s/manifests/namespace.yaml
	@echo "Applying Kubernetes manifests..."
	@kubectl apply -f k8s/manifests/
	@echo "Waiting for services to be ready..."
	@kubectl wait --for=condition=ready pod -l app=mysql -n unkey --timeout=180s
	@kubectl wait --for=condition=ready pod -l app=clickhouse -n unkey --timeout=180s
	@kubectl wait --for=condition=ready pod -l app=s3 -n unkey --timeout=180s
	@kubectl wait --for=condition=ready pod -l app=restate -n unkey --timeout=180s
	@kubectl wait --for=condition=ready pod -l app=api -n unkey --timeout=180s
	@kubectl wait --for=condition=ready pod -l app=gw -n unkey --timeout=180s
	@kubectl wait --for=condition=ready pod -l app=ctrl -n unkey --timeout=180s
	@kubectl wait --for=condition=ready pod -l app=krane -n unkey --timeout=180s
	@kubectl wait --for=condition=ready pod -l app=dashboard -n unkey --timeout=180s
	@echo "Kubernetes environment is ready!"
	@echo ""
	@echo "Services accessible via NodePort on localhost - check actual ports with:"
	@echo ""
	@echo "Check NodePort assignments: make k8s-ports"
	@make k8s-status

k8s-stop: ## Stop all pods (scale deployments to 0)
	@echo "Stopping all pods..."
	@kubectl scale deployment --all --replicas=0 -n unkey
	@echo "All pods stopped"

k8s-down: ## Delete all services from current Kubernetes cluster
	@echo "Deleting all services..."
	@kubectl delete namespace unkey --ignore-not-found=true
	@echo "Services deleted"

k8s-reset: k8s-down k8s-up ## Reset the entire Kubernetes environment

# Helper function to deploy a service
define deploy-service
	@echo "Starting $(2)..."
	$(if $(3),@docker build -t $(3) $(4))
	@kubectl apply -f k8s/manifests/namespace.yaml
	@kubectl apply -f k8s/manifests/$(1).yaml
	@kubectl wait --for=condition=ready pod -l app=$(1) -n unkey --timeout=180s
	$(if $(5),@kubectl wait --for=condition=ready pod -l app=$(5) -n unkey --timeout=180s)
	@echo "$(2) is ready!"
endef

start-mysql: k8s-check ## Deploy only MySQL
	$(call deploy-service,mysql,MySQL,unkey/mysql:latest,-f ../deployment/Dockerfile.mysql ../)

start-clickhouse: k8s-check ## Deploy only ClickHouse
	@docker build -t unkey/clickhouse:latest -f ../deployment/Dockerfile.clickhouse ../
	$(call deploy-service,clickhouse,ClickHouse)

start-redis: k8s-check ## Deploy only Redis
	$(call deploy-service,redis,Redis)

start-s3: k8s-check ## Deploy only S3 (MinIO)
	$(call deploy-service,s3,S3 (MinIO))

start-planetscale: k8s-check ## Deploy only PlanetScale HTTP driver
	$(call deploy-service,planetscale,PlanetScale HTTP driver)

start-observability: k8s-check ## Deploy only Observability stack
	$(call deploy-service,observability,Observability stack,,,otel-collector)

start-restate: k8s-check ## Deploy only Restate
	$(call deploy-service,restate,Restate)

start-api: k8s-check ## Deploy only API service (3 replicas)
	$(call deploy-service,api,API,unkey:latest,.)

start-gw: k8s-check ## Deploy only Gateway service
	$(call deploy-service,gw,Gateway,unkey:latest,.)

start-ctrl: k8s-check ## Deploy only ctrl service
	$(call deploy-service,ctrl,Control Plane,unkey:latest,.)

start-dashboard: k8s-check ## Deploy only dashboard service
	$(call deploy-service,dashboard,Dashboard,unkey/dashboard:latest,-f ../apps/dashboard/Dockerfile ../)

start-unkey-services: start-api start-gw start-ctrl start-dashboard ## Deploy all Unkey services

start-dependencies: start-mysql start-clickhouse start-redis start-s3 start-planetscale start-observability start-restate ## Deploy all dependency services

start-all: start-dependencies start-unkey-services ## Deploy all services individually

dev: ## Start with Tilt (if available) or fallback to k8s-up
	@if command -v tilt >/dev/null 2>&1; then \
		echo "Starting with Tilt..."; \
		tilt up; \
	else \
		echo "Tilt not found, using k8s-up instead"; \
		echo "Install Tilt from: https://docs.tilt.dev/install.html"; \
		make k8s-up; \
	fi<|MERGE_RESOLUTION|>--- conflicted
+++ resolved
@@ -43,16 +43,9 @@
 build: setup
 	go build -o unkey .
 
-<<<<<<< HEAD
 generate: setup
 	go tool buf generate --template ./buf.gen.connect.yaml --clean --path "./proto/ctrl" --path "./proto/krane" --path "./proto/partition" --path "./proto/vault"
 	go tool buf generate --template ./buf.gen.restate.yaml --path "./proto/hydra"
-=======
-generate:
-	go install github.com/restatedev/sdk-go/protoc-gen-go-restate@latest
-	go run github.com/bufbuild/buf/cmd/buf generate --template ./buf.gen.connect.yaml --clean --path "./proto/cache" --path "./proto/ctrl" --path "./proto/krane" --path "./proto/partition" --path "./proto/vault"
-	go run github.com/bufbuild/buf/cmd/buf generate --template ./buf.gen.restate.yaml --path "./proto/hydra"
->>>>>>> cb51841d
 	go generate ./...
 	go fmt ./...
 
