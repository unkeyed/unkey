.PHONY: install tools fmt test-unit test-integration test-integration-long test-stress test build generate pull up clean k8s-check k8s-up k8s-down k8s-reset k8s-status start-mysql start-ctrl start-all dev

# Detect OS and set GOMAXPROCS accordingly
UNAME_S := $(shell uname -s)
ifeq ($(UNAME_S),Linux)
    DETECTED_PROCS := $(shell nproc)
else ifeq ($(UNAME_S),Darwin)
    DETECTED_PROCS := $(shell sysctl -n hw.ncpu)
else
    DETECTED_PROCS := 4
endif

GOMAXPROCS_VAL := $(or $(GOMAXPROCS),$(DETECTED_PROCS))
PARALLEL_PROCS := $(shell if [ $(GOMAXPROCS_VAL) -gt 1 ]; then expr $(GOMAXPROCS_VAL) / 2; else echo 1; fi)

install:
	go mod tidy

fmt:
	go fmt ./...
	golangci-lint run

pull:
	@docker compose -f ../deployment/docker-compose.yaml pull

up: pull
<<<<<<< HEAD
	@docker compose -f ../deployment/docker-compose.yaml up -d planetscale mysql redis clickhouse s3 otel kafka
=======
	@docker compose -f ../deployment/docker-compose.yaml up -d planetscale mysql redis clickhouse s3 otel restate
>>>>>>> 9ffae886


clean:
	@docker compose -f ../deployment/docker-compose.yaml down --volumes

build:
	go build -o unkey ./main.go

generate:
	go install github.com/restatedev/sdk-go/protoc-gen-go-restate@latest
	buf generate --template ./buf.gen.connect.yaml --clean --path "./proto/ctrl" --path "./proto/krane" --path "./proto/partition" --path "./proto/vault"
	buf generate --template ./buf.gen.restate.yaml --path "./proto/hydra"
	go generate ./...
	go fmt ./...


test: test-unit

test-unit: up
	@echo "Running tests w/$(PARALLEL_PROCS) parallel test processes"
	@go test -json -failfast -timeout=15m -parallel=$(PARALLEL_PROCS) -race ./... | go run github.com/mfridman/tparse@ba2512e7be150bfcbd6f6220d517d3741f8f2f75 -all -smallscreen

test-stress: export INTEGRATION_TEST=true
test-stress: export SIMULATION_TEST=false
test-stress: up
	@echo "Running stress tests w/$(PARALLEL_PROCS) parallel test processes"
	@go test -tags=stress,integration,integration_long -json -failfast -timeout=15m -parallel=$(PARALLEL_PROCS) ./... | go run github.com/mfridman/tparse@ba2512e7be150bfcbd6f6220d517d3741f8f2f75 -all -smallscreen

test-integration-long: export INTEGRATION_TEST=true
test-integration-long: export SIMULATION_TEST=false
test-integration-long: up
	@echo "Running long-ish integration tests w/$(PARALLEL_PROCS) parallel test processes"
	@go test -tags=integration,integration_long -json -failfast -timeout=15m -parallel=$(PARALLEL_PROCS) ./... | go run github.com/mfridman/tparse@ba2512e7be150bfcbd6f6220d517d3741f8f2f75 -all -smallscreen

test-integration: export INTEGRATION_TEST=true
test-integration: export SIMULATION_TEST=false
test-integration: up
	@echo "Running integration tests w/$(PARALLEL_PROCS) parallel test processes"
	@go test -tags=integration -json -failfast -timeout=15m -parallel=$(PARALLEL_PROCS) ./... | go run github.com/mfridman/tparse@ba2512e7be150bfcbd6f6220d517d3741f8f2f75 -all -smallscreen

# ============================================================================
# Kubernetes Development Commands
# ============================================================================

k8s-check: ## Check if kubectl is available and cluster is running
	@command -v kubectl >/dev/null 2>&1 || { echo "ERROR: kubectl not found. Install from: https://kubernetes.io/docs/tasks/tools/"; exit 1; }
	@kubectl cluster-info >/dev/null 2>&1 || { echo "ERROR: Kubernetes cluster not available. Enable Kubernetes in Docker Desktop/OrbStack"; exit 1; }
	@echo "Kubernetes cluster is available"

k8s-up: k8s-check ## Deploy all services to current Kubernetes cluster
	@echo "Building Docker images..."
	@docker build -t unkey/mysql:latest -f ../deployment/Dockerfile.mysql ../
	@docker build -t unkey/clickhouse:latest -f ../deployment/Dockerfile.clickhouse ../
	@docker build -t unkey:latest .
	@echo "Creating namespace..."
	@kubectl apply -f k8s/manifests/namespace.yaml
	@echo "Applying Kubernetes manifests..."
	@kubectl apply -f k8s/manifests/
	@echo "Waiting for services to be ready..."
	@kubectl wait --for=condition=ready pod -l app=mysql -n unkey --timeout=180s
	@kubectl wait --for=condition=ready pod -l app=clickhouse -n unkey --timeout=180s
	@kubectl wait --for=condition=ready pod -l app=s3 -n unkey --timeout=180s
	@kubectl wait --for=condition=ready pod -l app=restate -n unkey --timeout=180s
	@kubectl wait --for=condition=ready pod -l app=api -n unkey --timeout=180s
	@kubectl wait --for=condition=ready pod -l app=gw -n unkey --timeout=180s
	@kubectl wait --for=condition=ready pod -l app=ctrl -n unkey --timeout=180s
	@kubectl wait --for=condition=ready pod -l app=krane -n unkey --timeout=180s
	@kubectl wait --for=condition=ready pod -l app=dashboard -n unkey --timeout=180s
	@echo "Kubernetes environment is ready!"
	@echo ""
	@echo "Services accessible via NodePort on localhost - check actual ports with:"
	@echo ""
	@echo "Check NodePort assignments: make k8s-ports"
	@make k8s-status

k8s-stop: ## Stop all pods (scale deployments to 0)
	@echo "Stopping all pods..."
	@kubectl scale deployment --all --replicas=0 -n unkey
	@echo "All pods stopped"

k8s-down: ## Delete all services from current Kubernetes cluster
	@echo "Deleting all services..."
	@kubectl delete namespace unkey --ignore-not-found=true
	@echo "Services deleted"

k8s-reset: k8s-down k8s-up ## Reset the entire Kubernetes environment

# Helper function to deploy a service
define deploy-service
	@echo "Starting $(2)..."
	$(if $(3),@docker build -t $(3) $(4))
	@kubectl apply -f k8s/manifests/namespace.yaml
	@kubectl apply -f k8s/manifests/$(1).yaml
	@kubectl wait --for=condition=ready pod -l app=$(1) -n unkey --timeout=180s
	$(if $(5),@kubectl wait --for=condition=ready pod -l app=$(5) -n unkey --timeout=180s)
	@echo "$(2) is ready!"
endef

start-mysql: k8s-check ## Deploy only MySQL
	$(call deploy-service,mysql,MySQL,unkey/mysql:latest,-f ../deployment/Dockerfile.mysql ../)

start-clickhouse: k8s-check ## Deploy only ClickHouse
	@docker build -t unkey/clickhouse:latest -f ../deployment/Dockerfile.clickhouse ../
	$(call deploy-service,clickhouse,ClickHouse)

start-redis: k8s-check ## Deploy only Redis
	$(call deploy-service,redis,Redis)

start-s3: k8s-check ## Deploy only S3 (MinIO)
	$(call deploy-service,s3,S3 (MinIO))

start-planetscale: k8s-check ## Deploy only PlanetScale HTTP driver
	$(call deploy-service,planetscale,PlanetScale HTTP driver)

start-observability: k8s-check ## Deploy only Observability stack
	$(call deploy-service,observability,Observability stack,,,otel-collector)

start-restate: k8s-check ## Deploy only Restate
	$(call deploy-service,restate,Restate)

start-api: k8s-check ## Deploy only API service (3 replicas)
	$(call deploy-service,api,API,unkey:latest,.)

start-gw: k8s-check ## Deploy only Gateway service
	$(call deploy-service,gw,Gateway,unkey:latest,.)

start-ctrl: k8s-check ## Deploy only ctrl service
	$(call deploy-service,ctrl,Control Plane,unkey:latest,.)

start-dashboard: k8s-check ## Deploy only dashboard service
	$(call deploy-service,dashboard,Dashboard,unkey/dashboard:latest,-f ../apps/dashboard/Dockerfile ../)

start-unkey-services: start-api start-gw start-ctrl start-dashboard ## Deploy all Unkey services

start-dependencies: start-mysql start-clickhouse start-redis start-s3 start-planetscale start-observability start-restate ## Deploy all dependency services

start-all: start-dependencies start-unkey-services ## Deploy all services individually

dev: ## Start with Tilt (if available) or fallback to k8s-up
	@if command -v tilt >/dev/null 2>&1; then \
		echo "Starting with Tilt..."; \
		tilt up; \
	else \
		echo "Tilt not found, using k8s-up instead"; \
		echo "Install Tilt from: https://docs.tilt.dev/install.html"; \
		make k8s-up; \
	fi<|MERGE_RESOLUTION|>--- conflicted
+++ resolved
@@ -24,12 +24,7 @@
 	@docker compose -f ../deployment/docker-compose.yaml pull
 
 up: pull
-<<<<<<< HEAD
-	@docker compose -f ../deployment/docker-compose.yaml up -d planetscale mysql redis clickhouse s3 otel kafka
-=======
-	@docker compose -f ../deployment/docker-compose.yaml up -d planetscale mysql redis clickhouse s3 otel restate
->>>>>>> 9ffae886
-
+	@docker compose -f ../deployment/docker-compose.yaml up -d planetscale mysql redis clickhouse s3 otel kafka restate
 
 clean:
 	@docker compose -f ../deployment/docker-compose.yaml down --volumes
