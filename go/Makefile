--- conflicted
+++ resolved
@@ -22,35 +22,9 @@
 
 pull:
 	@docker compose -f ../deployment/docker-compose.yaml pull
-<<<<<<< HEAD
-
-up:
-	@docker compose -f ../deployment/docker-compose.yaml up -d mysql redis clickhouse s3 otel kafka
-	@echo "Starting ClickHouse migrations (will retry if ClickHouse isn't ready)..."
-	@for i in {1..10}; do \
-		echo "Migration attempt $$i..."; \
-		if docker compose -f ../deployment/docker-compose.yaml run --rm clickhouse_migrator; then \
-			echo "Migrations completed successfully!"; \
-			break; \
-		else \
-			echo "Migration failed, retrying in 5 seconds..."; \
-			sleep 5; \
-		fi; \
-	done
-
-down:
-	@docker compose -f ../deployment/docker-compose.yaml down
-
-test-full: export INTEGRATION_TEST=true
-test-full: export SIMULATION_TEST=false
-test-full: up
-	@echo "Running full tests... this can take more than 30min... run 'make test-unit' for faster tests"
-	@go test -failfast -timeout=60m -shuffle=on -v -json ./... | tparse -all -progress -smallscreen
-=======
->>>>>>> 55c3dd13
 
 up: pull
-	@docker compose -f ../deployment/docker-compose.yaml up -d planetscale mysql redis clickhouse s3 otel
+	@docker compose -f ../deployment/docker-compose.yaml up -d planetscale mysql redis clickhouse s3 otel kafka
 
 
 clean:
@@ -61,9 +35,6 @@
 
 generate:
 	buf generate
-<<<<<<< HEAD
-	go generate ./...
-=======
 	go generate ./...
 
 generate-builder:
@@ -194,5 +165,4 @@
 		echo "Tilt not found, using k8s-up instead"; \
 		echo "Install Tilt from: https://docs.tilt.dev/install.html"; \
 		make k8s-up; \
-	fi
->>>>>>> 55c3dd13
+	fi