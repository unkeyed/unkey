--- conflicted
+++ resolved
@@ -25,7 +25,6 @@
           command: ["/unkey", "run", "krane"]
           env:
             # Server configuration
-<<<<<<< HEAD
             - name: UNKEY_REGION
               value: "aws:us-east-1"
             - name: UNKEY_IMAGE
@@ -34,7 +33,6 @@
               value: "http://ctrl:7091"
             - name: "UNKEY_CONTROL_PLANE_BEARER"
               value: "your-local-dev-key"
-=======
             - name: UNKEY_HTTP_PORT
               value: "8080"
             - name: UNKEY_DEPLOYMENT_EVICTION_TTL
@@ -84,5 +82,4 @@
     - ReadWriteOnce
   resources:
     requests:
-      storage: 1Gi
->>>>>>> 39d47022
+      storage: 1Gi