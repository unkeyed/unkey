---
apiVersion: apps/v1
kind: Deployment
metadata:
  name: ctrl
  namespace: unkey
  labels:
    app: ctrl
spec:
  replicas: 1
  selector:
    matchLabels:
      app: ctrl
  template:
    metadata:
      labels:
        app: ctrl
    spec:
      serviceAccountName: unkey-serviceaccount
      containers:
        - name: ctrl
          image: unkey-ctrl:latest
          imagePullPolicy: Never # Use local images
          ports:
            - containerPort: 7091
            - containerPort: 9080
          env:
            # Server Configuration
            - name: UNKEY_HTTP_PORT
              value: "7091"
            - name: UNKEY_LOGS_COLOR
              value: "true"
            # Instance Identification
            - name: UNKEY_PLATFORM
              value: "kubernetes"
            - name: UNKEY_IMAGE
              value: "unkey:latest"
            - name: UNKEY_REGION
              value: "local"
            - name: UNKEY_INSTANCE_ID
              value: "ctrl-dev"
            # Database Configuration
            - name: UNKEY_DATABASE_PRIMARY
              value: "unkey:password@tcp(mysql:3306)/unkey?parseTime=true&interpolateParams=true"
            - name: UNKEY_DATABASE_PARTITION
              value: "unkey:password@tcp(mysql:3306)/partition_001?parseTime=true&interpolateParams=true"
            - name: UNKEY_DATABASE_HYDRA
              value: "unkey:password@tcp(mysql:3306)/hydra?parseTime=true&interpolateParams=true"
            # Observability - DISABLED for development
            - name: UNKEY_OTEL
              value: "false"
            # Control Plane Specific
            - name: UNKEY_AUTH_TOKEN
              value: "dev-auth-token"
            - name: UNKEY_KRANE_ADDRESS
              value: "http://krane:8080"
            - name: UNKEY_SPIFFE_SOCKET_PATH
              value: "/var/lib/spire/agent/agent.sock"
            # Vault Configuration (required)
            - name: UNKEY_VAULT_MASTER_KEYS
              value: "Ch9rZWtfMmdqMFBJdVhac1NSa0ZhNE5mOWlLSnBHenFPENTt7an5MRogENt9Si6wms4pQ2XIvqNSIgNpaBenJmXgcInhu6Nfv2U="
            - name: UNKEY_VAULT_S3_URL
              value: "http://s3:3902"
            - name: UNKEY_VAULT_S3_BUCKET
              value: "vault"
            - name: UNKEY_VAULT_S3_ACCESS_KEY_ID
              value: "minio_root_user"
            - name: UNKEY_VAULT_S3_ACCESS_KEY_SECRET
              value: "minio_root_password"
            # Additional Configuration
            - name: UNKEY_ACME_ENABLED
              value: "false"

            - name: UNKEY_DEFAULT_DOMAIN
              value: "unkey.local"
<<<<<<< HEAD

            # Restate Configuration
            - name: UNKEY_RESTATE_INGRESS_URL
              value: "http://restate:8080"
            - name: UNKEY_RESTATE_ADMIN_URL
              value: "http://restate:9070"
=======
            - name: UNKEY_API_KEY
              value: "your-local-dev-key"

>>>>>>> 40e09e65
          command: ["/unkey", "run", "ctrl"]
      initContainers:
        - name: wait-for-dependencies
          image: busybox:1.36
          command:
            [
              "sh",
              "-c",
              "until nc -z mysql 3306 && nc -z s3 3902 && nc -z restate 8080; do echo waiting for dependencies; sleep 2; done;",
            ]

---
apiVersion: v1
kind: Service
metadata:
  name: ctrl
  namespace: unkey
  labels:
    app: ctrl
spec:
  selector:
    app: ctrl
  ports:
    - name: http
      port: 7091
      targetPort: 7091
      protocol: TCP
  type: LoadBalancer<|MERGE_RESOLUTION|>--- conflicted
+++ resolved
@@ -73,18 +73,17 @@
 
             - name: UNKEY_DEFAULT_DOMAIN
               value: "unkey.local"
-<<<<<<< HEAD
 
             # Restate Configuration
             - name: UNKEY_RESTATE_INGRESS_URL
               value: "http://restate:8080"
             - name: UNKEY_RESTATE_ADMIN_URL
               value: "http://restate:9070"
-=======
+
+            # Additional Configuration
             - name: UNKEY_API_KEY
               value: "your-local-dev-key"
 
->>>>>>> 40e09e65
           command: ["/unkey", "run", "ctrl"]
       initContainers:
         - name: wait-for-dependencies
