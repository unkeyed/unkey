import { check } from "k6";
import http from "k6/http";
import { Trend } from "k6/metrics";

// Custom metrics
const requestLatencyTrend = new Trend("request_latency", true);

const loadZones = [
  "amazon:us:ashburn", // US East
  //'amazon:us:portland',    // US West
  // 'amazon:ie:dublin',      // Europe West
  "amazon:de:frankfurt", // Europe Central
  // 'amazon:sg:singapore',   // Asia Pacific
  "amazon:jp:tokyo", // Asia Pacific East
  "amazon:au:sydney", // Australia
  // 'amazon:br:sao paulo',   // South America
  "amazon:in:mumbai", // India
  // 'amazon:ca:montreal'     // Canada
];

const percent = Math.floor(100 / loadZones.length);

const distribution = {};
loadZones.forEach((zone) => {
  distribution[zone] = {
    loadZone: zone,
    percent: percent,
  };
});

export const options = {
  cloud: {
    project: "3788521",
    distribution: distribution,
  },
  scenarios: {
    api_v1_keyverify: {
      executor: "constant-arrival-rate",
      rate: 10,
      timeUnit: "1s",
      duration: "5m",
      preAllocatedVUs: 10,
      maxVUs: 15,
      exec: "testV1KeyVerify",
    },
    api_v2_keyverify: {
      executor: "constant-arrival-rate",
      rate: 10,
      timeUnit: "1s",
      duration: "5m",
      startTime: "5m",
      preAllocatedVUs: 10,
      maxVUs: 15,
      exec: "testV2KeyVerify",
    },
  },
  thresholds: {
    http_req_duration: ["p(95)<500"], // 95% of requests must complete below 500ms
    checks: ["rate>0.99"], // 99% of checks must pass
  },
};

const UNKEY_ROOT_KEY = __ENV.UNKEY_ROOT_KEY;
const keys = __ENV.KEYS.split(",");

if (!UNKEY_ROOT_KEY) {
  throw new Error("UNKEY_ROOT_KEY environment variable is required");
}

if (keys.length === 0) {
  throw new Error("KEYS environment variable is required");
}

const headers = {
  "Content-Type": "application/json",
  Authorization: `Bearer ${UNKEY_ROOT_KEY}`,
};

<<<<<<< HEAD
export function testV1KeyVerify() {
  const key = keys[Math.floor(Math.random() * keys.length)];

  const response = http.post(
    "https://api.unkey.dev/v1/keys.verifyKey",
    JSON.stringify({
      key: key,
    }),
    {
      headers: headers,
      tags: { version: "v1" },
    },
  );

  check(response, {
    "status is 200": (r) => r.status === 200,
  });

  requestLatencyTrend.add(response.timings.duration, { url: response.request.url });
}

export function testV2KeyVerify() {
  const key = keys[Math.floor(Math.random() * keys.length)];

  const response = http.post(
    "https://api.unkey.com/v2/keys.verifyKey",
    JSON.stringify({
      key: key,
    }),
    {
      headers: headers,
      tags: { version: "v2" },
    },
  );
=======
// biome-ignore lint/style/noDefaultExport: k6 needs a default export
export default function () {
  const response =
    Math.random() < 0.5
      ? http.post(
          "https://api.unkey.dev/v1/keys.verifyKey",
          JSON.stringify({
            key: KEY,
          }),
          {
            headers: headers,
            tags: { version: "v1" },
          },
        )
      : http.post(
          "https://api.unkey.com/v2/keys.verifyKey",
          JSON.stringify({
            key: KEY,
          }),
          {
            headers: headers,
            tags: { version: "v2" },
          },
        );
>>>>>>> cf77bde6

  check(response, {
    "status is 200": (r) => r.status === 200,
  });

  requestLatencyTrend.add(response.timings.duration, { url: response.request.url });
}<|MERGE_RESOLUTION|>--- conflicted
+++ resolved
@@ -76,7 +76,7 @@
   Authorization: `Bearer ${UNKEY_ROOT_KEY}`,
 };
 
-<<<<<<< HEAD
+
 export function testV1KeyVerify() {
   const key = keys[Math.floor(Math.random() * keys.length)];
 
@@ -111,32 +111,7 @@
       tags: { version: "v2" },
     },
   );
-=======
-// biome-ignore lint/style/noDefaultExport: k6 needs a default export
-export default function () {
-  const response =
-    Math.random() < 0.5
-      ? http.post(
-          "https://api.unkey.dev/v1/keys.verifyKey",
-          JSON.stringify({
-            key: KEY,
-          }),
-          {
-            headers: headers,
-            tags: { version: "v1" },
-          },
-        )
-      : http.post(
-          "https://api.unkey.com/v2/keys.verifyKey",
-          JSON.stringify({
-            key: KEY,
-          }),
-          {
-            headers: headers,
-            tags: { version: "v2" },
-          },
-        );
->>>>>>> cf77bde6
+
 
   check(response, {
     "status is 200": (r) => r.status === 200,
