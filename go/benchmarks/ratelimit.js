--- conflicted
+++ resolved
@@ -53,12 +53,7 @@
 };
 
 const identifiers = ["user1", "user2", "user3", "user4", "user5"];
-<<<<<<< HEAD
-
-// biome-ignore lint/style/noDefaultExport: <explanation>
-=======
 // biome-ignore lint/style/noDefaultExport: k6 needs a default exporet
->>>>>>> cf77bde6
 export default function () {
   // Randomly choose between v1 and v2 (50/50 split)
 
