module github.com/unkeyed/unkey/go/deploy/pkg/tls

go 1.24.4

require github.com/unkeyed/unkey/go/deploy/pkg/spiffe v0.0.0-00010101000000-000000000000

replace github.com/unkeyed/unkey/go/deploy/pkg/spiffe => ../spiffe

require (
	github.com/Microsoft/go-winio v0.6.2 // indirect
	github.com/go-jose/go-jose/v4 v4.0.5 // indirect
	github.com/spiffe/go-spiffe/v2 v2.5.0 // indirect
	github.com/zeebo/errs v1.4.0 // indirect
	go.opentelemetry.io/auto/sdk v1.1.0 // indirect
<<<<<<< HEAD
	golang.org/x/crypto v0.32.0 // indirect
	golang.org/x/net v0.33.0 // indirect
	golang.org/x/sys v0.30.0 // indirect
	golang.org/x/text v0.21.0 // indirect
=======
	golang.org/x/crypto v0.36.0 // indirect
	golang.org/x/net v0.38.0 // indirect
	golang.org/x/sys v0.31.0 // indirect
	golang.org/x/text v0.23.0 // indirect
>>>>>>> 3a83c7cd
	google.golang.org/genproto/googleapis/rpc v0.0.0-20241202173237-19429a94021a // indirect
	google.golang.org/grpc v1.70.0 // indirect
	google.golang.org/protobuf v1.36.5 // indirect
)<|MERGE_RESOLUTION|>--- conflicted
+++ resolved
@@ -12,17 +12,10 @@
 	github.com/spiffe/go-spiffe/v2 v2.5.0 // indirect
 	github.com/zeebo/errs v1.4.0 // indirect
 	go.opentelemetry.io/auto/sdk v1.1.0 // indirect
-<<<<<<< HEAD
-	golang.org/x/crypto v0.32.0 // indirect
-	golang.org/x/net v0.33.0 // indirect
-	golang.org/x/sys v0.30.0 // indirect
-	golang.org/x/text v0.21.0 // indirect
-=======
 	golang.org/x/crypto v0.36.0 // indirect
 	golang.org/x/net v0.38.0 // indirect
 	golang.org/x/sys v0.31.0 // indirect
 	golang.org/x/text v0.23.0 // indirect
->>>>>>> 3a83c7cd
 	google.golang.org/genproto/googleapis/rpc v0.0.0-20241202173237-19429a94021a // indirect
 	google.golang.org/grpc v1.70.0 // indirect
 	google.golang.org/protobuf v1.36.5 // indirect
