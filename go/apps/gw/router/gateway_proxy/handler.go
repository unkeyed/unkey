package gateway_proxy

import (
	"context"
	"net"
<<<<<<< HEAD
=======
	"net/http"
>>>>>>> fc964773

	"github.com/unkeyed/unkey/go/apps/gw/server"
	"github.com/unkeyed/unkey/go/apps/gw/services/auth"
	"github.com/unkeyed/unkey/go/apps/gw/services/proxy"
	"github.com/unkeyed/unkey/go/apps/gw/services/routing"
	"github.com/unkeyed/unkey/go/apps/gw/services/validation"
	"github.com/unkeyed/unkey/go/pkg/codes"
	"github.com/unkeyed/unkey/go/pkg/fault"
	"github.com/unkeyed/unkey/go/pkg/otel/logging"
	"github.com/unkeyed/unkey/go/pkg/otel/tracing"
)

// Handler implements the main gateway proxy functionality.
// It handles all incoming requests and forwards them to backend services.
type Handler struct {
	Logger         logging.Logger
	RoutingService routing.Service
	Proxy          proxy.Proxy
	Auth           auth.Authenticator
	Validator      validation.Validator
}

func extractHostname(req *http.Request) string {
	// Strip port from hostname for database lookup (Host header may include port)
	hostname, _, err := net.SplitHostPort(req.Host)
	if err != nil {
		// If SplitHostPort fails, req.Host doesn't contain a port, use it as-is
		hostname = req.Host
	}

	return hostname
}

// Handle processes all HTTPS requests for the gateway.
// This is the main entry point for the gateway - all requests go through here.
func (h *Handler) Handle(ctx context.Context, sess *server.Session) error {
<<<<<<< HEAD
	ctx, span := tracing.Start(ctx, "proxy.handler")
	defer span.End()

	req := sess.Request()
=======
	req := sess.Request()

	h.Logger.Debug("handling gateway request",
		"requestId", sess.RequestID(),
		"method", req.Method,
		"host", req.Host,
		"path", req.URL.Path,
		"remoteAddr", req.RemoteAddr,
	)
>>>>>>> fc964773

	// Look up target configuration based on the request host
	// Strip port from hostname for database lookup (Host header may include port)
	hostname := extractHostname(req)

	config, err := h.RoutingService.GetConfig(ctx, hostname)
	if err != nil {
<<<<<<< HEAD
		return fault.Wrap(err,
			fault.Code(codes.Gateway.Routing.ConfigNotFound.URN()),
			fault.Internal("failed to lookup target configuration"),
			fault.Public("Service configuration not found"),
		)
=======
		return err
>>>>>>> fc964773
	}

	// Handle request validation if configured
	if h.Validator != nil {
		err = h.Validator.Validate(ctx, sess, config)
		if err != nil {
			return err
		}
	}

	// Handle authentication if configured
	err = h.Auth.Authenticate(ctx, sess, config)
	if err != nil {
		return err
	}

	// Select an available VM for this gateway
	targetURL, err := h.RoutingService.SelectVM(ctx, config)
	if err != nil {
		return fault.Wrap(err,
			fault.Code(codes.Gateway.Routing.VMSelectionFailed.URN()),
			fault.Internal("failed to select VM"),
			fault.Public("Service temporarily unavailable"),
		)
	}

<<<<<<< HEAD
	// Forward the request using the proxy service
=======
>>>>>>> fc964773
	err = h.Proxy.Forward(ctx, *targetURL, sess.ResponseWriter(), req)
	if err != nil {
		return fault.Wrap(err,
			fault.Code(codes.Gateway.Proxy.ProxyForwardFailed.URN()),
			fault.Internal("failed to forward request"),
			fault.Public("Service temporarily unavailable"),
		)
	}

	return nil
}<|MERGE_RESOLUTION|>--- conflicted
+++ resolved
@@ -3,10 +3,7 @@
 import (
 	"context"
 	"net"
-<<<<<<< HEAD
-=======
 	"net/http"
->>>>>>> fc964773
 
 	"github.com/unkeyed/unkey/go/apps/gw/server"
 	"github.com/unkeyed/unkey/go/apps/gw/services/auth"
@@ -43,22 +40,9 @@
 // Handle processes all HTTPS requests for the gateway.
 // This is the main entry point for the gateway - all requests go through here.
 func (h *Handler) Handle(ctx context.Context, sess *server.Session) error {
-<<<<<<< HEAD
 	ctx, span := tracing.Start(ctx, "proxy.handler")
 	defer span.End()
-
 	req := sess.Request()
-=======
-	req := sess.Request()
-
-	h.Logger.Debug("handling gateway request",
-		"requestId", sess.RequestID(),
-		"method", req.Method,
-		"host", req.Host,
-		"path", req.URL.Path,
-		"remoteAddr", req.RemoteAddr,
-	)
->>>>>>> fc964773
 
 	// Look up target configuration based on the request host
 	// Strip port from hostname for database lookup (Host header may include port)
@@ -66,15 +50,11 @@
 
 	config, err := h.RoutingService.GetConfig(ctx, hostname)
 	if err != nil {
-<<<<<<< HEAD
 		return fault.Wrap(err,
 			fault.Code(codes.Gateway.Routing.ConfigNotFound.URN()),
 			fault.Internal("failed to lookup target configuration"),
 			fault.Public("Service configuration not found"),
 		)
-=======
-		return err
->>>>>>> fc964773
 	}
 
 	// Handle request validation if configured
@@ -101,10 +81,7 @@
 		)
 	}
 
-<<<<<<< HEAD
 	// Forward the request using the proxy service
-=======
->>>>>>> fc964773
 	err = h.Proxy.Forward(ctx, *targetURL, sess.ResponseWriter(), req)
 	if err != nil {
 		return fault.Wrap(err,
