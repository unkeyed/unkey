--- conflicted
+++ resolved
@@ -185,11 +185,7 @@
 		return fmt.Errorf("unable to create routing service: %w", err)
 	}
 
-<<<<<<< HEAD
-	// Create certificate manager with partitioned database
-=======
 	// Create certificate manager with optional default cert domain
->>>>>>> 45d3b51c
 	certManager := certmanager.New(certmanager.Config{
 		Logger:              logger,
 		DB:                  partitionedDB,
@@ -214,12 +210,9 @@
 		CertManager:    certManager,
 		RoutingService: routingService,
 		ClickHouse:     ch,
-<<<<<<< HEAD
 		Keys:           keySvc,
 		Ratelimit:      nil,
-=======
 		MainDomain:     cfg.MainDomain,
->>>>>>> 45d3b51c
 	}, cfg.Region)
 
 	shutdowns.RegisterCtx(srv.Shutdown)
