--- conflicted
+++ resolved
@@ -4,13 +4,6 @@
 	"github.com/unkeyed/unkey/go/pkg/clock"
 )
 
-<<<<<<< HEAD
-// Config holds configuration for a krane agent instance.
-//
-// This configuration defines how the agent connects to the control plane,
-// authenticates with container registries, and exposes observability endpoints.
-// All fields should be configured before calling [Run].
-=======
 // S3Config holds S3 configuration for vault storage
 type S3Config struct {
 	URL             string
@@ -19,21 +12,7 @@
 	AccessKeySecret string
 }
 
-// Backend represents the container orchestration backend type.
-type Backend string
-
-const (
-	// Docker backend uses Docker Engine API for container management.
-	// Suitable for local development and single-node deployments.
-	Docker Backend = "docker"
-
-	// Kubernetes backend uses Kubernetes API for container orchestration.
-	// Designed for production multi-node cluster deployments.
-	Kubernetes Backend = "kubernetes"
-)
-
 // Config holds krane server configuration for Docker or Kubernetes backends.
->>>>>>> 39d47022
 type Config struct {
 	// InstanceID is the unique identifier for this krane agent instance.
 	// Used for distributed tracing, logging correlation, and cluster coordination.
@@ -87,23 +66,18 @@
 	// as sensitive data. Must be valid for the entire agent lifetime.
 	ControlPlaneBearer string
 
-<<<<<<< HEAD
 	// PrometheusPort specifies the port for exposing Prometheus metrics.
 	// Set to 0 to disable metrics exposure. When enabled, metrics are served
 	// on all interfaces (0.0.0.0) on the specified port.
 	PrometheusPort int
-=======
-	// Clock provides time operations for testing and time zone handling.
-	// Use clock.RealClock{} for production, mock clocks for testing.
-	Clock clock.Clock
-
 	// VaultMasterKeys are the encryption keys for vault operations.
 	// Required for decrypting environment variable secrets.
 	VaultMasterKeys []string
 
 	// VaultS3 configures S3 storage for encrypted vault data.
 	VaultS3 S3Config
->>>>>>> 39d47022
+
+	RPCPort int
 }
 
 // Validate checks the configuration for required fields and logical consistency.
