--- conflicted
+++ resolved
@@ -64,17 +64,12 @@
 	// AuthToken is the authentication token for control plane API access
 	AuthToken string
 
-<<<<<<< HEAD
 	// KraneAddress is the full URL of the krane service for deployment operations (e.g., "https://krane.example.com:8080")
 	KraneAddress string
-=======
-	// APIKey is the API key for simple authentication (demo purposes only)
+
+  // APIKey is the API key for simple authentication (demo purposes only)
 	// TODO: Replace with JWT authentication when moving to private IP
 	APIKey string
-
-	// MetaldAddress is the full URL of the metald service for VM operations (e.g., "https://metald.example.com:8080")
-	MetaldAddress string
->>>>>>> 76cccf20
 
 	// SPIFFESocketPath is the path to the SPIFFE agent socket for mTLS authentication
 	SPIFFESocketPath string
