--- conflicted
+++ resolved
@@ -31,21 +31,8 @@
 // an SSL/TLS certificate for a domain. Each step is wrapped in restate.Run for durability,
 // allowing the workflow to resume from the last completed step if interrupted.
 //
-<<<<<<< HEAD
-// The workflow performs these steps:
-// 1. Resolve domain - Verify domain exists and belongs to workspace
-// 2. Claim challenge - Acquire exclusive lock on the domain challenge
-// 3. Setup ACME client - Get or create ACME account (TODO: not yet implemented)
-// 4. Obtain certificate - Request certificate from CA (TODO: not yet implemented)
-// 5. Persist certificate - Store in DB for sentinel access
-// 6. Mark verified - Update challenge status with expiry time
-//
-// Returns status "success" if certificate was issued, "failed" if the ACME challenge
-// failed or ACME client setup is not yet implemented.
-=======
 // Uses the saga pattern: if any step fails after claiming the challenge, the deferred
 // compensation marks the challenge as failed.
->>>>>>> 39d47022
 func (s *Service) ProcessChallenge(
 	ctx restate.ObjectContext,
 	req *hydrav1.ProcessChallengeRequest,
