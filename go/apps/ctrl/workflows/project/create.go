--- conflicted
+++ resolved
@@ -136,7 +136,6 @@
 			replicas = int32(3)
 		}
 
-<<<<<<< HEAD
 		err = restate.RunVoid(ctx, func(runCtx restate.RunContext) error {
 			return db.Query.InsertGateway(runCtx, s.db.RW(), db.InsertGatewayParams{
 				ID:             gatewayID,
@@ -153,23 +152,6 @@
 				CreatedAt:      time.Now().UnixMilli(),
 			})
 		}, restate.WithName("insert gateway"))
-=======
-		_, err = restate.Run(ctx, func(runCtx restate.RunContext) (restate.Void, error) {
-			_, err = s.krane.CreateGateway(runCtx, connect.NewRequest(&kranev1.CreateGatewayRequest{
-				Gateway: &kranev1.GatewayRequest{
-					Namespace:     workspace.ID,
-					WorkspaceId:   workspace.ID,
-					GatewayId:     gatewayID,
-					Image:         "nginx:latest",
-					Replicas:      replicas,
-					CpuMillicores: uint32(128),
-					MemorySizeMib: uint64(256),
-				},
-			}))
-			return restate.Void{}, err
-		}, restate.WithName("provision gateway"))
-
->>>>>>> b20b560e
 		if err != nil {
 			return nil, err
 		}
