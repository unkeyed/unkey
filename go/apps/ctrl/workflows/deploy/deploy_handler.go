--- conflicted
+++ resolved
@@ -14,14 +14,9 @@
 	restate "github.com/restatedev/sdk-go"
 	ctrlv1 "github.com/unkeyed/unkey/go/gen/proto/ctrl/v1"
 	hydrav1 "github.com/unkeyed/unkey/go/gen/proto/hydra/v1"
-<<<<<<< HEAD
-=======
-	kranev1 "github.com/unkeyed/unkey/go/gen/proto/krane/v1"
-	vaultv1 "github.com/unkeyed/unkey/go/gen/proto/vault/v1"
->>>>>>> 39d47022
 	"github.com/unkeyed/unkey/go/pkg/db"
+	"github.com/unkeyed/unkey/go/pkg/ptr"
 	"github.com/unkeyed/unkey/go/pkg/uid"
-	"google.golang.org/protobuf/encoding/protojson"
 	"google.golang.org/protobuf/proto"
 )
 
@@ -90,7 +85,7 @@
 	}
 
 	var dockerImage string
-	var buildID string
+	var buildID *string
 
 	if req.GetBuildContextPath() != "" {
 		if err = w.updateDeploymentStatus(ctx, deployment.ID, db.DeploymentsStatusBuilding); err != nil {
@@ -124,7 +119,18 @@
 			return nil, fmt.Errorf("failed to build docker image: %w", err)
 		}
 		dockerImage = result.GetImageName()
-		buildID = result.GetBuildId()
+		buildID = ptr.P(result.GetBuildId())
+
+		err = restate.RunVoid(ctx, func(stepCtx restate.RunContext) error {
+			return db.Query.UpdateDeploymentBuildID(stepCtx, w.db.RW(), db.UpdateDeploymentBuildIDParams{
+				ID:        deployment.ID,
+				BuildID:   sql.NullString{Valid: true, String: result.GetBuildId()},
+				UpdatedAt: sql.NullInt64{Valid: true, Int64: time.Now().UnixMilli()},
+			})
+		})
+		if err != nil {
+			return nil, fmt.Errorf("failed to update deployment build ID: %w", err)
+		}
 
 	} else if req.GetDockerImage() != "" {
 		dockerImage = req.GetDockerImage()
@@ -135,7 +141,6 @@
 		return nil, fmt.Errorf("either build_context_path or docker_image must be specified")
 	}
 
-<<<<<<< HEAD
 	err = restate.RunVoid(ctx, func(runCtx restate.RunContext) error {
 		return db.Query.UpdateDeploymentImage(runCtx, w.db.RW(), db.UpdateDeploymentImageParams{
 			ID:        deployment.ID,
@@ -159,48 +164,6 @@
 			Replicas:     1,
 			Status:       db.DeploymentTopologyStatusStarting,
 			CreatedAt:    time.Now().UnixMilli(),
-=======
-	if err = w.updateDeploymentStatus(ctx, deployment.ID, db.DeploymentsStatusDeploying); err != nil {
-		return nil, err
-	}
-
-	var encryptedSecretsBlob []byte
-
-	if len(deployment.SecretsConfig) > 0 && w.vault != nil {
-		var secretsConfig ctrlv1.SecretsConfig
-		if err = protojson.Unmarshal(deployment.SecretsConfig, &secretsConfig); err != nil {
-			return nil, fmt.Errorf("invalid secrets config: %w", err)
-		}
-
-		encrypted, encryptErr := w.vault.Encrypt(ctx, &vaultv1.EncryptRequest{
-			Keyring: deployment.EnvironmentID,
-			Data:    string(deployment.SecretsConfig),
-		})
-		if encryptErr != nil {
-			return nil, fmt.Errorf("failed to encrypt secrets blob: %w", encryptErr)
-		}
-		encryptedSecretsBlob = []byte(encrypted.GetEncrypted())
-	}
-
-	_, err = restate.Run(ctx, func(stepCtx restate.RunContext) (restate.Void, error) {
-		req := &kranev1.DeploymentRequest{
-			Namespace:            hardcodedNamespace,
-			DeploymentId:         deployment.ID,
-			Image:                dockerImage,
-			Replicas:             1,
-			CpuMillicores:        512,
-			MemorySizeMib:        512,
-			EnvironmentSlug:      environment.Slug,
-			EncryptedSecretsBlob: encryptedSecretsBlob,
-			EnvironmentId:        deployment.EnvironmentID,
-			BuildId:              buildID,
-		}
-		_, err = w.krane.CreateDeployment(stepCtx, connect.NewRequest(&kranev1.CreateDeploymentRequest{
-			Deployment: req,
-		}))
-		if err != nil {
-			return restate.Void{}, fmt.Errorf("krane CreateDeployment failed for image %s: %w", dockerImage, err)
->>>>>>> 39d47022
 		}
 	}
 
@@ -215,22 +178,24 @@
 		return nil, err
 	}
 
-<<<<<<< HEAD
 	for _, region := range regions {
+
 		err = restate.RunVoid(ctx, func(runCtx restate.RunContext) error {
 			return w.cluster.EmitDeploymentState(runCtx, map[string]string{"region": region, "shard": "default"}, &ctrlv1.DeploymentState{
 				State: &ctrlv1.DeploymentState_Apply{
 					Apply: &ctrlv1.ApplyDeployment{
-						K8SNamespace:  workspace.K8sNamespace.String,
-						K8SName:       deployment.K8sName,
-						WorkspaceId:   workspace.ID,
-						ProjectId:     project.ID,
-						EnvironmentId: environment.ID,
-						DeploymentId:  deployment.ID,
-						Image:         dockerImage,
-						Replicas:      1,
-						CpuMillicores: 256,
-						MemoryMib:     256,
+						K8SNamespace:         workspace.K8sNamespace.String,
+						K8SName:              deployment.K8sName,
+						WorkspaceId:          workspace.ID,
+						ProjectId:            project.ID,
+						EnvironmentId:        environment.ID,
+						DeploymentId:         deployment.ID,
+						Image:                dockerImage,
+						Replicas:             1,
+						CpuMillicores:        256,
+						MemoryMib:            256,
+						BuildId:              buildID,
+						EncryptedSecretsBlob: deployment.SecretsConfig,
 					},
 				},
 			})
@@ -243,10 +208,6 @@
 	w.logger.Info("deployment created", "deployment_id", deployment.ID)
 
 	createdInstances, err := restate.Run(ctx, func(stepCtx restate.RunContext) ([]db.Instance, error) {
-=======
-	createdInstances, err := restate.Run(ctx, func(stepCtx restate.RunContext) ([]*kranev1.Instance, error) {
-		storedInstances := map[string]db.InstancesStatus{}
->>>>>>> 39d47022
 
 		for i := range 300 {
 			time.Sleep(time.Second)
@@ -273,10 +234,7 @@
 			if allReady {
 				return instances, nil
 			}
-<<<<<<< HEAD
 			// next loop
-=======
->>>>>>> 39d47022
 		}
 
 		return nil, fmt.Errorf("deployment never became ready")
@@ -357,10 +315,6 @@
 							CreatedAt:                time.Now().UnixMilli(),
 							UpdatedAt:                sql.NullInt64{Valid: false, Int64: 0},
 						})
-<<<<<<< HEAD
-						// return empty string cause this frontline is already updated since we just created it
-=======
->>>>>>> 39d47022
 						return "", err
 
 					}
