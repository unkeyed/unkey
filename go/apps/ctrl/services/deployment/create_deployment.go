--- conflicted
+++ resolved
@@ -71,7 +71,6 @@
 		return nil, connect.NewError(connect.CodeInternal,
 			fmt.Errorf("failed to marshal secrets config: %w", err))
 	}
-
 	// Get git branch name for the deployment
 	gitBranch := req.Msg.GetBranch()
 	if gitBranch == "" {
@@ -152,28 +151,24 @@
 
 	// Insert deployment into database
 	err = db.Query.InsertDeployment(ctx, s.db.RW(), db.InsertDeploymentParams{
-		ID:                       deploymentID,
-		K8sName:                  uid.DNS1035(12),
-		WorkspaceID:              workspaceID,
-		ProjectID:                req.Msg.GetProjectId(),
-		EnvironmentID:            env.ID,
-		OpenapiSpec:              sql.NullString{String: "", Valid: false},
-<<<<<<< HEAD
-		SentinelConfig:           env.SentinelConfig,
-=======
-		GatewayConfig:            env.GatewayConfig,
-		SecretsConfig:            secretsBlob,
->>>>>>> 39d47022
-		Status:                   db.DeploymentsStatusPending,
-		CreatedAt:                now,
-		GitCommitSha:             sql.NullString{String: gitCommitSha, Valid: gitCommitSha != ""},
-		GitBranch:                sql.NullString{String: gitBranch, Valid: true},
-		GitCommitMessage:         sql.NullString{String: gitCommitMessage, Valid: gitCommitMessage != ""},
-		GitCommitAuthorHandle:    sql.NullString{String: gitCommitAuthorHandle, Valid: gitCommitAuthorHandle != ""},
-		GitCommitAuthorAvatarUrl: sql.NullString{String: gitCommitAuthorAvatarURL, Valid: gitCommitAuthorAvatarURL != ""},
-		GitCommitTimestamp:       sql.NullInt64{Int64: gitCommitTimestamp, Valid: gitCommitTimestamp != 0},
-		CpuMillicores:            256,
-		MemoryMib:                256,
+		ID:                            deploymentID,
+		K8sName:                       uid.DNS1035(12),
+		WorkspaceID:                   workspaceID,
+		ProjectID:                     req.Msg.GetProjectId(),
+		EnvironmentID:                 env.ID,
+		OpenapiSpec:                   sql.NullString{String: "", Valid: false},
+		SentinelConfig:                env.SentinelConfig,
+		EncryptedEnvironmentVariables: secretsBlob,
+		Status:                        db.DeploymentsStatusPending,
+		CreatedAt:                     now,
+		GitCommitSha:                  sql.NullString{String: gitCommitSha, Valid: gitCommitSha != ""},
+		GitBranch:                     sql.NullString{String: gitBranch, Valid: true},
+		GitCommitMessage:              sql.NullString{String: gitCommitMessage, Valid: gitCommitMessage != ""},
+		GitCommitAuthorHandle:         sql.NullString{String: gitCommitAuthorHandle, Valid: gitCommitAuthorHandle != ""},
+		GitCommitAuthorAvatarUrl:      sql.NullString{String: gitCommitAuthorAvatarURL, Valid: gitCommitAuthorAvatarURL != ""},
+		GitCommitTimestamp:            sql.NullInt64{Int64: gitCommitTimestamp, Valid: gitCommitTimestamp != 0},
+		CpuMillicores:                 256,
+		MemoryMib:                     256,
 	})
 	if err != nil {
 		s.logger.Error("failed to insert deployment", "error", err.Error())
