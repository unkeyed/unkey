package deployment

import (
	"context"
	"database/sql"
	"encoding/json"
	"fmt"
	"strings"
	"time"

	"connectrpc.com/connect"
	ctrlv1 "github.com/unkeyed/unkey/go/gen/proto/ctrl/v1"
	hydrav1 "github.com/unkeyed/unkey/go/gen/proto/hydra/v1"
	"github.com/unkeyed/unkey/go/pkg/db"
	"github.com/unkeyed/unkey/go/pkg/uid"
	"google.golang.org/protobuf/proto"
)

const (
	maxCommitMessageLength      = 10240
	maxCommitAuthorHandleLength = 256
	maxCommitAuthorAvatarLength = 512
)

func (s *Service) CreateDeployment(
	ctx context.Context,
	req *connect.Request[ctrlv1.CreateDeploymentRequest],
) (*connect.Response[ctrlv1.CreateDeploymentResponse], error) {
	// Lookup project and infer workspace from it
	project, err := db.Query.FindProjectById(ctx, s.db.RO(), req.Msg.GetProjectId())
	if err != nil {
		if db.IsNotFound(err) {
			return nil, connect.NewError(connect.CodeNotFound,
				fmt.Errorf("project not found: %s", req.Msg.GetProjectId()))
		}
		return nil, connect.NewError(connect.CodeInternal, err)
	}
	workspaceID := project.WorkspaceID

	env, err := db.Query.FindEnvironmentByProjectIdAndSlug(ctx, s.db.RO(), db.FindEnvironmentByProjectIdAndSlugParams{
		WorkspaceID: workspaceID,
		ProjectID:   project.ID,
		Slug:        req.Msg.GetEnvironmentSlug(),
	})
	if err != nil {
		if db.IsNotFound(err) {
			return nil, connect.NewError(connect.CodeNotFound,
				fmt.Errorf("environment '%s' not found in workspace '%s'",
					req.Msg.GetEnvironmentSlug(), workspaceID))
		}
		return nil, connect.NewError(connect.CodeInternal,
			fmt.Errorf("failed to lookup environment: %w", err))
	}

	// Get git branch name for the deployment
	gitBranch := req.Msg.GetBranch()
	if gitBranch == "" {
		gitBranch = project.DefaultBranch.String
		if gitBranch == "" {
			gitBranch = "main" // fallback default
		}
	}

	// Validate git commit timestamp if provided (must be Unix epoch milliseconds)
	if req.Msg.GetGitCommit() != nil && req.Msg.GetGitCommit().GetTimestamp() != 0 {
		timestamp := req.Msg.GetGitCommit().GetTimestamp()
		// Reject timestamps that are clearly in seconds format (< 1_000_000_000_000)
		// This corresponds to January 1, 2001 in milliseconds
		if timestamp < 1_000_000_000_000 {
			return nil, connect.NewError(connect.CodeInvalidArgument,
				fmt.Errorf("git_commit_timestamp must be Unix epoch milliseconds, got %d (appears to be seconds format)", timestamp))
		}

		// Also reject future timestamps more than 1 hour ahead (likely invalid)
		maxValidTimestamp := time.Now().Add(1 * time.Hour).UnixMilli()
		if timestamp > maxValidTimestamp {
			return nil,
				connect.NewError(
					connect.CodeInvalidArgument,
					fmt.Errorf("git_commit_timestamp %d is too far in the future (must be Unix epoch milliseconds)", timestamp),
				)
		}
	}

	// Generate deployment ID
	deploymentID := uid.New(uid.DeploymentPrefix)
	now := time.Now().UnixMilli()

	var gitCommitSha, gitCommitMessage, gitCommitAuthorHandle, gitCommitAuthorAvatarUrl string
	var gitCommitTimestamp int64

	if gitCommit := req.Msg.GetGitCommit(); gitCommit != nil {
		gitCommitSha = gitCommit.GetCommitSha()
		gitCommitMessage = trimLength(gitCommit.GetCommitMessage(), maxCommitMessageLength)
		gitCommitAuthorHandle = trimLength(strings.TrimSpace(gitCommit.GetAuthorHandle()), maxCommitAuthorHandleLength)
		gitCommitAuthorAvatarUrl = trimLength(strings.TrimSpace(gitCommit.GetAuthorAvatarUrl()), maxCommitAuthorAvatarLength)
		gitCommitTimestamp = gitCommit.GetTimestamp()
	}

	var contextKey string
	var dockerfilePath string
	var dockerImage *string

	switch source := req.Msg.GetSource().(type) {
	case *ctrlv1.CreateDeploymentRequest_BuildContext:
		contextKey = source.BuildContext.GetContextKey()
		dockerfilePath = source.BuildContext.GetDockerfilePath()
		if dockerfilePath == "" {
			dockerfilePath = "./Dockerfile"
		}

	case *ctrlv1.CreateDeploymentRequest_DockerImage:
		image := source.DockerImage
		dockerImage = &image

	default:
		return nil, connect.NewError(connect.CodeInvalidArgument,
			fmt.Errorf("source must be specified (either build_context or docker_image)"))
	}

	// Log deployment source
	if contextKey != "" {
		s.logger.Info("deployment will build from source",
			"deployment_id", deploymentID,
			"context_key", contextKey,
			"dockerfile", dockerfilePath)
	} else {
		s.logger.Info("deployment will use prebuilt image",
			"deployment_id", deploymentID,
			"image", *dockerImage)
	}

	// Insert deployment into database
	err = db.Query.InsertDeployment(ctx, s.db.RW(), db.InsertDeploymentParams{
		ID:            deploymentID,
		WorkspaceID:   workspaceID,
		ProjectID:     req.Msg.GetProjectId(),
		EnvironmentID: env.ID,
		RuntimeConfig: json.RawMessage(`{
		"regions": [{"region":"us-east-1", "vmCount": 1}],
		"cpus": 2,
		"memory": 2048
		}`),
		OpenapiSpec:              sql.NullString{String: "", Valid: false},
		Status:                   db.DeploymentsStatusPending,
		CreatedAt:                now,
		UpdatedAt:                sql.NullInt64{Int64: now, Valid: true},
		GitCommitSha:             sql.NullString{String: gitCommitSha, Valid: gitCommitSha != ""},
		GitBranch:                sql.NullString{String: gitBranch, Valid: true},
		GitCommitMessage:         sql.NullString{String: gitCommitMessage, Valid: gitCommitMessage != ""},
		GitCommitAuthorHandle:    sql.NullString{String: gitCommitAuthorHandle, Valid: gitCommitAuthorHandle != ""},
		GitCommitAuthorAvatarUrl: sql.NullString{String: gitCommitAuthorAvatarUrl, Valid: gitCommitAuthorAvatarUrl != ""},
		GitCommitTimestamp:       sql.NullInt64{Int64: gitCommitTimestamp, Valid: gitCommitTimestamp != 0},
	})
	if err != nil {
		s.logger.Error("failed to insert deployment", "error", err.Error())
		return nil, connect.NewError(connect.CodeInternal, err)
	}

	s.logger.Info("starting deployment workflow",
		"deployment_id", deploymentID,
		"workspace_id", workspaceID,
		"project_id", req.Msg.GetProjectId(),
		"environment", env.ID,
		"context_key", contextKey,
		"docker_image", dockerImage,
	)

	// Start the deployment workflow
	keyspaceID := req.Msg.GetKeyspaceId()
	var keyAuthID *string
	if keyspaceID != "" {
		keyAuthID = &keyspaceID
	}

<<<<<<< HEAD
	deployReq := &hydrav1.DeployRequest{
		DeploymentId: deploymentID,
		KeyAuthId:    keyAuthID,
	}

	switch source := req.Msg.GetSource().(type) {
	case *ctrlv1.CreateDeploymentRequest_BuildContext:
		deployReq.ContextKey = proto.String(source.BuildContext.GetContextKey())
		deployReq.DockerfilePath = source.BuildContext.DockerfilePath
	case *ctrlv1.CreateDeploymentRequest_DockerImage:
		deployReq.DockerImage = proto.String(source.DockerImage)
	}

	// this is ugly, but we're waiting for
	// https://github.com/restatedev/sdk-go/issues/103
	invocation := restateingress.WorkflowSend[*hydrav1.DeployRequest](
		s.restate,
		"hydra.v1.DeploymentService",
		project.ID,
		"Deploy",
	).Send(ctx, deployReq)
	if invocation.Error != nil {
		s.logger.Error("failed to start deployment workflow", "error", invocation.Error.Error())
		return nil, connect.NewError(connect.CodeInternal, fmt.Errorf("unable to start workflow: %w", invocation.Error))
=======
	// Send deployment request asynchronously (fire-and-forget)
	invocation, err := s.deploymentClient(project.ID).
		Deploy().
		Send(ctx, &hydrav1.DeployRequest{
			DeploymentId: deploymentID,
			DockerImage:  req.Msg.GetDockerImage(),
			KeyAuthId:    keyAuthID,
		})

	if err != nil {
		s.logger.Error("failed to start deployment workflow", "error", err)
		return nil, connect.NewError(connect.CodeInternal, fmt.Errorf("unable to start workflow: %w", err))
>>>>>>> 34a8f42e
	}

	s.logger.Info("deployment workflow started",
		"deployment_id", deploymentID,
		"invocation_id", invocation.Id,
	)

	res := connect.NewResponse(&ctrlv1.CreateDeploymentResponse{
		DeploymentId: deploymentID,
		Status:       ctrlv1.DeploymentStatus_DEPLOYMENT_STATUS_PENDING,
	})

	return res, nil
}

func trimLength(s string, characters int) string {
	if len(s) > characters {
		return s[:characters]
	}
	return s
}<|MERGE_RESOLUTION|>--- conflicted
+++ resolved
@@ -173,7 +173,6 @@
 		keyAuthID = &keyspaceID
 	}
 
-<<<<<<< HEAD
 	deployReq := &hydrav1.DeployRequest{
 		DeploymentId: deploymentID,
 		KeyAuthId:    keyAuthID,
@@ -187,31 +186,14 @@
 		deployReq.DockerImage = proto.String(source.DockerImage)
 	}
 
-	// this is ugly, but we're waiting for
-	// https://github.com/restatedev/sdk-go/issues/103
-	invocation := restateingress.WorkflowSend[*hydrav1.DeployRequest](
-		s.restate,
-		"hydra.v1.DeploymentService",
-		project.ID,
-		"Deploy",
-	).Send(ctx, deployReq)
-	if invocation.Error != nil {
-		s.logger.Error("failed to start deployment workflow", "error", invocation.Error.Error())
-		return nil, connect.NewError(connect.CodeInternal, fmt.Errorf("unable to start workflow: %w", invocation.Error))
-=======
 	// Send deployment request asynchronously (fire-and-forget)
 	invocation, err := s.deploymentClient(project.ID).
 		Deploy().
-		Send(ctx, &hydrav1.DeployRequest{
-			DeploymentId: deploymentID,
-			DockerImage:  req.Msg.GetDockerImage(),
-			KeyAuthId:    keyAuthID,
-		})
+		Send(ctx, deployReq)
 
 	if err != nil {
 		s.logger.Error("failed to start deployment workflow", "error", err)
 		return nil, connect.NewError(connect.CodeInternal, fmt.Errorf("unable to start workflow: %w", err))
->>>>>>> 34a8f42e
 	}
 
 	s.logger.Info("deployment workflow started",
