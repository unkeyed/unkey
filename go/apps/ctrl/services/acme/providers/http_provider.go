package providers

import (
	"time"

	"github.com/go-acme/lego/v4/challenge"
	"github.com/unkeyed/unkey/go/pkg/cache"
	"github.com/unkeyed/unkey/go/pkg/db"
	"github.com/unkeyed/unkey/go/pkg/otel/logging"
)

var _ challenge.Provider = (*HTTPProvider)(nil)
var _ challenge.ProviderTimeout = (*HTTPProvider)(nil)

<<<<<<< HEAD
// HTTPProvider implements the lego challenge.Provider interface for HTTP-01 challenges
// It stores challenges in the database where the sentinel can retrieve them
type HTTPProvider struct {
=======
// httpDNS implements the DNSProvider interface for HTTP-01 challenges.
// It stores challenges in the database where the gateway can retrieve them.
type httpDNS struct {
>>>>>>> 39d47022
	db     db.Database
	logger logging.Logger
}

<<<<<<< HEAD
type HTTPProviderConfig struct {
	DB     db.Database
	Logger logging.Logger
}

// NewHTTPProvider creates a new HTTP-01 challenge provider
func NewHTTPProvider(cfg HTTPProviderConfig) *HTTPProvider {
	return &HTTPProvider{
		db:     cfg.DB,
		logger: cfg.Logger,
	}
}

// Present stores the challenge token in the database for the sentinel to serve
// The sentinel will intercept requests to /.well-known/acme-challenge/{token}
// and respond with the keyAuth value
func (p *HTTPProvider) Present(domain, token, keyAuth string) error {
	ctx := context.Background()
	dom, err := db.Query.FindCustomDomainByDomain(ctx, p.db.RO(), domain)
	if err != nil {
		return fmt.Errorf("failed to find domain %s: %w", domain, err)
	}

	// Update the existing challenge record with the token and authorization
	err = db.Query.UpdateAcmeChallengePending(ctx, p.db.RW(), db.UpdateAcmeChallengePendingParams{
		DomainID:      dom.ID,
		Status:        db.AcmeChallengesStatusPending,
		Token:         token,
		Authorization: keyAuth,
		UpdatedAt:     sql.NullInt64{Valid: true, Int64: time.Now().UnixMilli()},
	})

	if err != nil {
		return fmt.Errorf("failed to store challenge for domain %s: %w", domain, err)
	}

=======
// Present stores the challenge token in the database for the gateway to serve.
// The gateway will intercept requests to /.well-known/acme-challenge/{token}
// and respond with the keyAuth value.
func (h *httpDNS) Present(domain, token, keyAuth string) error {
	h.logger.Info("presenting http-01 challenge", "domain", domain)
	// The actual DB update is handled by the generic Provider wrapper
>>>>>>> 39d47022
	return nil
}

// CleanUp is a no-op for HTTP-01 - the token remains in DB until overwritten
func (h *httpDNS) CleanUp(domain, token, keyAuth string) error {
	h.logger.Info("cleaning up http-01 challenge", "domain", domain)
	return nil
}

<<<<<<< HEAD
	// Clear the token and authorization so the sentinel stops serving the challenge
	// Don't change the status - it should remain as set by the certificate workflow
	err = db.Query.ClearAcmeChallengeTokens(ctx, p.db.RW(), db.ClearAcmeChallengeTokensParams{
		Token:         "", // Clear token
		Authorization: "", // Clear authorization
		UpdatedAt:     sql.NullInt64{Valid: true, Int64: time.Now().UnixMilli()},
		DomainID:      dom.ID,
	})
=======
// Timeout returns custom timeout and check interval for HTTP-01 challenges.
// HTTP challenges typically resolve faster than DNS.
func (h *httpDNS) Timeout() (time.Duration, time.Duration) {
	return 90 * time.Second, 3 * time.Second
}
>>>>>>> 39d47022

// HTTPProvider wraps httpDNS with the generic Provider for DB tracking and caching.
// This is a type alias to make it clear this is an HTTP-01 provider.
type HTTPProvider = Provider

type HTTPConfig struct {
	DB          db.Database
	Logger      logging.Logger
	DomainCache cache.Cache[string, db.CustomDomain]
}

// NewHTTPProvider creates a new HTTP-01 challenge provider.
func NewHTTPProvider(cfg HTTPConfig) (*HTTPProvider, error) {
	return NewProvider(ProviderConfig{
		DB:     cfg.DB,
		Logger: cfg.Logger,
		DNS: &httpDNS{
			db:     cfg.DB,
			logger: cfg.Logger,
		},
		DomainCache: cfg.DomainCache,
	})
}<|MERGE_RESOLUTION|>--- conflicted
+++ resolved
@@ -12,64 +12,19 @@
 var _ challenge.Provider = (*HTTPProvider)(nil)
 var _ challenge.ProviderTimeout = (*HTTPProvider)(nil)
 
-<<<<<<< HEAD
-// HTTPProvider implements the lego challenge.Provider interface for HTTP-01 challenges
-// It stores challenges in the database where the sentinel can retrieve them
-type HTTPProvider struct {
-=======
 // httpDNS implements the DNSProvider interface for HTTP-01 challenges.
 // It stores challenges in the database where the gateway can retrieve them.
 type httpDNS struct {
->>>>>>> 39d47022
 	db     db.Database
 	logger logging.Logger
 }
 
-<<<<<<< HEAD
-type HTTPProviderConfig struct {
-	DB     db.Database
-	Logger logging.Logger
-}
-
-// NewHTTPProvider creates a new HTTP-01 challenge provider
-func NewHTTPProvider(cfg HTTPProviderConfig) *HTTPProvider {
-	return &HTTPProvider{
-		db:     cfg.DB,
-		logger: cfg.Logger,
-	}
-}
-
-// Present stores the challenge token in the database for the sentinel to serve
-// The sentinel will intercept requests to /.well-known/acme-challenge/{token}
-// and respond with the keyAuth value
-func (p *HTTPProvider) Present(domain, token, keyAuth string) error {
-	ctx := context.Background()
-	dom, err := db.Query.FindCustomDomainByDomain(ctx, p.db.RO(), domain)
-	if err != nil {
-		return fmt.Errorf("failed to find domain %s: %w", domain, err)
-	}
-
-	// Update the existing challenge record with the token and authorization
-	err = db.Query.UpdateAcmeChallengePending(ctx, p.db.RW(), db.UpdateAcmeChallengePendingParams{
-		DomainID:      dom.ID,
-		Status:        db.AcmeChallengesStatusPending,
-		Token:         token,
-		Authorization: keyAuth,
-		UpdatedAt:     sql.NullInt64{Valid: true, Int64: time.Now().UnixMilli()},
-	})
-
-	if err != nil {
-		return fmt.Errorf("failed to store challenge for domain %s: %w", domain, err)
-	}
-
-=======
 // Present stores the challenge token in the database for the gateway to serve.
 // The gateway will intercept requests to /.well-known/acme-challenge/{token}
 // and respond with the keyAuth value.
 func (h *httpDNS) Present(domain, token, keyAuth string) error {
 	h.logger.Info("presenting http-01 challenge", "domain", domain)
 	// The actual DB update is handled by the generic Provider wrapper
->>>>>>> 39d47022
 	return nil
 }
 
@@ -79,22 +34,11 @@
 	return nil
 }
 
-<<<<<<< HEAD
-	// Clear the token and authorization so the sentinel stops serving the challenge
-	// Don't change the status - it should remain as set by the certificate workflow
-	err = db.Query.ClearAcmeChallengeTokens(ctx, p.db.RW(), db.ClearAcmeChallengeTokensParams{
-		Token:         "", // Clear token
-		Authorization: "", // Clear authorization
-		UpdatedAt:     sql.NullInt64{Valid: true, Int64: time.Now().UnixMilli()},
-		DomainID:      dom.ID,
-	})
-=======
 // Timeout returns custom timeout and check interval for HTTP-01 challenges.
 // HTTP challenges typically resolve faster than DNS.
 func (h *httpDNS) Timeout() (time.Duration, time.Duration) {
 	return 90 * time.Second, 3 * time.Second
 }
->>>>>>> 39d47022
 
 // HTTPProvider wraps httpDNS with the generic Provider for DB tracking and caching.
 // This is a type alias to make it clear this is an HTTP-01 provider.
