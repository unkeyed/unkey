package depot

import (
	"context"
	"database/sql"
	"encoding/json"
	"fmt"
	"net/http"
	"os"
	"time"

	"buf.build/gen/go/depot/api/connectrpc/go/depot/build/v1/buildv1connect"
	"buf.build/gen/go/depot/api/connectrpc/go/depot/core/v1/corev1connect"
	buildv1 "buf.build/gen/go/depot/api/protocolbuffers/go/depot/build/v1"
	corev1 "buf.build/gen/go/depot/api/protocolbuffers/go/depot/core/v1"
	"connectrpc.com/connect"
	"github.com/depot/depot-go/build"
	"github.com/depot/depot-go/machine"
	cliv1 "github.com/depot/depot-go/proto/depot/cli/v1"
	"github.com/docker/cli/cli/config/configfile"
	"github.com/docker/cli/cli/config/types"
	"github.com/moby/buildkit/client"
	"github.com/moby/buildkit/session"
	"github.com/moby/buildkit/session/auth/authprovider"

	ctrlv1 "github.com/unkeyed/unkey/go/gen/proto/ctrl/v1"
	"github.com/unkeyed/unkey/go/pkg/assert"
	"github.com/unkeyed/unkey/go/pkg/db"
)

const (
	// Cache policy constants for Depot projects
	defaultCacheKeepGB   = 50
	defaultCacheKeepDays = 14
)

// CreateBuild orchestrates the container image build process using Depot.
//
// Steps:
//
//	Get or create Depot project
//	Register a new build with Depot
//	Acquire a build machine
//	Connect to the buildkit instance
//	Prepare build context and configuration
//	Execute the build with status logging
//	Return build metadata
func (s *Depot) CreateBuild(
	ctx context.Context,
	req *connect.Request[ctrlv1.CreateBuildRequest],
) (*connect.Response[ctrlv1.CreateBuildResponse], error) {
	buildContextPath := req.Msg.GetBuildContextPath()
	unkeyProjectID := req.Msg.GetUnkeyProjectId()
	deploymentID := req.Msg.GetDeploymentId()

	if err := assert.All(
		assert.NotEmpty(buildContextPath, "build_context_path is required"),
		assert.NotEmpty(unkeyProjectID, "unkey_project_id is required"),
		assert.NotEmpty(deploymentID, "deploymentID is required"),
	); err != nil {
		return nil, connect.NewError(connect.CodeInvalidArgument, err)
	}

	platform := s.buildPlatform.Platform
	architecture := s.buildPlatform.Architecture

	s.logger.Info("Starting build process - getting presigned URL for build context",
		"build_context_path", buildContextPath,
		"unkey_project_id", unkeyProjectID,
		"platform", platform,
		"architecture", architecture)

	contextURL, err := s.storage.GenerateDownloadURL(ctx, buildContextPath, 15*time.Minute)
	if err != nil {
		s.logger.Error("Failed to get presigned URL",
			"error", err,
			"build_context_path", buildContextPath,
			"unkey_project_id", unkeyProjectID)
		return nil, connect.NewError(connect.CodeInternal,
			fmt.Errorf("failed to get presigned URL: %w", err))
	}

	depotProjectID, err := s.getOrCreateDepotProject(ctx, unkeyProjectID)
	if err != nil {
		s.logger.Error("Failed to get/create depot project",
			"error", err,
			"unkey_project_id", unkeyProjectID)
		return nil, connect.NewError(connect.CodeInternal,
			fmt.Errorf("failed to get/create depot project: %w", err))
	}

	s.logger.Info("Creating depot build",
		"depot_project_id", depotProjectID,
		"unkey_project_id", unkeyProjectID)

	buildResp, err := build.NewBuild(ctx, &cliv1.CreateBuildRequest{
		Options:   nil,
		ProjectId: depotProjectID,
	}, s.registryConfig.Password)
	if err != nil {
		s.logger.Error("Creating depot build failed",
			"error", err,
			"depot_project_id", depotProjectID,
			"unkey_project_id", unkeyProjectID)
		return nil, connect.NewError(connect.CodeInternal,
			fmt.Errorf("failed to create build: %w", err))
	}

	s.logger.Info("Depot build created",
		"build_id", buildResp.ID,
		"depot_project_id", depotProjectID,
		"unkey_project_id", unkeyProjectID)

	var buildErr error
	defer buildResp.Finish(buildErr)

	s.logger.Info("Acquiring build machine",
		"build_id", buildResp.ID,
		"architecture", architecture,
		"unkey_project_id", unkeyProjectID)

	var buildkit *machine.Machine
	buildkit, buildErr = machine.Acquire(ctx, buildResp.ID, buildResp.Token, architecture)
	if buildErr != nil {
		s.logger.Error("Acquiring depot build failed",
			"error", buildErr,
			"build_id", buildResp.ID,
			"depot_project_id", depotProjectID,
			"unkey_project_id", unkeyProjectID)
		return nil, connect.NewError(connect.CodeInternal,
			fmt.Errorf("failed to acquire machine: %w", buildErr))
	}
	//nolint: all
	defer buildkit.Release()

	s.logger.Info("Build machine acquired, connecting to buildkit",
		"build_id", buildResp.ID,
		"unkey_project_id", unkeyProjectID)

	var buildkitClient *client.Client
	buildkitClient, buildErr = buildkit.Connect(ctx)
	if buildErr != nil {
		s.logger.Error("Connection to depot build failed",
			"error", buildErr,
			"build_id", buildResp.ID,
			"depot_project_id", depotProjectID,
			"unkey_project_id", unkeyProjectID)
		return nil, connect.NewError(connect.CodeInternal,
			fmt.Errorf("failed to connect to buildkit: %w", buildErr))
	}
	defer buildkitClient.Close()

	imageName := fmt.Sprintf("%s/%s:%s-%s", s.registryConfig.URL, depotProjectID, unkeyProjectID, deploymentID)

	dockerfilePath := req.Msg.GetDockerfilePath()
	if dockerfilePath == "" {
		dockerfilePath = "Dockerfile"
	}

	s.logger.Info("Starting build execution",
		"image_name", imageName,
		"dockerfile", dockerfilePath,
		"platform", platform,
		"architecture", architecture,
		"build_id", buildResp.ID,
		"unkey_project_id", unkeyProjectID)

	//nolint: exhaustruct
	solverOptions := client.SolveOpt{
		Frontend: "dockerfile.v0",
		FrontendAttrs: map[string]string{
			"platform": platform,
			"context":  contextURL,
			"filename": dockerfilePath,
		},
		Session: []session.Attachable{
			//nolint: exhaustruct
			authprovider.NewDockerAuthProvider(authprovider.DockerAuthProviderConfig{
				ConfigFile: &configfile.ConfigFile{
					AuthConfigs: map[string]types.AuthConfig{
						s.registryConfig.URL: {
							Username: s.registryConfig.Username,
							Password: s.registryConfig.Password,
						},
					},
				},
			}),
		},
		//nolint: exhaustruct
		Exports: []client.ExportEntry{
			{
				Type: "image",
				Attrs: map[string]string{
					"name":           imageName,
					"oci-mediatypes": "true",
					"push":           "true",
				},
			},
		},
	}
<<<<<<< HEAD

=======
>>>>>>> abee7f31
	buildStatusCh := make(chan *client.SolveStatus, 10)
	go func() {
		enc := json.NewEncoder(os.Stdout)
		enc.SetIndent("", "  ")
		for status := range buildStatusCh {
			_ = enc.Encode(status)
		}
	}()
	_, buildErr = buildkitClient.Solve(ctx, nil, solverOptions, buildStatusCh)
	if buildErr != nil {
		s.logger.Error("Build failed",
			"error", buildErr,
			"image_name", imageName,
			"build_id", buildResp.ID,
			"depot_project_id", depotProjectID,
			"unkey_project_id", unkeyProjectID)
		return nil, connect.NewError(connect.CodeInternal,
			fmt.Errorf("build failed: %w", buildErr))
	}

	s.logger.Info("Build completed successfully",
		"image_name", imageName,
		"build_id", buildResp.ID,
		"build_token", buildResp.Token,
		"depot_project_id", depotProjectID,
		"platform", platform,
		"architecture", architecture,
		"unkey_project_id", unkeyProjectID)

	// Fetch and print build steps and logs from Depot API
	if err := s.printBuildLogs(ctx, buildResp.ID, buildResp.Token, depotProjectID); err != nil {
		s.logger.Error("Failed to fetch build logs from Depot",
			"error", err,
			"build_id", buildResp.ID)
		// Don't fail the request - logs are optional
	}

	return connect.NewResponse(&ctrlv1.CreateBuildResponse{
		ImageName:      imageName,
		BuildId:        buildResp.ID,
		DepotProjectId: depotProjectID,
	}), nil
}

// printBuildLogs fetches build steps and their logs from Depot API and prints them
func (s *Depot) printBuildLogs(ctx context.Context, buildID, buildToken, projectID string) error {
	httpClient := &http.Client{}
	authInterceptor := connect.UnaryInterceptorFunc(func(next connect.UnaryFunc) connect.UnaryFunc {
		return func(ctx context.Context, req connect.AnyRequest) (connect.AnyResponse, error) {
			req.Header().Set("Authorization", "Bearer "+s.registryConfig.Password) // Depot org token
			return next(ctx, req)
		}
	})

	buildClient := buildv1connect.NewBuildServiceClient(
		httpClient,
		s.depotConfig.APIUrl,
		connect.WithInterceptors(authInterceptor),
	)

	// Get build steps
	stepsResp, err := buildClient.GetBuildSteps(ctx, connect.NewRequest(&buildv1.GetBuildStepsRequest{
		BuildId:   buildID,
		ProjectId: projectID,
	}))
	if err != nil {
		return fmt.Errorf("failed to get build steps: %w", err)
	}

	enc := json.NewEncoder(os.Stdout)
	enc.SetIndent("", "  ")

	fmt.Println("\n=== BUILD STEPS ===")
	if err := enc.Encode(stepsResp.Msg); err != nil {
		return fmt.Errorf("failed to encode steps: %w", err)
	}

	for _, step := range stepsResp.Msg.GetBuildSteps() {
		logsResp, err := buildClient.GetBuildStepLogs(ctx, connect.NewRequest(&buildv1.GetBuildStepLogsRequest{
			BuildId:         buildID,
			ProjectId:       projectID,
			BuildStepDigest: step.GetDigest(),
		}))
		if err != nil {
			s.logger.Error("Failed to get logs for step",
				"error", err,
				"build_id", buildID,
				"digest", step.GetDigest())
			continue
		}

		fmt.Printf("\n=== LOGS FOR STEP %s ===\n", step.GetDigest())
		if err := enc.Encode(logsResp.Msg.GetLogs()); err != nil {
			s.logger.Error("Failed to encode logs for step",
				"error", err)
		}
	}

	return nil
}

// getOrCreateDepotProject retrieves or creates a Depot project for the given Unkey project.
//
// Steps:
//
//	Check database for existing project mapping
//	Create new Depot project if not found
//	Store project mapping in database
func (s *Depot) getOrCreateDepotProject(ctx context.Context, unkeyProjectID string) (string, error) {
	project, err := db.Query.FindProjectById(ctx, s.db.RO(), unkeyProjectID)
	if err != nil {
		return "", fmt.Errorf("failed to query project: %w", err)
	}

	projectName := fmt.Sprintf("unkey-%s", unkeyProjectID)
	if project.DepotProjectID.Valid && project.DepotProjectID.String != "" {
		s.logger.Info(
			"Returning existing depot project",
			"depot_project_id", project.DepotProjectID,
			"unkey_project_id", unkeyProjectID,
			"project_name", projectName,
		)
		return project.DepotProjectID.String, nil
	}

	httpClient := &http.Client{}
	authInterceptor := connect.UnaryInterceptorFunc(func(next connect.UnaryFunc) connect.UnaryFunc {
		return func(ctx context.Context, req connect.AnyRequest) (connect.AnyResponse, error) {
			req.Header().Set("Authorization", "Bearer "+s.registryConfig.Password)
			return next(ctx, req)
		}
	})

	projectClient := corev1connect.NewProjectServiceClient(httpClient, s.depotConfig.APIUrl, connect.WithInterceptors(authInterceptor))
	//nolint: exhaustruct // optional fields
	createResp, err := projectClient.CreateProject(ctx, connect.NewRequest(&corev1.CreateProjectRequest{
		Name:     projectName,
		RegionId: s.depotConfig.ProjectRegion,
		//nolint: exhaustruct // missing fields is deprecated
		CachePolicy: &corev1.CachePolicy{
			KeepGb:   defaultCacheKeepGB,
			KeepDays: defaultCacheKeepDays,
		},
	}))
	if err != nil {
		return "", fmt.Errorf("failed to create project: %w", err)
	}
	depotProjectID := createResp.Msg.GetProject().GetProjectId()

	now := time.Now().UnixMilli()
	err = db.Query.UpdateProjectDepotID(ctx, s.db.RW(), db.UpdateProjectDepotIDParams{
		DepotProjectID: sql.NullString{
			String: depotProjectID,
			Valid:  true,
		},
		UpdatedAt: sql.NullInt64{Int64: now, Valid: true},
		ID:        unkeyProjectID,
	})
	if err != nil {
		return "", fmt.Errorf("failed to update depot_project_id: %w", err)
	}

	s.logger.Info("Created new Depot project",
		"depot_project_id", depotProjectID,
		"unkey_project_id", unkeyProjectID,
		"project_name", projectName)

	return depotProjectID, nil
}<|MERGE_RESOLUTION|>--- conflicted
+++ resolved
@@ -198,10 +198,6 @@
 			},
 		},
 	}
-<<<<<<< HEAD
-
-=======
->>>>>>> abee7f31
 	buildStatusCh := make(chan *client.SolveStatus, 10)
 	go func() {
 		enc := json.NewEncoder(os.Stdout)
