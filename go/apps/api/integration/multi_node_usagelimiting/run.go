package multi_node_usagelimiting

import (
	"context"
	"fmt"
	"math"
	"net/http"
	"testing"
	"time"

	"github.com/stretchr/testify/require"
	"github.com/unkeyed/unkey/go/apps/api/integration"
	"github.com/unkeyed/unkey/go/apps/api/openapi"
	handler "github.com/unkeyed/unkey/go/apps/api/routes/v2_keys_verify_key"
	"github.com/unkeyed/unkey/go/pkg/clickhouse"
	"github.com/unkeyed/unkey/go/pkg/ptr"
	"github.com/unkeyed/unkey/go/pkg/testutil/seed"
)

// RunUsageLimitTest runs a single usage limit test with the specified parameters
func RunUsageLimitTest(
	t *testing.T,
	h *integration.Harness,
	totalCredits int64,
	costPerRequest int64,
	loadFactor float64,
	nodeCount int,
	testDurationSeconds int,
) {
	ctx := context.Background()

	// Step 1: Set up test resources
	// -----------------------------

	workspace := h.Resources().UserWorkspace
	rootKey := h.Seed.CreateRootKey(ctx, workspace.ID, "api.*.verify_key")

	// Create API using seed
	// nolint: exhaustruct
	api := h.Seed.CreateAPI(ctx, seed.CreateApiRequest{
		WorkspaceID: workspace.ID,
	})

	// Create key with specified credit limit using seed
	// nolint: exhaustruct
	keyResponse := h.Seed.CreateKey(ctx, seed.CreateKeyRequest{
		WorkspaceID: workspace.ID,
<<<<<<< HEAD
		KeyAuthID:   api.KeyAuthID.String,
		//nolint: gosec
		Remaining: ptr.P(int32(totalCredits)),
=======
		KeySpaceID:  api.KeyAuthID.String,
		Remaining:   ptr.P(int32(totalCredits)),
>>>>>>> 4b32cc55
	})

	keyStart := keyResponse.Key

	headers := http.Header{
		"Content-Type":  {"application/json"},
		"Authorization": {fmt.Sprintf("Bearer %s", rootKey)},
	}

	// Step 2: Calculate test parameters
	// --------------------------------

	// Expected number of successful requests (accounting for cost)
	expectedSuccessful := int(totalCredits / costPerRequest)

	// Calculate requests per second based on load factor
	requestsPerSecond := calculateUsageRPS(totalCredits, costPerRequest, testDurationSeconds, loadFactor)

	// Total number of requests to send
	totalRequests := requestsPerSecond * testDurationSeconds

	// Prepare the key verification request
	req := handler.Request{
		Ratelimits:  nil,
		Permissions: nil,
		Tags:        nil,
		Key:         keyStart,
		Credits: &openapi.KeysVerifyKeyCredits{
			//nolint: gosec
			Cost: int32(costPerRequest),
		},
	}

	// Step 3: Calculate expected limits
	// --------------------------------

	// Set acceptance thresholds
	upperLimit := int(math.Min(float64(expectedSuccessful)*1.05, float64(totalRequests))) // 5% tolerance
	lowerLimit := int(float64(expectedSuccessful) * 0.95)                                 // 5% tolerance for under-counting

	// When load is low, we expect nearly all requests to succeed until credits run out
	if float64(totalRequests) <= float64(expectedSuccessful)*1.1 {
		lowerLimit = min(int(float64(totalRequests)*0.95), expectedSuccessful)
		upperLimit = min(totalRequests, expectedSuccessful)
	}

	// Step 4: Run the load test
	// ------------------------

	t.Logf("Configuration: credits=%d, cost=%d, expectedSuccessful=%d, load=%.1fx",
		totalCredits, costPerRequest, expectedSuccessful, loadFactor)
	t.Logf("Sending %d requests at %d RPS across %d nodes", totalRequests, requestsPerSecond, nodeCount)

	realStart := time.Now()

	// Track successful requests and remaining credits
	successCount := 0
	lastRemaining := totalCredits

	// Create a load balancer to distribute requests across nodes
	lb := integration.NewLoadbalancer(h)

	// Send requests
	for range totalRequests {
		// Send request to a random node
		res, callErr := integration.CallRandomNode[handler.Request, handler.Response](
			lb, "POST", "/v2/keys.verifyKey", headers, req)

		require.NoError(t, callErr)
		require.Equal(t, 200, res.Status, "expected 200 status")

		if res.Body.Data.Valid {
			successCount++
			if res.Body.Data.Credits != nil {
				lastRemaining = int64(*res.Body.Data.Credits)
			}
		} else {
			require.NoError(t, callErr)
			require.Equal(t, openapi.USAGEEXCEEDED, res.Body.Data.Code, "expected USAGEEXCEEDED")
		}

		// No early termination - send all planned requests to verify proper rejection of overconsumption
	}

	// Step 5: Verify results
	// --------------------

	realDuration := time.Since(realStart)

	t.Logf("Load test completed in %s", realDuration)

	// Calculate accuracy
	accuracyPercent := float64(successCount) / float64(expectedSuccessful) * 100.0

	t.Logf("Usage limiting accuracy: %d/%d credits used (%.2f%%), %d/%d requests succeeded",
		successCount, expectedSuccessful, accuracyPercent, successCount, totalRequests)
	t.Logf("Remaining credits: %d (expected: %d)", lastRemaining, totalCredits-int64(successCount)*costPerRequest)

	// Verify all nodes received traffic
	lbMetrics := lb.GetMetrics()
	require.Equal(t, nodeCount, len(lbMetrics), "all nodes should have received traffic")

	// Verify success count is within expected range
	require.GreaterOrEqual(t, successCount, lowerLimit,
		"Success count should be >= lower limit (%d)", lowerLimit)
	require.LessOrEqual(t, successCount, upperLimit,
		"Success count should be <= upper limit (%d)", upperLimit)

	// Verify credit accuracy - remaining credits should be approximately correct
	expectedRemaining := totalCredits - int64(successCount)*costPerRequest
	require.InDelta(t, expectedRemaining, lastRemaining, float64(costPerRequest)*2, // Allow 2 cost units of error
		"Remaining credits should be accurate within 2 cost units")

	// Step 6: Verify ClickHouse Verification data
	// ------------------------------------------

	type aggregatedCounts struct {
		TotalRequests uint64 `ch:"total_requests"`
		SuccessCount  uint64 `ch:"success_count"`
		FailureCount  uint64 `ch:"failure_count"`
	}

	// Check clickhouse
	var chStats aggregatedCounts
	require.Eventually(t, func() bool {
		data, selectErr := clickhouse.Select[aggregatedCounts](
			ctx,
			h.CH.Conn(),
			`SELECT count(*) as total_requests, countIf(outcome = 'VALID') as success_count, countIf(outcome = 'USAGE_EXCEEDED') as failure_count FROM verifications.raw_key_verifications_v1 WHERE workspace_id = {workspace_id:String} AND key_id = {key_id:String}`,
			map[string]string{
				"workspace_id": h.Resources().UserWorkspace.ID,
				"key_id":       keyResponse.KeyID,
			},
		)
		require.NoError(t, selectErr)
		if len(data) != 1 {
			return false
		}
		chStats = data[0]
		//nolint: gosec
		return int(chStats.TotalRequests) == totalRequests
	}, 15*time.Second, 100*time.Millisecond)

	//nolint: gosec
	require.Equal(t, totalRequests, int(chStats.SuccessCount+chStats.FailureCount))
	//nolint: gosec
	require.Equal(t, totalRequests, int(chStats.TotalRequests))
	//nolint: gosec
	require.Equal(t, successCount, int(chStats.SuccessCount))

	// Step 7: Verify Clickhouse Metrics Data
	// ---------------------------------------
	require.Eventually(t, func() bool {
		metricsCount := uint64(0)
		uniqueCount := uint64(0)
		row := h.CH.Conn().QueryRow(ctx, fmt.Sprintf(`SELECT count(*) as total_requests, count(DISTINCT request_id) as unique_requests FROM metrics.raw_api_requests_v1 WHERE workspace_id = '%s';`, h.Resources().UserWorkspace.ID))

		err := row.Scan(&metricsCount, &uniqueCount)
		require.NoError(t, err)

		//nolint: gosec
		return metricsCount == uint64(totalRequests) && uniqueCount == uint64(totalRequests)
	}, 15*time.Second, 100*time.Millisecond)
}

// calculateUsageRPS determines the requests per second for usage limiting tests
func calculateUsageRPS(totalCredits, costPerRequest int64, testDurationSeconds int, loadFactor float64) int {
	// Base RPS: spread the expected successful requests over test duration
	expectedSuccessful := totalCredits / costPerRequest
	baseRPS := int(math.Ceil(float64(expectedSuccessful) / float64(testDurationSeconds)))

	// Apply load factor
	rps := int(math.Ceil(float64(baseRPS) * loadFactor))

	// Must have at least 1 RPS
	if rps < 1 {
		rps = 1
	}

	return rps
}<|MERGE_RESOLUTION|>--- conflicted
+++ resolved
@@ -45,14 +45,9 @@
 	// nolint: exhaustruct
 	keyResponse := h.Seed.CreateKey(ctx, seed.CreateKeyRequest{
 		WorkspaceID: workspace.ID,
-<<<<<<< HEAD
-		KeyAuthID:   api.KeyAuthID.String,
+		KeySpaceID:  api.KeyAuthID.String,
 		//nolint: gosec
 		Remaining: ptr.P(int32(totalCredits)),
-=======
-		KeySpaceID:  api.KeyAuthID.String,
-		Remaining:   ptr.P(int32(totalCredits)),
->>>>>>> 4b32cc55
 	})
 
 	keyStart := keyResponse.Key
