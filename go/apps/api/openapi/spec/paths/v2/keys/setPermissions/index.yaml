post:
  tags:
    - keys
  summary: Set key permissions
  description: |
    Replace all permissions on a key with the specified set in a single atomic operation.

    Use this to synchronize with external systems, reset permissions to a known state, or apply standardized permission templates. Permissions granted through roles remain unchanged.

    **Important**: Changes take effect immediately with up to 30-second edge propagation.

    **Required Permissions**

    Your root key must have one of the following permissions:
    - `api.*.update_key` (to update keys in any API)
    - `api.<api_id>.update_key` (to update keys in a specific API)

    **Side Effects**

    Invalidates the key cache for immediate effect, and makes permission changes available for verification within 30 seconds across all regions.
  operationId: setPermissions
  x-speakeasy-name-override: setPermissions
  security:
    - rootKey: []
  requestBody:
    required: true
    content:
      application/json:
        schema:
          "$ref": "./V2KeysSetPermissionsRequestBody.yaml"
  responses:
    "200":
      description: Permissions set successfully. Returns all permissions currently assigned to the key.
      content:
        application/json:
          schema:
            "$ref": "./V2KeysSetPermissionsResponseBody.yaml"
    "400":
      description: Bad request
      content:
        application/json:
          schema:
            "$ref": "../../../../error/BadRequestErrorResponse.yaml"
    "401":
      description: Unauthorized
      content:
        application/json:
          schema:
            "$ref": "../../../../error/UnauthorizedErrorResponse.yaml"
    "403":
      description: Forbidden
      content:
        application/json:
          schema:
            "$ref": "../../../../error/ForbiddenErrorResponse.yaml"
    "404":
      description: Not found
      content:
        application/json:
          schema:
            "$ref": "../../../../error/NotFoundErrorResponse.yaml"
    "500":
      description: Internal server error
      content:
        application/json:
          schema:
<<<<<<< HEAD
            "$ref": "../../../../error/InternalServerErrorResponse.yaml"
          examples:
            databaseError:
              summary: Database error
              value:
                meta:
                  requestId: req_4yZaAbCdEfGhIjKlMnOpQrS
                error:
                  title: Internal Server Error
                  detail:
                    An unexpected error occurred while processing your request.
                    Please try again later.
                  status: 500
                  type: internal_server_error
=======
            "$ref": "../../../../error/InternalServerErrorResponse.yaml"
>>>>>>> 8eab7502
<|MERGE_RESOLUTION|>--- conflicted
+++ resolved
@@ -64,21 +64,4 @@
       content:
         application/json:
           schema:
-<<<<<<< HEAD
-            "$ref": "../../../../error/InternalServerErrorResponse.yaml"
-          examples:
-            databaseError:
-              summary: Database error
-              value:
-                meta:
-                  requestId: req_4yZaAbCdEfGhIjKlMnOpQrS
-                error:
-                  title: Internal Server Error
-                  detail:
-                    An unexpected error occurred while processing your request.
-                    Please try again later.
-                  status: 500
-                  type: internal_server_error
-=======
-            "$ref": "../../../../error/InternalServerErrorResponse.yaml"
->>>>>>> 8eab7502
+            "$ref": "../../../../error/InternalServerErrorResponse.yaml"