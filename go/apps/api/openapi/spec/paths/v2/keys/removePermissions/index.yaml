--- conflicted
+++ resolved
@@ -1,20 +1,6 @@
 post:
   tags:
     - keys
-<<<<<<< HEAD
-  summary: Remove permissions from an API key
-  description: |-
-    Removes one or more permissions from an existing API key.
-
-    This endpoint is used to selectively revoke access rights from a key without deleting it or affecting other permissions.
-
-    Key features:
-    - Selective removal - revoke specific permissions while leaving others intact
-    - Direct permissions only - doesn't affect permissions granted through roles
-    - Idempotent operation - removing permissions multiple times has no additional effect
-
-    Use this endpoint when downgrading user access privileges, removing temporary elevated permissions, implementing granular permission adjustments, or revoking access to specific resources.
-=======
   summary: Remove key permissions
   description: |
     Remove permissions from a key without affecting existing roles or other permissions.
@@ -32,7 +18,6 @@
     **Side Effects**
 
     Invalidates the key cache for immediate effect, and makes permission changes available for verification within 30 seconds across all regions.
->>>>>>> 8eab7502
   operationId: removePermissions
   x-speakeasy-name-override: removePermissions
   security:
@@ -43,71 +28,19 @@
       application/json:
         schema:
           "$ref": "./V2KeysRemovePermissionsRequestBody.yaml"
-<<<<<<< HEAD
-        examples:
-          basic:
-            summary: Remove permissions using ID or slug
-            description: You can use either the unkey permission ID or your choosen slug to remove permissions.
-            value:
-              keyId: key_2cGKbMxRyIzhCxo1Idjz8q
-              permissions:
-                - perm_2zF4mNyP9BsRj2aQwDxVkT
-                - documents.delete
-  responses:
-    "200":
-      description: Successfully removed all specified permissions from the key.
-=======
   responses:
     "200":
       description: Permissions removed successfully. Returns all permissions currently assigned to the key.
->>>>>>> 8eab7502
       content:
         application/json:
           schema:
             "$ref": "./V2KeysRemovePermissionsResponseBody.yaml"
-<<<<<<< HEAD
-          examples:
-            standard:
-              summary: Successful removal
-              description: Successfully removed all specified permissions from the key.
-              value:
-                meta:
-                  requestId: req_2cGKbMxRyIzhCxo1Idjz8q
-                data: {}
-    "400":
-      description: Bad Request - Invalid keyId format, missing required fields, or malformed permission entries
-=======
     "400":
       description: Bad request
->>>>>>> 8eab7502
       content:
         application/json:
           schema:
             "$ref": "../../../../error/BadRequestErrorResponse.yaml"
-<<<<<<< HEAD
-          examples:
-            invalidKeyId:
-              summary: Invalid keyId format
-              value:
-                meta:
-                  requestId: req_5zAbCdEfGhIjKlMnOpQrSt
-                error:
-                  title: Bad Request
-                  detail: keyId must start with 'key_'
-                  status: 400
-                  type: bad_request
-            emptyPermissions:
-              summary: Empty permissions array
-              value:
-                meta:
-                  requestId: req_6aBcDeFgHiJkLmNoPqRsT
-                error:
-                  title: Bad Request
-                  detail: At least one permission must be specified
-                  status: 400
-                  type: bad_request
-=======
->>>>>>> 8eab7502
     "401":
       description: Unauthorized
       content:
@@ -120,20 +53,6 @@
         application/json:
           schema:
             "$ref": "../../../../error/ForbiddenErrorResponse.yaml"
-<<<<<<< HEAD
-          examples:
-            missingPermission:
-              summary: Missing required permission
-              value:
-                meta:
-                  requestId: req_0uVwX4yZaAbCdEfGhIjKl
-                error:
-                  title: Forbidden
-                  detail: Your root key requires the 'rbac.*.remove_permission_from_key' permission to perform this operation
-                  status: 403
-                  type: forbidden
-=======
->>>>>>> 8eab7502
     "404":
       description: Not found
       content:
@@ -141,29 +60,8 @@
           schema:
             "$ref": "../../../../error/NotFoundErrorResponse.yaml"
     "500":
-<<<<<<< HEAD
-      description: Internal Server Error
-      content:
-        application/json:
-          schema:
-            "$ref": "../../../../error/InternalServerErrorResponse.yaml"
-          examples:
-            databaseError:
-              summary: Database error
-              value:
-                meta:
-                  requestId: req_4yZaAbCdEfGhIjKlMnOpQrS
-                error:
-                  title: Internal Server Error
-                  detail:
-                    An unexpected error occurred while processing your request.
-                    Please try again later.
-                  status: 500
-                  type: internal_server_error
-=======
       description: Internal server error
       content:
         application/json:
           schema:
-            "$ref": "../../../../error/InternalServerErrorResponse.yaml"
->>>>>>> 8eab7502
+            "$ref": "../../../../error/InternalServerErrorResponse.yaml"