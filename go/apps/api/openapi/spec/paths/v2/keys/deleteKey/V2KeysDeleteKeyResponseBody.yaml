--- conflicted
+++ resolved
@@ -6,10 +6,7 @@
   meta:
     "$ref": "../../../../common/Meta.yaml"
   data:
-<<<<<<< HEAD
     "$ref": "../../../../common/EmptyResponse.yaml"
-=======
-    "$ref": "./KeysDeleteKeyResponseData.yaml"
 additionalProperties: false
 examples:
   userDeletionSuccess:
@@ -39,5 +36,4 @@
     value:
       meta:
         requestId: req_delete_abcd
-      data: {}
->>>>>>> 8eab7502
+      data: {}