--- conflicted
+++ resolved
@@ -23,19 +23,8 @@
       Most applications should keep this false to maintain security best practices and avoid accidental key exposure.
       Decryption requests are audited and may trigger security alerts in enterprise environments.
 additionalProperties: false
-<<<<<<< HEAD
-oneOf:
-  - required:
-      - keyId
-  - required:
-      - key
-example:
-  keyId: key_1234567890abcdef
-  decrypt: false
-=======
 required:
   - keyId
->>>>>>> 0f0c84e6
 examples:
   dashboardKeyDetails:
     summary: Dashboard key information display
