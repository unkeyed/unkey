type: object
required:
  - meta
  - data
properties:
  meta:
    $ref: "../../../../common/Meta.yaml"
<<<<<<< HEAD
  data:
    $ref: "../../../../common/EmptyResponse.yaml"
additionalProperties: false
=======
additionalProperties: false
examples:
  successfulDeletion:
    summary: Successful API deletion
    description: Standard response after successfully deleting an API namespace
    value:
      meta:
        requestId: req_1234abcd
  developmentCleanup:
    summary: Development environment cleanup
    description: Response after cleaning up a development API
    value:
      meta:
        requestId: req_dev_cleanup
  stagingRemoval:
    summary: Staging environment removal
    description: Response after removing a staging environment API
    value:
      meta:
        requestId: req_staging_remove
  serviceRetirement:
    summary: Service retirement
    description: Response after retiring a deprecated service API
    value:
      meta:
        requestId: req_service_retire
  emergencyCleanup:
    summary: Emergency security cleanup
    description: Response after emergency deletion for security isolation
    value:
      meta:
        requestId: req_emergency_cleanup
>>>>>>> 8eab7502
<|MERGE_RESOLUTION|>--- conflicted
+++ resolved
@@ -5,11 +5,8 @@
 properties:
   meta:
     $ref: "../../../../common/Meta.yaml"
-<<<<<<< HEAD
   data:
     $ref: "../../../../common/EmptyResponse.yaml"
-additionalProperties: false
-=======
 additionalProperties: false
 examples:
   successfulDeletion:
@@ -41,5 +38,4 @@
     description: Response after emergency deletion for security isolation
     value:
       meta:
-        requestId: req_emergency_cleanup
->>>>>>> 8eab7502
+        requestId: req_emergency_cleanup