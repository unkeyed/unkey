info:
  title: Unkey API
  version: 2.0.0
  description: |-
    Unkey's API provides programmatic access for all resources within our platform.



    ### Authentication
    #
    This API uses HTTP Bearer authentication with root keys. Most endpoints require specific permissions associated with your root key. When making requests, include your root key in the `Authorization` header:
    ```
    Authorization: Bearer unkey_xxxxxxxxxxx
    ```

    All responses follow a consistent envelope structure that separates operational metadata from actual data. This design provides several benefits:
    - Debugging: Every response includes a unique requestId for tracing issues
    - Consistency: Predictable response format across all endpoints
    - Extensibility: Easy to add new metadata without breaking existing integrations
    - Error Handling: Unified error format with actionable information

    ### Success Response Format:
    ```json
    {
      "meta": {
        "requestId": "req_123456"
      },
      "data": {
        // Actual response data here
      }
    }
    ```

    The meta object contains operational information:
    - `requestId`: Unique identifier for this request (essential for support)

    The data object contains the actual response data specific to each endpoint.

    ### Paginated Response Format:
    ```json
    {
      "meta": {
        "requestId": "req_123456"
      },
      "data": [
        // Array of results
      ],
      "pagination": {
        "cursor": "next_page_token",
        "hasMore": true
      }
    }
    ```

    The pagination object appears on list endpoints and contains:
    - `cursor`: Token for requesting the next page
    - `hasMore`: Whether more results are available

    ### Error Response Format:
    ```json
    {
      "meta": {
        "requestId": "req_2c9a0jf23l4k567"
      },
      "error": {
        "detail": "The resource you are attempting to modify is protected and cannot be changed",
        "status": 403,
        "title": "Forbidden",
        "type": "https://unkey.com/docs/api-reference/errors-v2/unkey/application/protected_resource"
      }
    }
    ```

    Error responses include comprehensive diagnostic information:
    - `title`: Human-readable error summary
    - `detail`: Specific description of what went wrong
    - `status`: HTTP status code
    - `type`: Link to error documentation
    - `errors`: Array of validation errors (for 400 responses)

    This structure ensures you always have the context needed to debug issues and take corrective action.
openapi: 3.0.1
servers:
  - url: https://api.unkey.com
x-speakeasy-retries:
  strategy: backoff
  backoff:
    initialInterval: 50
    maxInterval: 1000
    maxElapsedTime: 10000
    exponent: 1.5
  statusCodes:
    - 5XX
  retryConnectionErrors: true
security:
  - rootKey: []
components:
  securitySchemes:
    rootKey:
      type: http
      scheme: bearer
      bearerFormat: root key
      description: |-
        Unkey uses API keys (root keys) for authentication. These keys authorize access to management operations in the API.

        To authenticate, include your root key in the Authorization header of each request:
        ```
        Authorization: Bearer unkey_123
        ```

        Root keys have specific permissions attached to them, controlling what operations they can perform.
        Key permissions follow a hierarchical structure with patterns like `resource.resource_id.action` (e.g., `apis.*.create_key`, `apis.*.read_api`).

        Security best practices:
        - Keep root keys secure and never expose them in client-side code
        - Use different root keys for different environments
        - Rotate keys periodically, especially after team member departures
        - Create keys with minimal necessary permissions following least privilege principle
        - Monitor key usage with audit logs.
      x-speakeasy-example: UNKEY_ROOT_KEY
  schemas:
    V2KeysUpdateKeyRequestBody:
      type: object
      required:
        - keyId
      properties:
        keyId:
          type: string
          minLength: 3
          maxLength: 255
          pattern: "^[a-zA-Z0-9_]+$"
          description: |
            Specifies which key to update using the database identifier returned from `createKey`.
            Do not confuse this with the actual API key string that users include in requests.
          example: key_2cGKbMxRyIzhCxo1Idjz8q
        name:
          type: string
          nullable: true
          minLength: 1
          maxLength: 200
          description: |
            Sets a human-readable name for internal organization and identification.
            Omitting this field leaves the current name unchanged, while setting null removes it entirely.
            Avoid generic names like "API Key" when managing multiple keys per user or service.
          example: Payment Service Production Key
        externalId:
          type: string
          nullable: true
          minLength: 1
          maxLength: 255
          pattern: "^[a-zA-Z0-9_.-]+$"
          description: |
            Links this key to a user or entity in your system for ownership tracking during verification.
            Omitting this field preserves the current association, while setting null disconnects the key from any identity.
            Essential for user-specific analytics, billing, and key management across multiple users.
            Supports letters, numbers, underscores, dots, and hyphens for flexible identifier formats.
          example: user_912a841d
        meta:
          type: object
          nullable: true
          additionalProperties: true
          maxProperties: 100
          description: |
            Stores arbitrary JSON metadata returned during key verification.
            Omitting this field preserves existing metadata, while setting null removes all metadata entirely.
            Avoid storing sensitive data here as it's returned in verification responses.
          example:
            plan: enterprise
            limits:
              storage: 500GB
              compute: 1000 minutes/month
            features: [analytics, exports, webhooks]
            hasAcceptedTerms: true
            billing:
              cycle: monthly
              next_billing: "2024-01-15"
            preferences:
              timezone: "UTC"
              notifications: true
            lastBillingDate: "2023-10-15"
        expires:
          type: integer
          nullable: true
          format: int64
          minimum: 0
          maximum: 4102444800000 # January 1, 2100 - reasonable future limit
          description: |
            Sets when this key automatically expires as a Unix timestamp in milliseconds.
            Verification fails with code=EXPIRED immediately after this time passes.
            Omitting this field preserves the current expiration, while setting null makes the key permanent.

            Avoid setting timestamps in the past as they immediately invalidate the key.
            Keys expire based on server time, not client time, which prevents timezone-related issues.
            Active sessions continue until their next verification attempt after expiry.
          example: 1704067200000
        credits:
          "$ref": "#/components/schemas/KeyCreditsData"
          description: |
            Controls usage-based limits for this key through credit consumption.
            Omitting this field preserves current credit settings, while setting null enables unlimited usage.
            Cannot configure refill settings when credits is null, and refillDay requires monthly interval.
            Essential for implementing usage-based pricing and subscription quotas.
        ratelimits:
          nullable: true
          type: array
          maxItems: 50 # Reasonable limit for rate limit configurations per key
          items:
            "$ref": "#/components/schemas/RatelimitRequest"
          description: |
            Defines time-based rate limits that protect against abuse by controlling request frequency.
            Omitting this field preserves existing rate limits, while setting null removes all rate limits.
            Unlike credits which track total usage, rate limits reset automatically after each window expires.
            Multiple rate limits can control different operation types with separate thresholds and windows.
        enabled:
          type: boolean
          description: |
            Controls whether the key is currently active for verification requests.
            When set to `false`, all verification attempts fail with `code=DISABLED` regardless of other settings.
            Omitting this field preserves the current enabled status.
            Useful for temporarily suspending access during billing issues, security incidents, or maintenance windows without losing key configuration.
          example: true
      additionalProperties: false
    KeysUpdateKeyResponseData:
      type: object
      properties: {}
<<<<<<< HEAD
=======
      additionalProperties: false
>>>>>>> be3f201f
      description: Empty response object by design. A successful response indicates the key was updated successfully.
    V2KeysUpdateKeyResponseBody:
      type: object
      required:
        - meta
      properties:
        meta:
          "$ref": "#/components/schemas/Meta"
        data:
          "$ref": "#/components/schemas/KeysUpdateKeyResponseData"
    V2KeysDeleteKeyRequestBody:
      type: object
      required:
        - keyId
      properties:
        keyId:
          type: string
          minLength: 3
          maxLength: 255
          pattern: "^[a-zA-Z0-9_]+$"
          description: |
            Specifies which key to delete using the database identifier returned from `createKey`.
            Do not confuse this with the actual API key string that users include in requests.
          example: key_2cGKbMxRyIzhCxo1Idjz8q
        permanent:
          type: boolean
          default: false
          description: |
            Controls deletion behavior between recoverable soft-deletion and irreversible permanent erasure.
            Soft deletion (default) preserves key data for potential recovery through direct database operations.
            Permanent deletion completely removes all traces including hash values and metadata with no recovery option.

            Use permanent deletion only for regulatory compliance (GDPR), resolving hash collisions, or when reusing identical key strings.
            Permanent deletion cannot be undone and may affect analytics data that references the deleted key.
          example: false
      additionalProperties: false
    KeysDeleteKeyResponseData:
      type: object
      properties: {}
<<<<<<< HEAD
=======
      additionalProperties: false
>>>>>>> be3f201f
      description: Empty response object by design. A successful response indicates the key was deleted successfully.
    V2KeysDeleteKeyResponseBody:
      type: object
      required:
        - meta
      properties:
        meta:
          "$ref": "#/components/schemas/Meta"
        data:
          "$ref": "#/components/schemas/KeysDeleteKeyResponseData"
    V2KeysGetKeyRequestBody:
      type: object
      properties:
        keyId:
          type: string
          minLength: 3
          maxLength: 255
          pattern: "^[a-zA-Z0-9_]+$"
          description: |
            Specifies which key to retrieve using the database identifier returned from `keys.createKey`.
            Do not confuse this with the actual API key string that users include in requests.
            Key data includes metadata, permissions, usage statistics, and configuration but never the plaintext key value unless `decrypt=true`.
            Find this ID in creation responses, key listings, dashboard, or verification responses.
          example: key_2cGKbMxRyIzhCxo1Idjz8q
        decrypt:
          type: boolean
          default: false
          description: |
            Controls whether to include the plaintext key value in the response for recovery purposes.
            Only works for keys created with `recoverable=true` OR when passing in the raw key string and requires the `decrypt_key` permission.
            Returned keys must be handled securely, never logged, cached, or stored insecurely.

            Use only for legitimate recovery scenarios or emergency access.
            Most applications should keep this false to maintain security best practices and avoid accidental key exposure.
        key:
          type: string
          minLength: 1
          maxLength: 512
          description: |
            The complete API key string provided by you, including any prefix.
            Never log, cache, or store API keys in your system as they provide full access to user resources.
            Include the full key exactly as provided - even minor modifications will cause a not found error.
<<<<<<< HEAD
          example: my_prefix_1234567890abcdef
=======
          example: prefix_f4cc2d765275c206b7d76ff0e92e583067c4e33603fb4055d7ba3031cd7ce36a
>>>>>>> be3f201f
      additionalProperties: false
      oneOf:
        - required:
            - keyId
        - required:
            - key
    V2KeysGetKeyResponseBody:
      type: object
      required:
        - meta
        - data
      properties:
        meta:
          "$ref": "#/components/schemas/Meta"
        data:
          "$ref": "#/components/schemas/KeyResponseData"
    V2KeysVerifyKeyResponseBody:
      type: object
      required:
        - meta
        - data
      properties:
        meta:
          "$ref": "#/components/schemas/Meta"
        data:
          "$ref": "#/components/schemas/KeysVerifyKeyResponseData"
    V2KeysAddPermissionsRequestBody:
      type: object
      required:
        - keyId
        - permissions
      properties:
        keyId:
          type: string
          minLength: 3
          maxLength: 255
          pattern: "^[a-zA-Z0-9_]+$"
          description: |
            Specifies which key receives the additional permissions using the database identifier returned from `keys.createKey`.
            Do not confuse this with the actual API key string that users include in requests.
            Added permissions supplement existing permissions and roles without replacing them.
          example: key_2cGKbMxRyIzhCxo1Idjz8q
        permissions:
          type: array
          minItems: 1
          maxItems: 1000 # Allow extensive permission sets for complex applications
          description: |
            Grants additional permissions to the key through direct assignment or automatic creation.
            Duplicate permissions are ignored automatically, making this operation idempotent.
            Use the permissions slug here, if one of the slug(s) is not found it will be created IF the root key has the necessary permissions.
          items:
            type: string
            description: |
              Identifies the permission by its human-readable name using hierarchical naming patterns.
              Use `resource.action` format for logical organization and verification flexibility.
              Slugs must be unique within your `workspace` and support wildcard matching during verification.
              Combined with `create=true`, allows automatic permission creation for streamlined workflows.
            example: documents.write
            additionalProperties: false
      additionalProperties: false
    V2KeysAddPermissionsResponseData:
      type: array
      description: |-
        Complete list of all permissions directly assigned to the key (including both newly added permissions and those that were already assigned).

        - This list does NOT include permissions granted through roles
        - For a complete permission picture, use `/v2/keys.getKey` instead
        - An empty array indicates the key has no direct permissions assigned
      items:
        type: object
        required:
          - id
          - name
          - slug
        properties:
          id:
            type: string
            description:
              The unique identifier of the permission (begins with `perm_`).
              This ID can be used in other API calls to reference this specific permission.
              IDs are guaranteed unique and won't change, making them ideal for scripting
              and automation. You can store these IDs in your system for consistent
              reference.
            example: perm_1n9McEIBSqy44Qy7hzWyM5
          name:
            type: string
            description: "The human-readable name of the permission. "
            example: Can write documents
          slug:
            type: string
            description: The slug of the permission, typically following a `resource.action` pattern like `documents.read`.
            example: documents.write
    V2KeysAddPermissionsResponse:
      type: object
      required:
        - meta
        - data
      properties:
        meta:
          "$ref": "#/components/schemas/Meta"
        data:
          "$ref": "#/components/schemas/V2KeysAddPermissionsResponseData"
    V2KeysRemovePermissionsRequestBody:
      type: object
      required:
        - keyId
        - permissions
      properties:
        keyId:
          type: string
          minLength: 3
          maxLength: 255
          pattern: "^[a-zA-Z0-9_]+$"
          description: |
            Specifies which key to remove permissions from using the database identifier returned from `keys.createKey`.
            Do not confuse this with the actual API key string that users include in requests.
            Removing permissions only affects direct assignments, not permissions inherited from roles.
          example: key_2cGKbMxRyIzhCxo1Idjz8q
        permissions:
          type: array
          minItems: 1
          maxItems: 1000 # Allow extensive permission sets for complex applications
          description: |
            Removes direct permissions from the key without affecting role-based permissions.
            Operations are idempotent - removing non-existent permissions has no effect and causes no errors.
            Use the permissions slug.

            After removal, verification checks for these permissions will fail unless granted through roles.
            Removing all direct permissions does not disable the key, only removes its direct permission grants.
          items:
            type: string
            description: Identifies the permission by slug for removal from the key's direct assignment list.
            example: documents.write
      additionalProperties: false
    V2KeysRemovePermissionsResponseData:
      type: array
      description: |-
        Complete list of all permissions directly assigned to the key after the removal operation (remaining permissions only).

        - This list does NOT include permissions granted through roles
        - For a complete permission picture, use `/v2/keys.getKey` instead
        - An empty array indicates the key has no direct permissions assigned
      items:
        type: object
        required:
          - name
          - slug
        properties:
          name:
            type: string
            description: The name of the permission
            example: documents.write
          slug:
            type: string
            description: |-
              The slug of the permission, typically following a `resource.action` pattern like `documents.read`. Names are human-readable identifiers used both for assignment and verification.

              During verification the exact name is matched (e.g., `documents.read`) and any wildcard permissions (`documents.*`) are also considered, which would match `documents.write` OR `documents.delete`.

              When adding permissions, you must specify each exact permission - wildcards are not valid for assignment.
            example: documents.write
          description:
            type: string
            description: A description of the permission.
            example: Allows read access to documents
    V2KeysRemovePermissionsResponse:
      type: object
      required:
        - meta
        - data
      properties:
        meta:
          "$ref": "#/components/schemas/Meta"
        data:
          "$ref": "#/components/schemas/V2KeysRemovePermissionsResponseData"
    V2KeysSetPermissionsRequestBody:
      type: object
      required:
        - keyId
        - permissions
      properties:
        keyId:
          type: string
          description:
            The unique identifier of the key to set permissions on (begins
            with 'key_'). This ID comes from the createKey response and identifies
            which key will have its permissions replaced. This is the database ID,
            not the actual API key string that users authenticate with.
          example: key_2cGKbMxRyIzhCxo1Idjz8q
          minLength: 3
        permissions:
          type: array
          description: |-
            The permissions to set for this key. This is a complete replacement operation - it overwrites all existing direct permissions with this new set.
            Permissions that are applied through roles are not affected.
          items:
            type: string
            description: The slug of the permission. Provide either ID or slug
              for each permission, not both. Slugs must match exactly as defined
              in your permission system - including case sensitivity and the complete
              hierarchical path. Slugs are generally more human-readable but can
              be ambiguous if not carefully managed across your workspace.
            example: documents.write
            minLength: 1
      additionalProperties: false
    V2KeysSetPermissionsResponseData:
      type: array
      description: |-
        Complete list of permissions that are directly assigned to the key after the set operation has completed.

        - This only shows direct permissions, not those granted through roles
        - An empty array means the key has no direct permissions assigned
        - For a complete permission picture including roles, use `/v2/keys.getKey` instead
      items:
        type: object
        required:
          - id
          - name
        properties:
          id:
            type: string
            description: The unique identifier of the permission
            example: perm_1n9McEIBSqy44Qy7hzWyM5
          name:
            type: string
            description: The name of the permission
            example: documents.write
    V2KeysSetPermissionsResponse:
      type: object
      required:
        - meta
        - data
      properties:
        meta:
          "$ref": "#/components/schemas/Meta"
        data:
          "$ref": "#/components/schemas/V2KeysSetPermissionsResponseData"
    V2KeysAddRolesRequestBody:
      type: object
      required:
        - keyId
        - roles
      properties:
        keyId:
          type: string
          minLength: 3
          maxLength: 255
          pattern: "^[a-zA-Z0-9_]+$"
          description: |
            Specifies which key receives the additional roles using the database identifier returned from `createKey`.
            Do not confuse this with the actual API key string that users include in requests.
            Added roles supplement existing roles and permissions without replacing them.
          example: key_2cGKbMxRyIzhCxo1Idjz8q
        roles:
          type: array
          minItems: 1
          maxItems: 100 # Reasonable limit for role assignments per key
          description: |
            Assigns additional roles to the key through direct assignment to existing workspace roles.
            Operations are idempotent - adding existing roles has no effect and causes no errors.
            Use either ID for existing roles or name for human-readable references.

            All roles must already exist in the workspace - roles cannot be created automatically.
            Invalid roles cause the entire operation to fail atomically, ensuring consistent state.
          items:
            type: object
            properties:
              id:
                type: string
                minLength: 3
                maxLength: 255
                pattern: "^[a-zA-Z0-9_]+$"
                description: |
                  References an existing role by its database identifier.
                  Use when you know the exact role ID and want to ensure you're referencing a specific role.
                  Takes precedence over name when both are provided in the same object.
                  Essential for automation scripts where role names might change but IDs remain stable.
                example: role_1n9McEIBSqy44Qy7hzWyM5
              name:
                type: string
                minLength: 1
                maxLength: 100 # Keep role names concise and readable
                pattern: "^[a-zA-Z][a-zA-Z0-9_-]*$"
                description: |
                  Identifies the role by its human-readable name within the workspace.
                  Role names must start with a letter and contain only letters, numbers, underscores, or hyphens.
                  Names must be unique within the workspace and are case-sensitive.
                  More readable than IDs but vulnerable to integration breaks if roles are renamed.
                  Use IDs for automation and names for human-configured integrations.
                example: admin
            additionalProperties: false
      additionalProperties: false
    V2KeysAddRolesResponseData:
      type: array
      description: |-
        Complete list of all roles directly assigned to the key after the operation completes.
      items:
        type: object
        required:
          - id
          - name
        properties:
          id:
            type: string
            description:
              The unique identifier of the role (begins with `role_`).
              This ID can be used in other API calls to reference this specific role.
              Role IDs are immutable and guaranteed to be unique within your Unkey
              workspace, making them reliable reference points for integration and
              automation systems.
            example: role_1n9McEIBSqy44Qy7hzWyM5
          name:
            type: string
            description: The name of the role.
              This is a human-readable identifier that's unique within your workspace.
              Role names help identify what access level or function a role provides.

              Common patterns include naming by access level (`admin`, `editor`, `viewer`), by department (`billing_manager`, `support_agent`), or by feature area (`analytics_user`, `dashboard_admin`).
            example: admin
    V2KeysAddRolesResponse:
      type: object
      required:
        - meta
        - data
      properties:
        meta:
          "$ref": "#/components/schemas/Meta"
        data:
          "$ref": "#/components/schemas/V2KeysAddRolesResponseData"
    V2KeysRemoveRolesRequestBody:
      type: object
      required:
        - keyId
        - roles
      properties:
        keyId:
          type: string
          minLength: 3
          maxLength: 255
          pattern: "^[a-zA-Z0-9_]+$"
          description: |
            Specifies which key loses the roles using the database identifier returned from createKey.
            Do not confuse this with the actual API key string that users include in requests.
            Removing roles only affects direct assignments, not permissions inherited from other sources.
          example: key_2cGKbMxRyIzhCxo1Idjz8q
        roles:
          type: array
          minItems: 1
          maxItems: 100 # Reasonable limit for role assignments per key
          description: |
            Removes direct role assignments from the key without affecting other role sources or permissions.
            Operations are idempotent - removing non-assigned roles has no effect and causes no errors.
            Use either ID for existing roles or name for exact string matching.

            After removal, the key loses access to permissions that were only granted through these roles.
            Invalid role references cause the entire operation to fail atomically, ensuring consistent state.
          items:
            type: object
            properties:
              id:
                type: string
                minLength: 3
                maxLength: 255
                pattern: "^[a-zA-Z0-9_]+$"
                description: |
                  References the role to remove by its database identifier.
                  Use when you know the exact role ID and want to ensure you're removing a specific role.
                  Takes precedence over name when both are provided in the same object.
                  Essential for automation scripts where role names might change but IDs remain stable.
                example: role_1n9McEIBSqy44Qy7hzWyM5
              name:
                type: string
                minLength: 1
                maxLength: 100 # Keep role names concise and readable
                pattern: "^[a-zA-Z][a-zA-Z0-9_-]*$"
                description: |
                  Identifies the role to remove by its exact name with case-sensitive matching.
                  Must match the complete role name as currently defined in the workspace, starting with a letter and using only letters, numbers, underscores, or hyphens.
                  More readable than IDs but vulnerable to integration breaks if roles are renamed.
                  Use IDs for automation and names for human-configured integrations.
                example: admin
            additionalProperties: false
      additionalProperties: false
    V2KeysRemoveRolesResponseData:
      type: array
      description: |-
        Complete list of all roles directly assigned to the key after the removal operation completes.

        - An empty array indicates the key now has no roles assigned
        - Role permissions are not expanded in this response - use `/v2/keys.getKey` for full details
      items:
        type: object
        required:
          - id
          - name
        properties:
          id:
            type: string
            description:
              The unique identifier of the role (begins with `role_`).
              This ID can be used in other API calls to reference this specific role.
            example: role_1n9McEIBSqy44Qy7hzWyM5
          name:
            type: string
            description:
              The name of the role. This is a human-readable identifier
              that's unique within your workspace.
            example: admin
    V2KeysRemoveRolesResponse:
      type: object
      required:
        - meta
        - data
      properties:
        meta:
          "$ref": "#/components/schemas/Meta"
        data:
          "$ref": "#/components/schemas/V2KeysRemoveRolesResponseData"
    V2KeysSetRolesRequestBody:
      type: object
      required:
        - keyId
        - roles
      properties:
        keyId:
          type: string
          minLength: 3
          maxLength: 255
          pattern: "^[a-zA-Z0-9_]+$"
          description: |
            Specifies which key gets the complete role replacement using the database identifier returned from createKey.
            Do not confuse this with the actual API key string that users include in requests.
            This is a wholesale replacement operation that removes all existing roles not included in the request.
          example: key_2cGKbMxRyIzhCxo1Idjz8q
        roles:
          type: array
          maxItems: 100 # Reasonable limit for role assignments per key
          description: |
            Replaces all existing role assignments with this complete list of roles.
            This is a wholesale replacement operation, not an incremental update like add/remove operations.
            Use either ID for existing roles or name for human-readable references.

            Providing an empty array removes all direct role assignments from the key.
            All roles must already exist in the workspace - roles cannot be created automatically.
            Invalid role references cause the entire operation to fail atomically, ensuring consistent state.
          items:
            type: object
            properties:
              id:
                type: string
                minLength: 3
                maxLength: 255
                pattern: "^[a-zA-Z0-9_]+$"
                description: |
                  References an existing role by its database identifier.
                  Use when you know the exact role ID and want to ensure you're referencing a specific role.
                  Takes precedence over name when both are provided in the same object.
                  Essential for automation scripts where role names might change but IDs remain stable.
                example: role_1n9McEIBSqy44Qy7hzWyM5
              name:
                type: string
                minLength: 1
                maxLength: 100 # Keep role names concise and readable
                pattern: "^[a-zA-Z][a-zA-Z0-9_-]*$"
                description: |
                  Identifies the role by its human-readable name within the workspace.
                  Role names must start with a letter and contain only letters, numbers, underscores, or hyphens.
                  Names must be unique within the workspace and are case-sensitive.
                  More readable than IDs but vulnerable to integration breaks if roles are renamed.
                  Use IDs for automation and names for human-configured integrations.
                example: admin
            additionalProperties: false
      additionalProperties: false
    V2KeysSetRolesResponseData:
      type: array
      description: |-
        Complete list of all roles now directly assigned to the key after the set operation has completed.

        The response includes:
        - The comprehensive, updated set of roles (reflecting the complete replacement)
        - Both ID and name for each role for easy reference
        - Roles sorted alphabetically by name for consistent response format

        Important notes:
        - This response shows the final state after the complete replacement
        - If you provided an empty array in the request, this will also be empty
        - This only shows direct role assignments on the key
        - Role permissions are not expanded in this response - use keys.getKey for complete details
        - All role changes are logged in the audit log for security tracking
        - An empty array indicates the key now has no roles assigned at all
      items:
        type: object
        required:
          - id
          - name
        properties:
          id:
            type: string
            description:
              The unique identifier of the role (begins with `role_`).
              This ID can be used in other API calls to reference this specific role.
              Role IDs are immutable and guaranteed to be unique, making them reliable
              reference points for integration and automation systems.
            example: role_1n9McEIBSqy44Qy7hzWyM5
          name:
            type: string
            description:
              The name of the role. This is a human-readable identifier
              that's unique within your workspace. Role names are descriptive labels
              that help identify what access level or function a role provides. Good
              naming practices include naming by access level ('admin', 'editor'),
              by department ('billing_team', 'support_staff'), or by feature area
              ('reporting_user', 'settings_manager').
            example: admin
    V2KeysSetRolesResponse:
      type: object
      required:
        - meta
        - data
      properties:
        meta:
          "$ref": "#/components/schemas/Meta"
        data:
          "$ref": "#/components/schemas/V2KeysSetRolesResponseData"
    V2KeysUpdateCreditsRequestBody:
      type: object
      required:
        - keyId
        - operation
      properties:
        keyId:
          type: string
          description:
            The ID of the key to update (begins with `key_`). This is the
            database reference ID for the key, not the actual API key string that
            users authenticate with. This ID uniquely identifies which key's credits
            will be updated.
          example: key_2cGKbMxRyIzhCxo1Idjz8q
          minLength: 3
        value:
          type: integer
          format: int64
          nullable: true
          minimum: 0
          maximum: 9223372036854775807 # Max int64 value for future-proofing
          description: |
            The new value for the remaining credits. This is an absolute value replacement, not an increment or decrement operation.

            Key behaviors:
            - This completely replaces the current remaining credits value when operation is set to 'set'
            - To add credits, either replace the current value with the new value or increment the current value by a new value
            - To make a key unlimited, set value = null
            - To make a key with unlimited usage have a specific limit, set remaining to a positive number
            - If a decrement would result in a negative value, the remaining credits are set to zero
            - Credits are decremented each time the key is successfully verified (by the cost value, default 1)
            - When credits reach zero, verification fails with code=USAGE_EXCEEDED

            This field is useful for implementing usage-based pricing, subscription tiers, trial periods, or consumption quotas.
          example: 1000
        operation:
          type: string
          enum:
            - set
            - increment
            - decrement
          description: |
            The operation to perform on the remaining credits. This can be one of:
            - set: Replace the current remaining credits value with the specified value.
            - increment: Add the specified value to the current remaining credits value.
            - decrement: Subtract the specified value from the current remaining credits value.
      additionalProperties: false
    V2KeysUpdateCreditsResponse:
      type: object
      required:
        - meta
        - data
      properties:
        meta:
          "$ref": "#/components/schemas/Meta"
        data:
          "$ref": "#/components/schemas/KeyCreditsData"
    V2KeysCreateKeyRequestBody:
      type: object
      required:
        - apiId
      properties:
        apiId:
          type: string
          minLength: 3
          maxLength: 255
          pattern: "^[a-zA-Z0-9_]+$"
          description: |
            Specifies which API this key belongs to, providing complete isolation between environments.
            Keys from one API cannot be used to access another API, preventing cross-environment access.
            Create separate APIs for different environments (development, staging, production) and services.
          example: api_2cGKbMxRjIzhCxo1IdjH3a
        prefix:
          type: string
          minLength: 1
          maxLength: 16 # Keep prefixes short for readability
          pattern: "^[a-zA-Z0-9_]+$"
          description: |
            Adds a visual identifier to the beginning of the generated key for easier recognition in logs and dashboards.
            The prefix becomes part of the actual key string (e.g., `prod_xxxxxxxxx`).
            Avoid using sensitive information in prefixes as they may appear in logs and error messages.
          example: prod
        name:
          type: string
          minLength: 1
          maxLength: 200
          description: |
            Sets a human-readable identifier for internal organization and dashboard display.
            Never exposed to end users, only visible in management interfaces and API responses.
            Avoid generic names like "API Key" when managing multiple keys for the same user or service.
          example: Payment Service Production Key
        byteLength:
          type: integer
          minimum: 16
          maximum: 255
          default: 16
          description: |
            Controls the cryptographic strength of the generated key in bytes.
            Higher values increase security but result in longer keys that may be harder to handle.
            The default 16 bytes provides 2^128 possible combinations, sufficient for most applications.
            Consider 32 bytes for highly sensitive APIs, but avoid values above 64 bytes unless specifically required.
          example: 24
        externalId:
          type: string
          minLength: 1
          maxLength: 255
          pattern: "^[a-zA-Z0-9_.-]+$"
          description: |
            Links this key to a user or entity in your system using your own identifier.
            Returned during verification to identify the key owner without additional database lookups.
            Essential for user-specific analytics, billing, and multi-tenant key management.
            Use your primary user ID, organization ID, or tenant ID for best results.
            Accepts letters, numbers, underscores, dots, and hyphens for flexible identifier formats.
          example: user_912a841d
        meta:
          type: object
          additionalProperties: true
          maxProperties: 100
          description: |
            Stores arbitrary JSON metadata returned during key verification for contextual information.
            Eliminates additional database lookups during verification, improving performance for stateless services.
            Avoid storing sensitive data here as it's returned in verification responses.
            Large metadata objects increase verification latency and should stay under 10KB total size.
          example:
            plan: enterprise
            featureFlags:
              betaAccess: true
              concurrentConnections: 10
            customerName: Acme Corp
            billing:
              tier: premium
              renewal: "2024-12-31"
        roles:
          type: array
          maxItems: 100 # Reasonable limit for role assignments per key
          items:
            type: string
            minLength: 1
            maxLength: 100 # Keep role names concise and readable
            pattern: "^[a-zA-Z][a-zA-Z0-9_-]*$"
          description: |
            Assigns existing roles to this key for permission management through role-based access control.
            Roles must already exist in your workspace before assignment.
            During verification, all permissions from assigned roles are checked against requested permissions.
            Roles provide a convenient way to group permissions and apply consistent access patterns across multiple keys.
          example:
            - api_admin
            - billing_reader
        permissions:
          type: array
          maxItems: 1000 # Allow extensive permission sets for complex applications
          items:
            type: string
            minLength: 1
            maxLength: 100
            pattern: "^[a-zA-Z0-9_]+$"
          description: |
            Grants specific permissions directly to this key without requiring role membership.
            Use hierarchical naming patterns like `resource.action` for logical organization.
            Wildcard permissions like `documents.*` grant access to all sub-permissions including `documents.read` and `documents.write`.
            Direct permissions supplement any permissions inherited from assigned roles.
          example:
            - documents.read
            - documents.write
            - settings.view
        expires:
          type: integer
          format: int64
          minimum: 0
          maximum: 4102444800000 # January 1, 2100 - reasonable future limit
          description: |
            Sets when this key automatically expires as a Unix timestamp in milliseconds.
            Verification fails with code=EXPIRED immediately after this time passes.
            Omitting this field creates a permanent key that never expires.

            Avoid setting timestamps in the past as they immediately invalidate the key.
            Keys expire based on server time, not client time, which prevents timezone-related issues.
            Essential for trial periods, temporary access, and security compliance requiring key rotation.
          example: 1704067200000
        credits:
          "$ref": "#/components/schemas/KeyCreditsData"
          description: |
            Controls usage-based limits through credit consumption with optional automatic refills.
            Unlike rate limits which control frequency, credits control total usage with global consistency.
            Essential for implementing usage-based pricing, subscription tiers, and hard usage quotas.
            Omitting this field creates unlimited usage, while setting null is not allowed during creation.
        ratelimits:
          type: array
          maxItems: 50
          items:
            "$ref": "#/components/schemas/RatelimitRequest"
          description: |
            Defines time-based rate limits that protect against abuse by controlling request frequency.
            Unlike credits which track total usage, rate limits reset automatically after each window expires.
            Multiple rate limits can control different operation types with separate thresholds and windows.
            Essential for preventing API abuse while maintaining good performance for legitimate usage.
          example:
            - name: requests
              limit: 100
              duration: 60000
            - name: heavy_operations
              limit: 10
              duration: 3600000
        enabled:
          type: boolean
          default: true
          description: |
            Controls whether the key is active immediately upon creation.
            When set to `false`, the key exists but all verification attempts fail with `code=DISABLED`.
            Useful for pre-creating keys that will be activated later or for keys requiring manual approval.
            Most keys should be created with `enabled=true` for immediate use.
          example: true
        recoverable:
          type: boolean
          default: false
          description: |
            Controls whether the plaintext key is stored in an encrypted vault for later retrieval.
            When true, allows recovering the actual key value using keys.getKey with decrypt=true.
            When false, the key value cannot be retrieved after creation for maximum security.
            Only enable for development keys or when key recovery is absolutely necessary.
          example: false
      additionalProperties: false
    KeysCreateKeyResponseData:
      type: object
      properties:
        keyId:
          type: string
          description:
            The unique identifier for this key in Unkey's system. This
            is NOT the actual API key, but a reference ID used for management operations
            like updating or deleting the key. Store this ID in your database to reference
            the key later. This ID is not sensitive and can be logged or displayed
            in dashboards.
          example: key_2cGKbMxRyIzhCxo1Idjz8q
        key:
          type: string
          description:
            "The full generated API key that should be securely provided
            to your user. SECURITY WARNING: This is the only time you'll receive
            the complete key - Unkey only stores a securely hashed version. Never
            log or store this value in your own systems; provide it directly to your
            end user via secure channels. After this API call completes, this value
            cannot be retrieved again (unless created with `recoverable=true`)."
          example: prod_2cGKbMxRjIzhCxo1IdjH3arELti7Sdyc8w6XYbvtcyuBowPT
      required:
        - keyId
        - key
    V2KeysCreateKeyResponseBody:
      type: object
      required:
        - meta
        - data
      properties:
        meta:
          "$ref": "#/components/schemas/Meta"
        data:
          "$ref": "#/components/schemas/KeysCreateKeyResponseData"
    Meta:
      type: object
      required:
        - requestId
      properties:
        requestId:
          description:
            A unique id for this request. Always include this ID when contacting
            support about a specific API request. This identifier allows Unkey's support
            team to trace the exact request through logs and diagnostic systems to
            provide faster assistance.
          example: req_123
          type: string
      additionalProperties: false
      description:
        Metadata object included in every API response. This provides context
        about the request and is essential for debugging, audit trails, and support
        inquiries. The `requestId` is particularly important when troubleshooting issues
        with the Unkey support team.
    Pagination:
      type: object
      properties:
        cursor:
          type: string
          minLength: 1
          maxLength: 1024 # Reasonable upper bound for cursor tokens
          description: |
            Opaque pagination token for retrieving the next page of results.
            Include this exact value in the cursor field of subsequent requests.
            Cursors are temporary and may expire after extended periods.
          example: eyJrZXkiOiJrZXlfMTIzNCIsInRzIjoxNjk5Mzc4ODAwfQ==
        hasMore:
          type: boolean
          description: |
            Indicates whether additional results exist beyond this page.
            When true, use the cursor to fetch the next page.
            When false, you have reached the end of the result set.
          example: true
      required:
        - hasMore
      additionalProperties: false
    BaseError:
      properties:
        detail:
          description:
            A human-readable explanation specific to this occurrence of
            the problem. This provides detailed information about what went wrong
            and potential remediation steps. The message is intended to be helpful
            for developers troubleshooting the issue.
          example: Property foo is required but is missing.
          type: string
        status:
          description:
            HTTP status code that corresponds to this error. This will
            match the status code in the HTTP response. Common codes include `400` (Bad
            Request), `401` (Unauthorized), `403` (Forbidden), `404` (Not Found), `409` (Conflict),
            and `500` (Internal Server Error).
          example: 404
          format: int
          type: integer
        title:
          description:
            A short, human-readable summary of the problem type. This is
            a concise, fixed string that categorizes the error and remains consistent
            between occurrences of the same error type. It provides a quick way to
            identify the category of error.
          type: string
          example: Not Found
        type:
          description:
            A URI reference to human-readable documentation for the error.
            This link points to detailed documentation about this specific error type,
            including possible causes and solutions. It's designed to help developers
            understand and resolve the issue.
          example: https://unkey.dev/errors/not-found
          format: uri
          type: string
      type: object
      required:
        - detail
        - status
        - title
        - type
      description:
        Standard error structure that provides detailed information about
        errors encountered during API operations. This follows a problem details format
        that includes both machine-readable error codes and human-readable explanations.
        All error responses in the API include this structure to provide consistent,
        actionable error information.
    ValidationError:
      additionalProperties: false
      properties:
        location:
          description: |-
            JSON path indicating exactly where in the request the error occurred. This helps pinpoint the problematic field or parameter. Examples include:
            - 'body.name' (field in request body)
            - 'body.items[3].tags' (nested array element)
            - 'path.apiId' (path parameter)
            - 'query.limit' (query parameter)

            Use this location to identify exactly which part of your request needs correction.
          type: string
          example: body.permissions[0].name
        message:
          description:
            Detailed error message explaining what validation rule was
            violated. This provides specific information about why the field or parameter
            was rejected, such as format errors, invalid values, or constraint violations.
          type: string
          example: Must be at least 3 characters long
        fix:
          description:
            A human-readable suggestion describing how to fix the error.
            This provides practical guidance on what changes would satisfy the validation
            requirements. Not all validation errors include fix suggestions, but when
            present, they offer specific remediation advice.
          type: string
          example:
            Ensure the name uses only alphanumeric characters, underscores,
            and hyphens
      type: object
      required:
        - message
        - location
      description:
        Detailed information about a specific validation error in a request.
        Each validation error pinpoints exactly what part of the request failed validation,
        why it failed, and how to fix it. Multiple validation errors may be returned
        in a single response when there are issues with multiple fields or parameters.
    BadRequestErrorDetails:
      allOf:
        - "$ref": "#/components/schemas/BaseError"
        - type: object
          properties:
            errors:
              description:
                List of individual validation errors that occurred in the
                request. Each error provides specific details about what failed validation,
                where the error occurred in the request, and suggestions for fixing
                it. This granular information helps developers quickly identify and
                resolve multiple issues in a single request without having to make repeated
                API calls.
              items:
                "$ref": "#/components/schemas/ValidationError"
              type: array
          required:
            - errors
      description:
        Extended error details specifically for bad request (400) errors.
        This builds on the BaseError structure by adding an array of individual validation
        errors that provide specific information about each validation failure in
        the request. This is particularly useful for requests with multiple fields
        that might have different validation issues simultaneously.
    NotFoundErrorResponse:
      type: object
      required:
        - meta
        - error
      properties:
        meta:
          "$ref": "#/components/schemas/Meta"
        error:
          "$ref": "#/components/schemas/BaseError"
      description:
        Error response when the requested resource cannot be found. This
        typically indicates that the resource either doesn't exist, has been deleted,
        or the caller doesn't have permission to see it. Common scenarios include
        looking up non-existent keys, APIs, permissions, or identities. When receiving
        this error, verify that the resource identifier is correct and that the resource
        hasn't been deleted.
    ConflictErrorResponse:
      type: object
      required:
        - meta
        - error
      properties:
        meta:
          "$ref": "#/components/schemas/Meta"
        error:
          "$ref": "#/components/schemas/BaseError"
      description:
        Error response for conflicts with the current state of a resource.
        This typically occurs when trying to create a resource that already exists
        (like an identity with a duplicate externalId) or when performing an operation
        that conflicts with the resource's current state. When receiving this error,
        the request should be modified to resolve the conflict before retrying, or
        a different operation should be used instead.
    UnauthorizedErrorResponse:
      type: object
      required:
        - meta
        - error
      properties:
        meta:
          "$ref": "#/components/schemas/Meta"
        error:
          "$ref": "#/components/schemas/BaseError"
      description: |-
        Error response when authentication has failed or credentials are missing. This occurs when:

        - The Authorization header is missing
        - The root key is invalid or has been revoked
        - The root key format is incorrect
        - The authentication token has expired

        To fix this error:
        1. Ensure you're including the `Authorization` header with format: `Bearer your_root_key`
        2. Verify your root key is valid and has not been revoked in the Unkey dashboard
        3. Check that you're using the correct root key for the environment
        4. If using a new key, ensure it was created successfully

        For security reasons, the specific reason for authentication failure may be intentionally vague in the error message. Check your Unkey dashboard for more detailed information about your root keys.
    ForbiddenErrorResponse:
      type: object
      required:
        - meta
        - error
      properties:
        meta:
          "$ref": "#/components/schemas/Meta"
        error:
          "$ref": "#/components/schemas/BaseError"
      description: |-
        Error response when the caller is authenticated but lacks permission to perform the requested operation. This occurs when:

        - The root key doesn't have the required permissions for the operation
        - The caller is trying to access resources from a different workspace
        - The caller is attempting to access another user's resources
        - The operation violates a policy restriction

        Unlike Unauthorized (401) which indicates authentication issues, Forbidden (403) indicates authorization problems for an authenticated caller.

        To fix this error:
        1. Check the permissions assigned to your root key in the Unkey dashboard
        2. Verify you're operating within the correct workspace
        3. Ensure you have the necessary scope to access the requested resource
        4. Request additional permissions if needed from your workspace administrator

        Permission patterns in Unkey follow a hierarchical structure:
        - 'resource.*' grants all permissions for a resource
        - 'resource.read' grants read-only access
        - 'resource.write' grants write access

        Common permission requirements for endpoints include:
        - keys.create - For creating new API keys
        - keys.read - For retrieving key information
        - keys.update - For modifying existing keys
        - keys.delete - For removing keys
        - apis.* - For managing API namespaces
    PreconditionFailedErrorResponse:
      type: object
      required:
        - meta
        - error
      properties:
        meta:
          "$ref": "#/components/schemas/Meta"
        error:
          "$ref": "#/components/schemas/BaseError"
      description:
        Error response for when the service is available but in a degraded
        state. This occurs when preconditions for normal operation aren't fully met.
        This could happen when dependent services are experiencing issues, when the
        system is in maintenance mode, or when certain features are temporarily disabled.
        Clients should proceed with caution and may want to retry non-critical operations
        later.
    BadRequestErrorResponse:
      type: object
      required:
        - meta
        - error
      properties:
        meta:
          "$ref": "#/components/schemas/Meta"
        error:
          "$ref": "#/components/schemas/BadRequestErrorDetails"
      description:
        Error response for invalid requests that cannot be processed due
        to client-side errors. This typically occurs when request parameters are missing,
        malformed, or fail validation rules. The response includes detailed information
        about the specific errors in the request, including the location of each error
        and suggestions for fixing it. When receiving this error, check the 'errors'
        array in the response for specific validation issues that need to be addressed
        before retrying.
    InternalServerErrorResponse:
      type: object
      required:
        - meta
        - error
      properties:
        meta:
          "$ref": "#/components/schemas/Meta"
        error:
          "$ref": "#/components/schemas/BaseError"
      description:
        Error response for unexpected server-side issues that prevented
        the request from being processed correctly. This is typically caused by problems
        with the service infrastructure, database connectivity issues, unexpected
        exceptions, or service failures. When receiving this error, clients should
        implement appropriate retry strategies with backoff and report the issue if
        it persists. The `requestId` in the `meta` object is essential for troubleshooting
        and should be included in any support inquiries.
    Identity:
      type: object
      properties:
        externalId:
          type: string
          description: External identity ID
        meta:
          type: object
          description: Identity metadata
        ratelimits:
          type: array
          items:
            "$ref": "#/components/schemas/RatelimitResponse"
          description: Identity ratelimits
      required:
        - externalId
        - ratelimits
    KeyCreditsData:
      type: object
      description: Credit configuration and remaining balance for this key.
      properties:
        remaining:
          type: integer
          format: int64
          nullable: true
          minimum: 0
          maximum: 9223372036854775807
          description: Number of credits remaining (null for unlimited).
          example: 1000
        refill:
          "$ref": "#/components/schemas/KeyCreditsRefill"
      required:
        - remaining
      additionalProperties: false
    KeyCreditsRefill:
      type: object
      properties:
        interval:
          type: string
          enum:
            - daily
            - monthly
          description: How often credits are automatically refilled.
          example: daily
        amount:
          type: integer
          format: int64
          minimum: 1
          maximum: 1000000
          description: Number of credits added during each refill.
          example: 100
        refillDay:
          type: integer
          minimum: 1
          maximum: 31
          description: Day of month for monthly refills (1-31).
          example: 1
      required:
        - interval
        - amount
      additionalProperties: false
    KeyResponseData:
      type: object
      properties:
        keyId:
          type: string
          minLength: 8
          maxLength: 255
          pattern: "^[a-zA-Z0-9_]+$"
          description: Unique identifier for this key.
          example: key_1234567890abcdef
        start:
          type: string
          minLength: 1
          maxLength: 50
          description: First few characters of the key for identification.
          example: sk_test_abc123
        enabled:
          type: boolean
          description: Whether the key is enabled or disabled.
          example: true
        name:
          type: string
          maxLength: 255
          description: Human-readable name for this key.
          example: Production API Key
        meta:
          type: object
          additionalProperties: true
          maxProperties: 100
          description: Custom metadata associated with this key.
          example:
            plan: premium
            region: us-east-1
        createdAt:
          type: integer
          format: int64
          minimum: 0
          maximum: 9223372036854775807
          description: Unix timestamp in milliseconds when key was created.
          example: 1701425400000
        updatedAt:
          type: integer
          format: int64
          minimum: 0
          maximum: 9223372036854775807
          description: Unix timestamp in milliseconds when key was last updated.
          example: 1701425400000
        expires:
          type: integer
          format: int64
          minimum: 0
          maximum: 9223372036854775807
          description: Unix timestamp in milliseconds when key expires.
          example: 1733000000000
        credits:
          "$ref": "#/components/schemas/KeyCreditsData"
        plaintext:
          type: string
          description: Decrypted key value (only when decrypt=true).
          example: sk_test_abc123def456
        roles:
          type: array
          maxItems: 100
          items:
            type: string
            minLength: 1
            maxLength: 255
          description: Role names assigned to this key.
          example: ["admin", "user"]
        permissions:
          type: array
          maxItems: 100
          items:
            type: string
            minLength: 1
            maxLength: 255
          description: Permission slugs assigned to this key.
          example: ["users.read", "posts.write"]
        identity:
          "$ref": "#/components/schemas/Identity"
        ratelimits:
          type: array
          maxItems: 50
          items:
            "$ref": "#/components/schemas/RatelimitResponse"
          description: Rate limit configurations for this key.
      required:
        - keyId
        - start
        - apiId
        - createdAt
        - enabled
      additionalProperties: false
    LivenessResponseData:
      type: object
      properties:
        message:
          description:
            Status message indicating the health of the service. A value
            of 'OK' indicates that the service is functioning properly and ready to
            accept requests. Any other value indicates a potential issue with the
            service health.
          example: OK
          type: string
      required:
        - message
      description:
        Response data for the liveness check endpoint. This provides a
        simple indication of whether the Unkey API service is running and able to
        process requests. Monitoring systems can use this endpoint to track service
        availability and trigger alerts if the service becomes unhealthy.
    RatelimitResponse:
      type: object
      properties:
        id:
          type: string
          minLength: 8
          maxLength: 255
          pattern: "^rl_[a-zA-Z0-9_]+$"
          description: Unique identifier for this rate limit configuration.
          example: rl_1234567890abcdef
        name:
          type: string
          minLength: 1
          maxLength: 128
          pattern: "^[a-zA-Z][a-zA-Z0-9_-]*$"
          description: Human-readable name for this rate limit.
          example: api_requests
        limit:
          type: integer
          format: int64
          minimum: 1
          maximum: 1000000
          description: Maximum requests allowed within the time window.
          example: 1000
        duration:
          type: integer
          format: int64
          minimum: 1000
          maximum: 2592000000
          description: Rate limit window duration in milliseconds.
          example: 3600000
        autoApply:
          type: boolean
          description: Whether this rate limit was automatically applied when verifying the key.
          example: true
      required:
        - id
        - name
        - limit
        - duration
        - autoApply
      additionalProperties: false
    V2LivenessResponseBody:
      type: object
      required:
        - meta
        - data
      properties:
        meta:
          "$ref": "#/components/schemas/Meta"
        data:
          "$ref": "#/components/schemas/LivenessResponseData"
    V2RatelimitSetOverrideRequestBody:
      description: |-
        Sets a new or overwrites an existing rate limit override. Overrides allow you to apply special rate limit rules to specific identifiers, providing custom limits that differ from the default.

        Overrides are useful for:
        - Granting higher limits to premium users or trusted partners
        - Implementing stricter limits for suspicious or abusive users
        - Creating tiered access levels with different quotas
        - Implementing temporary rate limit adjustments
        - Prioritizing important clients with higher limits
      additionalProperties: false
      properties:
        namespaceId:
          description:
            The unique ID of the rate limit namespace. Either `namespaceId`
            or `namespaceName` must be provided, but not both. Using `namespaceId` guarantees
            you're targeting the exact namespace intended, even if names change, making
            it ideal for automation and scripts.
          type: string
          minLength: 1
          maxLength: 255
        namespaceName:
          description:
            The name of the rate limit namespace. Either `namespaceId` or
            `namespaceName` must be provided, but not both. Using `namespaceName` is more
            human-readable and convenient for manual operations and configurations.
          type: string
        duration:
          description: |-
            The duration in milliseconds for the rate limit window. This defines how long the rate limit counter accumulates before resetting to zero.

            Considerations:
            - This can differ from the default duration for the namespace
            - Longer durations create stricter limits that take longer to reset
            - Shorter durations allow more frequent bursts of activity
            - Common values: 60000 (1 minute), 3600000 (1 hour), 86400000 (1 day)
          format: int64
          type: integer
          minimum: 1000
        identifier:
          description: |-
            Identifier of the entity receiving this custom rate limit. This can be:

            - A specific user ID for individual custom limits
            - An IP address for location-based rules
            - An email domain for organization-wide policies
            - Any other string that identifies the target entity

            Wildcards (*) can be used to create pattern-matching rules that apply to multiple identifiers. For example:
            - 'premium_*' would match all identifiers starting with 'premium_'
            - '*_admin' would match all identifiers ending with '_admin'
            - '*suspicious*' would match any identifier containing 'suspicious'

            More detailed information on wildcard pattern rules is available at https://www.unkey.com/docs/ratelimiting/overrides#wildcard-rules
          type: string
          minLength: 1
          maxLength: 255
        limit:
          description: |-
            The maximum number of requests allowed for this override. This defines the custom quota for the specified identifier(s).

            Special values:
            - Higher than default: For premium or trusted entities
            - Lower than default: For suspicious or abusive entities
            - 0: To completely block access (useful for ban implementation)

            This limit entirely replaces the default limit for matching identifiers.
          format: int64
          type: integer
          minimum: 0
      required:
        - identifier
        - limit
        - duration
      type: object
    RatelimitSetOverrideResponseData:
      type: object
      properties:
        overrideId:
          description: |-
            The unique identifier for the newly created or updated rate limit override. This ID can be used to:

            - Reference this specific override in subsequent API calls
            - Delete or modify this override later
            - Track which override is being applied in rate limit responses
            - Associate override effects with specific rules in analytics

            Store this ID if you need to manage the override in the future.
          type: string
      required:
        - overrideId
    V2RatelimitSetOverrideResponseBody:
      type: object
      required:
        - meta
        - data
      properties:
        meta:
          "$ref": "#/components/schemas/Meta"
        data:
          "$ref": "#/components/schemas/RatelimitSetOverrideResponseData"
    V2RatelimitGetOverrideRequestBody:
      description: |-
        Gets the configuration of an existing rate limit override. Use this to retrieve details about custom rate limit rules that have been created for specific identifiers within a namespace.

        This endpoint is useful for:
        - Verifying override configurations
        - Checking current limits for specific entities
        - Auditing rate limit policies
        - Debugging rate limiting behavior
        - Retrieving override settings for modification
      additionalProperties: false
      properties:
        namespaceId:
          description:
            The unique ID of the rate limit namespace. Either `namespaceId`
            or `namespaceName` must be provided, but not both. Using `namespaceId` is
            more precise and less prone to naming conflicts, making it ideal for scripts
            and automated operations.
          type: string
          minLength: 1
          maxLength: 255
        namespaceName:
          description:
            The name of the rate limit namespace. Either `namespaceId` or
            `namespaceName` must be provided, but not both. Using `namespaceName` is more
            human-readable and easier to work with for manual operations and configurations.
          type: string
          minLength: 1
          maxLength: 255
        identifier:
          description: |-
            The exact identifier pattern for the override you want to retrieve. This must match exactly as it was specified when creating the override.

            Important notes:
            - This is case-sensitive and must match exactly
            - Include any wildcards (*) that were part of the original pattern
            - For example, if the override was created for 'premium_*', you must use 'premium_*' here, not a specific ID like 'premium_user1'

            This field is used to look up the specific override configuration for this pattern.
          type: string
          minLength: 1
          maxLength: 255
      required:
        - identifier
      type: object
      oneOf:
        - required:
            - namespaceName
            - identifier
        - required:
            - namespaceId
            - identifier
    V2RatelimitGetOverrideResponseBody:
      type: object
      required:
        - meta
        - data
      properties:
        meta:
          "$ref": "#/components/schemas/Meta"
        data:
          "$ref": "#/components/schemas/RatelimitOverride"
    V2RatelimitListOverridesRequestBody:
      additionalProperties: false
      properties:
        namespaceId:
          description:
            The unique ID of the rate limit namespace to list overrides
            for. Either `namespaceId` or `namespaceName` must be provided, but not both.
            Using `namespaceId` guarantees you're targeting the exact namespace intended,
            even if names change over time.
          type: string
          minLength: 1
          maxLength: 255
        namespaceName:
          description:
            The name of the rate limit namespace to list overrides for.
            Either `namespaceId` or `namespaceName` must be provided, but not both. Using
            `namespaceName` is more human-readable and convenient for manual operations
            and dashboards.
          type: string
        cursor:
          description:
            Pagination cursor from a previous response. Include this when
            fetching subsequent pages of results. Each response containing more results
            than the requested limit will include a cursor value in the pagination
            object that can be used here.
          type: string
        limit:
          description: |-
            Maximum number of override entries to return in a single response. Use this to control response size and loading performance.

            - Lower values (10-20): Better for UI displays and faster response times
            - Higher values (50-100): Better for data exports or bulk operations
            - Default (10): Suitable for most dashboard views

            Results exceeding this limit will be paginated, with a cursor provided for fetching subsequent pages.
          type: integer
          default: 10
          minimum: 1
          maximum: 100
      type: object
    RatelimitListOverridesResponseData:
      type: array
      items:
        "$ref": "#/components/schemas/RatelimitOverride"
    V2RatelimitListOverridesResponseBody:
      type: object
      required:
        - meta
        - data
      properties:
        meta:
          "$ref": "#/components/schemas/Meta"
        data:
          "$ref": "#/components/schemas/RatelimitListOverridesResponseData"
        pagination:
          "$ref": "#/components/schemas/Pagination"
    V2RatelimitLimitRequestBody:
      additionalProperties: false
      properties:
        namespace:
          type: string
          minLength: 1
          maxLength: 255 # Reasonable upper bound for namespace identifiers
          pattern: "^[a-zA-Z][a-zA-Z0-9_./-]*$"
          description: |
            Identifies the rate limit category using hierarchical naming for organization and monitoring.
            Namespaces must start with a letter and can contain letters, numbers, underscores, dots, slashes, or hyphens.
            Use descriptive, hierarchical names like 'auth.login', 'api.requests', or 'media.uploads' for clear categorization.
            Namespaces must be unique within your workspace and support segmentation of different API operations.
            Consistent naming conventions across your application improve monitoring and debugging capabilities.

            This namespace has to be created in the dashboard first, before being able to use it.
          example: sms.sign_up
        cost:
          type: integer
          format: int64
          minimum: 0
          maximum: 1000 # Reasonable upper bound for operation costs
          default: 1
          description: |
            Sets how much of the rate limit quota this request consumes, enabling weighted rate limiting.
            Use higher values for resource-intensive operations and 0 for tracking without limiting.
            When accumulated cost exceeds the limit within the duration window, subsequent requests are rejected.
            Essential for implementing fair usage policies and preventing resource abuse through expensive operations.
          example: 5
        duration:
          type: integer
          format: int64
          minimum: 1000 # 1 second minimum window
          maximum: 2592000000 # 30 days maximum window
          description: |
            Sets the rate limit window duration in milliseconds after which the counter resets.
            Shorter durations enable faster recovery but may be less effective against sustained abuse.
            Common values include 60000 (1 minute), 3600000 (1 hour), and 86400000 (24 hours).
            Balance user experience with protection needs when choosing window sizes.
          example: 60000
        identifier:
          type: string
          minLength: 1
          maxLength: 255 # Reasonable upper bound for identifiers
          pattern: "^[a-zA-Z0-9_.:/-]+$"
          description: |
            Defines the scope of rate limiting by identifying the entity being limited.
            Use user IDs for per-user limits, IP addresses for anonymous limiting.

            Accepts letters, numbers, underscores, dots, colons, slashes, and hyphens for flexible identifier formats.
            The same identifier can be used across different namespaces to apply multiple rate limit types.
            Choose identifiers that provide appropriate granularity for your rate limiting strategy.
          example: "user_12345"
        limit:
          type: integer
          format: int64
          minimum: 1
          maximum: 1000000 # Reasonable upper bound for rate limits
          description: |
            Sets the maximum operations allowed within the duration window before requests are rejected.
            When this limit is reached, subsequent requests fail with `RATE_LIMITED` until the window resets.
            Balance user experience with resource protection when setting limits for different user tiers.
            Consider system capacity, business requirements, and fair usage policies in limit determination.
          example: 1000
      required:
        - namespace
        - identifier
        - limit
        - duration
      type: object
    RatelimitLimitResponseData:
      type: object
      properties:
        limit:
          description: |-
            The maximum number of operations allowed within the time window. This reflects either the default limit specified in the request or an override limit if one exists for this identifier.

            This value helps clients understand their total quota for the current window.
          format: int64
          type: integer
        remaining:
          description: |-
            The number of operations remaining in the current window before the rate limit is exceeded. Applications should use this value to:

            - Implement client-side throttling before hitting limits
            - Display usage information to end users
            - Trigger alerts when approaching limits
            - Adjust request patterns based on available capacity

            When this reaches zero, requests will be rejected until the window resets.
          format: int64
          type: integer
        reset:
          description: |-
            The Unix timestamp in milliseconds when the rate limit window will reset and 'remaining' will return to 'limit'.

            This timestamp enables clients to:
            - Calculate and display wait times to users
            - Implement intelligent retry mechanisms
            - Schedule requests to resume after the reset
            - Implement exponential backoff when needed

            The reset time is based on a sliding window from the first request in the current window.
          format: int64
          type: integer
        success:
          description: |-
            Whether the request passed the rate limit check. If true, the request is allowed to proceed. If false, the request has exceeded the rate limit and should be blocked or rejected.

            You MUST check this field to determine if the request should proceed, as the endpoint always returns `HTTP 200` even when rate limited.
          type: boolean
        overrideId:
          description: |-
            If a rate limit override was applied for this identifier, this field contains the ID of the override that was used. Empty when no override is in effect.

            This can be useful for:
            - Debugging which override rule was matched
            - Tracking the effects of specific overrides
            - Understanding why limits differ from default values
            - Audit logging of special rate limit rules
          type: string
      required:
        - limit
        - remaining
        - reset
        - success
    V2RatelimitLimitResponseBody:
      type: object
      required:
        - meta
        - data
      properties:
        meta:
          "$ref": "#/components/schemas/Meta"
        data:
          "$ref": "#/components/schemas/RatelimitLimitResponseData"
    V2RatelimitDeleteOverrideRequestBody:
      description: |-
        Deletes an existing rate limit override. This permanently removes a custom rate limit rule, reverting affected identifiers back to the default rate limits for the namespace.

        Use this endpoint when you need to:
        - Remove special rate limit rules that are no longer needed
        - Reset entities back to standard rate limits
        - Clean up temporary overrides
        - Remove outdated tiering or custom limit rules
        - Fix misconfigured overrides

        Once deleted, the override cannot be recovered, and the operation takes effect immediately.
      additionalProperties: false
      properties:
        namespaceId:
          description:
            The unique ID of the rate limit namespace containing the override.
            Either `namespaceId` or `namespaceName` must be provided, but not both. Using
            `namespaceId` is more precise and less prone to naming conflicts, making
            it ideal for automation and scripts.
          type: string
          minLength: 1
          maxLength: 255
        namespaceName:
          description:
            The name of the rate limit namespace containing the override.
            Either `namespaceId` or `namespaceName` must be provided, but not both. Using
            `namespaceName` is more human-readable and convenient for manual operations
            and configurations.
          type: string
          minLength: 1
          maxLength: 255
        identifier:
          description: |-
            The exact identifier pattern of the override to delete. This must match exactly as it was specified when creating the override.

            Important notes:
            - This is case-sensitive and must match exactly
            - Include any wildcards (*) that were part of the original pattern
            - For example, if the override was created for 'premium_*', you must use 'premium_*' here, not a specific ID

            After deletion, any identifiers previously affected by this override will immediately revert to using the default rate limit for the namespace.
          type: string
          minLength: 1
          maxLength: 255
      required:
        - identifier
      type: object
    RatelimitDeleteOverrideResponseData:
      type: object
      additionalProperties: false
      description:
        Empty response object. A successful response indicates the override
        was successfully deleted. The operation is immediate - as soon as this response
        is received, the override no longer exists and affected identifiers have reverted
        to using the default rate limit for the namespace. No other data is returned
        as part of the deletion operation.
    V2RatelimitDeleteOverrideResponseBody:
      type: object
      required:
        - meta
        - data
      properties:
        meta:
          "$ref": "#/components/schemas/Meta"
        data:
          "$ref": "#/components/schemas/RatelimitDeleteOverrideResponseData"
    V2IdentitiesCreateIdentityRequestBody:
      type: object
      required:
        - externalId
      properties:
        externalId:
          type: string
          minLength: 3
          maxLength: 255
          pattern: "^[a-zA-Z0-9_.-]+$"
          description: |
            Creates an identity using your system's unique identifier for a user, organization, or entity.
            Must be stable and unique across your workspace - duplicate externalIds return CONFLICT errors.
            This identifier links Unkey identities to your authentication system, database records, or tenant structure.

            Avoid changing externalIds after creation as this breaks the link between your systems.
            Use consistent identifier patterns across your application for easier management and debugging.
            Accepts letters, numbers, underscores, dots, and hyphens for flexible identifier formats.
            Essential for implementing proper multi-tenant isolation and user-specific rate limiting.
          example: user_123
        meta:
          type: object
          additionalProperties: true
          maxProperties: 100
          description: |
            Stores arbitrary JSON metadata returned during key verification for contextual information.
            Eliminates additional database lookups during verification, improving performance for stateless services.
            Avoid storing sensitive data here as it's returned in verification responses.

            Large metadata objects increase verification latency and should stay under 10KB total size.
            Use this for subscription details, feature flags, user preferences, and organization information.
            Metadata is returned as-is whenever keys associated with this identity are verified.
        ratelimits:
          type: array
          maxItems: 50
          items:
            "$ref": "#/components/schemas/RatelimitRequest"
          description: |
            Defines shared rate limits that apply to all keys belonging to this identity.
            Prevents abuse by users with multiple keys by enforcing consistent limits across their entire key portfolio.
            Essential for implementing fair usage policies and tiered access levels in multi-tenant applications.

            Rate limit counters are shared across all keys with this identity, regardless of how many keys the user creates.
            During verification, specify which named limits to check for enforcement.
            Identity rate limits supplement any key-specific rate limits that may also be configured.
            - Each named limit can have different thresholds and windows

            When verifying keys, you can specify which limits you want to use and all keys attached to this identity will share the limits, regardless of which specific key is used.
    RatelimitRequest:
      type: object
      required:
        - name
        - limit
        - duration
        - autoApply
      properties:
        name:
          description: |-
            The name of this rate limit. This name is used to identify which limit to check during key verification.

            Best practices for limit names:
            - Use descriptive, semantic names like 'api_requests', 'heavy_operations', or 'downloads'
            - Be consistent with naming conventions across your application
            - Create separate limits for different resource types or operation costs
            - Consider using namespaced names for better organization (e.g., 'files.downloads', 'compute.training')

            You will reference this exact name when verifying keys to check against this specific limit.
          type: string
          example: api
          minLength: 3
          maxLength: 128
        limit:
          description: |-
            The maximum number of operations allowed within the specified time window.

            When this limit is reached, verification requests will fail with `code=RATE_LIMITED` until the window resets. The limit should reflect:
            - Your infrastructure capacity and scaling limitations
            - Fair usage expectations for your service
            - Different tier levels for various user types
            - The relative cost of the operations being limited

            Higher values allow more frequent access but may impact service performance.
          type: integer
          format: int64
          minimum: 1
        duration:
          description: |-
            The duration for each ratelimit window in milliseconds.

            This controls how long the rate limit counter accumulates before resetting. Common values include:
            - 1000 (1 second): For strict per-second limits on high-frequency operations
            - 60000 (1 minute): For moderate API usage control
            - 3600000 (1 hour): For less frequent but costly operations
            - 86400000 (24 hours): For daily quotas

            Shorter windows provide more frequent resets but may allow large burst usage. Longer windows provide more consistent usage patterns but take longer to reset after limit exhaustion.
          type: integer
          format: int64
          minimum: 1000
        autoApply:
          description: |-
            Whether this ratelimit should be automatically applied when verifying a key.
          type: boolean
          default: false
    IdentitiesCreateIdentityResponseData:
      type: object
    V2IdentitiesCreateIdentityResponseBody:
      type: object
      required:
        - meta
        - data
      properties:
        meta:
          "$ref": "#/components/schemas/Meta"
        data:
          "$ref": "#/components/schemas/IdentitiesCreateIdentityResponseData"
    V2IdentitiesGetIdentityRequestBody:
      type: object
      properties:
        externalId:
          type: string
          minLength: 1
          description:
            The external ID of the identity to retrieve. This is the ID
            from your own system that was used during identity creation.
          example: user_abc123
      additionalProperties: false
      required:
        - externalId
    IdentitiesGetIdentityResponseData:
      type: object
      required:
        - externalId
      properties:
        externalId:
          type: string
          description:
            The external identifier for this identity in your system. This
            is the ID you provided during identity creation.
          example: user_abc123
        meta:
          type: object
          additionalProperties: true
          description:
            Custom metadata associated with this identity. This can include
            any JSON-serializable data you stored with the identity during creation
            or updates.
          example:
            name: Alice Smith
            email: alice@example.com
            plan: premium
        ratelimits:
          type: array
          items:
            "$ref": "#/components/schemas/RatelimitResponse"
          description:
            Rate limits associated with this identity. These limits are
            shared across all API keys linked to this identity, providing consistent
            rate limiting regardless of which key is used.
    IdentitiesListIdentitiesResponseData:
      type: array
      items:
        "$ref": "#/components/schemas/Identity"
      description: List of identities matching the specified criteria.
    V2IdentitiesGetIdentityResponseBody:
      type: object
      required:
        - meta
        - data
      properties:
        meta:
          "$ref": "#/components/schemas/Meta"
        data:
          "$ref": "#/components/schemas/IdentitiesGetIdentityResponseData"
    V2IdentitiesListIdentitiesRequestBody:
      type: object
      properties:
        limit:
          type: integer
          minimum: 1
          maximum: 100
          default: 100
          description:
            The maximum number of identities to return in a single request.
            Use this to control response size and loading performance.
          example: 50
        cursor:
          type: string
          description:
            Pagination cursor from a previous response. Use this to fetch
            subsequent pages of results when the response contains a cursor value.
          example: cursor_eyJrZXkiOiJrZXlfMTIzNCJ9
      additionalProperties: false
    V2IdentitiesListIdentitiesResponseBody:
      type: object
      required:
        - meta
        - data
        - pagination
      properties:
        meta:
          "$ref": "#/components/schemas/Meta"
        data:
          "$ref": "#/components/schemas/IdentitiesListIdentitiesResponseData"
        pagination:
          "$ref": "#/components/schemas/Pagination"
    V2IdentitiesDeleteIdentityRequestBody:
      additionalProperties: false
      type: object
      properties:
        externalId:
          type: string
          minLength: 3
          description: |
            The id of this identity in your system.
            This should match the externalId value you used when creating the identity.
            This identifier typically comes from your authentication system and could be a userId, organizationId, or any other stable unique identifier in your application.
          example: user_123
      required:
        - externalId
    V2IdentitiesDeleteIdentityResponseBody:
      type: object
      description:
        Empty response object. A successful response indicates the identity
        was deleted successfully. The operation is immediate and permanent - the identity
        and all its associated data are removed from the system. Any API keys previously
        associated with this identity remain valid but are no longer linked to this
        identity.
      properties:
        meta:
          "$ref": "#/components/schemas/Meta"
      required:
        - meta
    Permission:
      type: object
      properties:
        name:
          type: string
          minLength: 1
          maxLength: 512
          description: |
            The human-readable name for this permission that describes its purpose.
            Should be descriptive enough for developers to understand what access it grants.
            Use clear, semantic names that reflect the resources or actions being permitted.
            Names must be unique within your workspace to avoid confusion and conflicts.
          example: "users.read"
        slug:
          type: string
          minLength: 1
          maxLength: 512
          description: |
            The URL-safe identifier when this permission was created.
          example: users-read
        description:
          type: string
          maxLength: 2048
          description: |
            Optional detailed explanation of what this permission grants access to.
            Helps team members understand the scope and implications of granting this permission.
            Include information about what resources can be accessed and what actions can be performed.
            Not visible to end users - this is for internal documentation and team clarity.
          example: "Allows reading user profile information and account details"
        createdAt:
          type: integer
          format: int64
          minimum: 0
          maximum: 9223372036854775807 # Max int64 value for future-proofing
          description: |
            Unix timestamp in milliseconds indicating when this permission was first created.
            Useful for auditing and understanding the evolution of your permission structure.
            Automatically set by the system and cannot be modified.
          example: 1701425400000
      required:
        - name
        - slug
        - createdAt
      additionalProperties: false
    V2PermissionsCreatePermissionRequestBody:
      type: object
      required:
        - name
        - slug
      properties:
        name:
          type: string
          minLength: 1
          maxLength: 512
          description: |
            Creates a permission with this human-readable name that describes its purpose.
            Names must be unique within your workspace to prevent conflicts during assignment.
            Use clear, semantic names that developers can easily understand when building authorization logic.
            Consider using hierarchical naming conventions like 'resource.action' for better organization.

            Examples: 'users.read', 'billing.write', 'analytics.view', 'admin.manage'
          example: "users.read"
        slug:
          type: string
          minLength: 1
          maxLength: 128
          pattern: "^[a-zA-Z][a-zA-Z0-9._-]*$"
          description: |
            Creates a URL-safe identifier for this permission that can be used in APIs and integrations.
            Must start with a letter and contain only letters, numbers, periods, underscores, and hyphens.
            Slugs are often used in REST endpoints, configuration files, and external integrations.
            Should closely match the name but in a format suitable for technical usage.
            Must be unique within your workspace to ensure reliable permission lookups.

            Keep slugs concise but descriptive for better developer experience.
          example: "users-read"
        description:
          type: string
          maxLength: 128
          description: |
            Provides detailed documentation of what this permission grants access to.
            Include information about affected resources, allowed actions, and any important limitations.
            This internal documentation helps team members understand permission scope and security implications.
            Not visible to end users - designed for development teams and security audits.

            Consider documenting:
            - What resources can be accessed
            - What operations are permitted
            - Any conditions or limitations
            - Related permissions that might be needed
          example: "Grants read-only access to user profile information, account settings, and subscription status. Does not include access to payment methods or billing history."
      additionalProperties: false
    PermissionsCreatePermissionResponseData:
      type: object
      additionalProperties: false
    V2PermissionsCreatePermissionResponseBody:
      type: object
      required:
        - meta
        - data
      properties:
        meta:
          "$ref": "#/components/schemas/Meta"
        data:
          "$ref": "#/components/schemas/PermissionsCreatePermissionResponseData"
    V2PermissionsGetPermissionRequestBody:
      type: object
      required:
        - slug
      properties:
        slug:
          type: string
          minLength: 3
          maxLength: 255
          pattern: "^[a-zA-Z][a-zA-Z0-9._-]*$"
          description: Get permission details by its unique slug.
          example: users.read
      additionalProperties: false
    PermissionsGetPermissionResponseData:
      type: object
      properties:
        permission:
          "$ref": "#/components/schemas/Permission"
      required:
        - permission
      additionalProperties: false
      description: Complete permission details including slug, name, and metadata.
    V2PermissionsGetPermissionResponseBody:
      type: object
      required:
        - meta
        - data
      properties:
        meta:
          "$ref": "#/components/schemas/Meta"
        data:
          "$ref": "#/components/schemas/PermissionsGetPermissionResponseData"
    V2PermissionsListPermissionsRequestBody:
      type: object
      properties:
        cursor:
          type: string
          maxLength: 1024
          description: |
            Pagination cursor from a previous response to fetch the next page of permissions.
            Include this value when you need to retrieve additional permissions beyond the initial response.
            Each response containing more results than the requested limit includes a cursor for subsequent pages.

            Leave empty or omit this field to start from the beginning of the permission list.
            Cursors are temporary and may expire - always handle cases where a cursor becomes invalid.
          example: "eyJrZXkiOiJwZXJtXzEyMzQifQ=="
        limit:
          type: integer
          minimum: 1
          maximum: 100
          default: 100
          description: Maximum number of permissions to return in a single response.
          example: 50
      additionalProperties: false
    PermissionsListPermissionsResponseData:
      type: array
      maxItems: 1000
      items:
        "$ref": "#/components/schemas/Permission"
      description: Array of permission objects with complete configuration details.
    V2PermissionsListPermissionsResponseBody:
      type: object
      required:
        - meta
        - data
      properties:
        meta:
          "$ref": "#/components/schemas/Meta"
        data:
          "$ref": "#/components/schemas/PermissionsListPermissionsResponseData"
        pagination:
          "$ref": "#/components/schemas/Pagination"
      additionalProperties: false
    V2PermissionsListRolesRequestBody:
      type: object
      properties:
        limit:
          type: integer
          minimum: 1
          maximum: 100
          default: 100
          description: |
            Maximum number of roles to return in a single response.
            Use smaller values for faster response times and better UI performance.
            Use larger values when you need to process many roles efficiently.
            Results exceeding this limit will be paginated with a cursor for continuation.
          example: 50
        cursor:
          type: string
          maxLength: 1024
          description: |
            Pagination cursor from a previous response to fetch the next page of roles.
            Include this when you need to retrieve additional roles beyond the first page.
            Each response containing more results will include a cursor value that can be used here.
            Leave empty or omit this field to start from the beginning of the role list.
          example: "eyJrZXkiOiJyb2xlXzEyMzQifQ=="
      additionalProperties: false
    PermissionsListRolesResponseData:
      type: array
      maxItems: 1000
      items:
        "$ref": "#/components/schemas/RoleWithPermissions"
      description: Array of roles with their assigned permissions.

    V2PermissionsDeleteRoleRequestBody:
      type: object
      required:
        - roleId
      properties:
        roleId:
          type: string
          minLength: 8
          maxLength: 255
          pattern: "^[a-zA-Z0-9_]+$"
          description: |
            Unique identifier of the role to permanently delete from your workspace.
            Must be a valid role ID that begins with 'role_' and exists within your workspace.

            WARNING: Deletion is immediate and irreversible with significant consequences:
            - All API keys assigned this role will lose the associated permissions
            - Access to resources protected by this role's permissions will be denied
            - Any authorization logic depending on this role will start failing
            - Historical analytics and audit logs referencing this role remain intact

            Before deletion, ensure:
            - You have the correct role ID (verify the role name and permissions)
            - You've updated any dependent authorization logic or code
            - You've migrated any keys to use alternative roles or direct permissions
            - You've notified relevant team members of the access changes
          example: role_dns_manager
      additionalProperties: false
    V2PermissionsDeleteRoleResponseBody:
      type: object
      required:
        - meta
      properties:
        meta:
          "$ref": "#/components/schemas/Meta"
      additionalProperties: false
    V2PermissionsListRolesResponseBody:
      type: object
      required:
        - meta
        - data
      properties:
        meta:
          "$ref": "#/components/schemas/Meta"
        data:
          "$ref": "#/components/schemas/PermissionsListRolesResponseData"
        pagination:
          "$ref": "#/components/schemas/Pagination"
      additionalProperties: false
    V2PermissionsDeletePermissionRequestBody:
      type: object
      required:
        - slug
      properties:
        slug:
          type: string
          minLength: 3
          maxLength: 255
          pattern: "^[a-zA-Z][a-zA-Z0-9._-]*$"
          description: |
            Specifies which permission to permanently delete from your workspace.

            WARNING: Deleting a permission has immediate and irreversible consequences:
            - All API keys with this permission will lose that access immediately
            - All roles containing this permission will have it removed
            - Any verification requests checking for this permission will fail
            - This action cannot be undone

            Before deletion, ensure you:
            - Have updated any keys or roles that depend on this permission
            - Have migrated to alternative permissions if needed
            - Have notified affected users about the access changes
          example: documents.write
      additionalProperties: false
    V2PermissionsDeletePermissionResponseBody:
      type: object
      required:
        - meta
      properties:
        meta:
          "$ref": "#/components/schemas/Meta"
      additionalProperties: false
    V2PermissionsCreateRoleRequestBody:
      type: object
      required:
        - name
      properties:
        name:
          type: string
          minLength: 1
          maxLength: 512
          pattern: "^[a-zA-Z][a-zA-Z0-9._-]*$"
          description: |
            Creates a role with this unique name that groups related permissions together.
            Names must be unique within your workspace to prevent conflicts during assignment.
            Use descriptive names that clearly indicate the role's purpose and scope of access.
            Consider hierarchical naming conventions like 'department.function' for better organization.

            Role names should be:
            - Descriptive enough to understand their purpose
            - Consistent with your organization's naming conventions
            - Unique to avoid confusion during role assignment
            - Focused on a specific function or responsibility

            Examples: 'admin.billing', 'support.readonly', 'developer.api', 'manager.analytics'
          example: "support.readonly"
        description:
          type: string
          maxLength: 2048
          description: |
            Provides comprehensive documentation of what this role encompasses and what access it grants.
            Include information about the intended use case, what permissions should be assigned, and any important considerations.
            This internal documentation helps team members understand role boundaries and security implications.
            Not visible to end users - designed for administration teams and access control audits.

            Consider documenting:
            - The role's intended purpose and scope
            - What types of users should receive this role
            - What permissions are typically associated with it
            - Any security considerations or limitations
            - Related roles that might be used together
          example: "Provides read-only access for customer support representatives. Includes permissions to view user accounts, support tickets, and basic analytics. Does not include access to billing, admin functions, or data modification capabilities."
      additionalProperties: false
    PermissionsCreateRoleResponseData:
      type: object
      properties:
        roleId:
          type: string
          minLength: 3
          maxLength: 255
          pattern: "^[a-zA-Z0-9_]+$"
          description: |
            The unique identifier assigned to the newly created role.
            Use this ID to reference the role in permission assignments, key operations, and role management calls.
            Always begins with 'role_' followed by a unique alphanumeric sequence.
            Store this ID if you need to manage, modify, or assign this role in future operations.
          example: role_1234567890abcdef
      required:
        - roleId
      additionalProperties: false
    V2PermissionsCreateRoleResponseBody:
      type: object
      required:
        - meta
        - data
      properties:
        meta:
          "$ref": "#/components/schemas/Meta"
        data:
          "$ref": "#/components/schemas/PermissionsCreateRoleResponseData"
    Role:
      type: object
      properties:
        id:
          type: string
          minLength: 3
          maxLength: 255
          pattern: "^[a-zA-Z0-9_]+$"
          description: |
            The unique identifier for this role within Unkey's system.
            Generated automatically when the role is created and used to reference this role in API operations.
            Always begins with 'role_' followed by alphanumeric characters and underscores.
          example: role_1234567890abcdef
        name:
          type: string
          minLength: 1
          maxLength: 512
          description: |
            The human-readable name for this role that describes its function.
            Should be descriptive enough for administrators to understand what access this role provides.
            Use clear, semantic names that reflect the job function or responsibility level.
            Names must be unique within your workspace to avoid confusion during role assignment.
          example: "support.readonly"
        description:
          type: string
          maxLength: 2048
          description: |
            Optional detailed explanation of what this role encompasses and what access it provides.
            Helps team members understand the role's scope, intended use cases, and security implications.
            Include information about what types of users should receive this role and what they can accomplish.
            Not visible to end users - this is for internal documentation and access control audits.
          example: "Provides read-only access for customer support representatives to view user accounts and support tickets"
        createdAt:
          type: integer
          format: int64
          minimum: 0
          maximum: 9223372036854775807 # Max int64 value for future-proofing
          description: |
            Unix timestamp in milliseconds indicating when this role was first created.
            Useful for auditing and understanding the evolution of your access control structure.
            Automatically set by the system and cannot be modified.
          example: 1701425400000
      required:
        - id
        - name
        - createdAt
      additionalProperties: false
    RoleWithPermissions:
      type: object
      properties:
        id:
          type: string
          minLength: 3
          maxLength: 255
          pattern: "^[a-zA-Z0-9_]+$"
          description: |
            The unique identifier for this role within Unkey's system.
            Generated automatically when the role is created and used to reference this role in API operations.
            Always begins with 'role_' followed by alphanumeric characters and underscores.
          example: role_1234567890abcdef
        name:
          type: string
          minLength: 1
          maxLength: 512
          description: |
            The human-readable name for this role that describes its function.
            Should be descriptive enough for administrators to understand what access this role provides.
            Use clear, semantic names that reflect the job function or responsibility level.
            Names must be unique within your workspace to avoid confusion during role assignment.
          example: "support.readonly"
        description:
          type: string
          maxLength: 2048
          description: |
            Optional detailed explanation of what this role encompasses and what access it provides.
            Helps team members understand the role's scope, intended use cases, and security implications.
            Include information about what types of users should receive this role and what they can accomplish.
            Not visible to end users - this is for internal documentation and access control audits.
          example: "Provides read-only access for customer support representatives to view user accounts and support tickets"
        createdAt:
          type: integer
          format: int64
          minimum: 0
          maximum: 9223372036854775807 # Max int64 value for future-proofing
          description: |
            Unix timestamp in milliseconds indicating when this role was first created.
            Useful for auditing and understanding the evolution of your access control structure.
            Automatically set by the system and cannot be modified.
          example: 1701425400000
        permissions:
          type: array
          items:
            "$ref": "#/components/schemas/Permission"
          maxItems: 100
          description: |
            Complete list of permissions currently assigned to this role.
            Each permission grants specific access rights that will be inherited by any keys or users assigned this role.
            Use this list to understand the full scope of access provided by this role.
            Permissions can be added or removed from roles without affecting the role's identity or other properties.
            Empty array indicates a role with no permissions currently assigned.
      required:
        - id
        - name
        - permissions
        - createdAt
      additionalProperties: false
    V2PermissionsGetRoleRequestBody:
      type: object
      required:
        - roleId
      properties:
        roleId:
          type: string
          minLength: 3
          maxLength: 255
          pattern: "^[a-zA-Z0-9_]+$"
          description: |
            Specifies which role to retrieve by its unique identifier.
            Must be a valid role ID that begins with 'role_' and exists within your workspace.
            Use this endpoint to verify role details, check its current permissions, or retrieve metadata.
            Returns complete role information including all assigned permissions for comprehensive access review.
          example: role_1234567890abcdef
      additionalProperties: false
    PermissionsGetRoleResponseData:
      type: object
      properties:
        role:
          "$ref": "#/components/schemas/RoleWithPermissions"
      required:
        - role
      additionalProperties: false
      description: Complete role details including assigned permissions.
    V2PermissionsGetRoleResponseBody:
      type: object
      required:
        - meta
        - data
      properties:
        meta:
          "$ref": "#/components/schemas/Meta"
        data:
          "$ref": "#/components/schemas/PermissionsGetRoleResponseData"
      additionalProperties: false
    V2ApisCreateApiRequestBody:
      type: object
      required:
        - name
      properties:
        name:
          type: string
          minLength: 3
          maxLength: 255
          pattern: "^[a-zA-Z][a-zA-Z0-9._-]*$"
          description: |
            Creates an API with this name as an internal identifier for organization and isolation.
            APIs serve as containers for groups of keys and provide namespace separation between environments or services.
            Names must be unique within your workspace and are not shown to end users.

            Use descriptive names that clearly identify the API's purpose and environment:
            - Include environment indicators like 'production', 'staging', 'development'
            - Use service-based naming like 'payment-service', 'user-management', 'analytics'
            - Follow consistent naming conventions across your organization
            - Keep names concise but informative for easy identification

            Must start with a letter and contain only letters, numbers, underscores, dots, and hyphens.
            Avoid generic names like 'api' or 'main' that don't provide meaningful context.
          example: payment-service-production
      additionalProperties: false
    ApisCreateApiResponseData:
      type: object
      properties:
        apiId:
          type: string
          minLength: 8
          maxLength: 255
          pattern: "^[a-zA-Z0-9_]+$"
          description: |
            The unique identifier assigned to the newly created API.
            Use this ID for all subsequent operations including key creation, verification, and API management.
            Always begins with 'api_' followed by a unique alphanumeric sequence.

            Store this ID securely as it's required when:
            - Creating API keys within this namespace
            - Verifying keys associated with this API
            - Managing API settings and metadata
            - Listing keys belonging to this API

            This identifier is permanent and cannot be changed after creation.
          example: api_2cGKbMxRjIzhCxo1IdjH3a
      required:
        - apiId
      additionalProperties: false
    V2ApisDeleteApiRequestBody:
      type: object
      required:
        - apiId
      properties:
        apiId:
          type: string
          minLength: 8
          maxLength: 255
          pattern: "^[a-zA-Z0-9_]+$"
          description: |
            Specifies which API to permanently delete from your workspace.
            Must be a valid API ID that begins with 'api_' and exists within your workspace.

            CRITICAL WARNING: Deletion is immediate and irreversible with severe consequences:
            - ALL keys associated with this API become invalid instantly
            - Verification requests for these keys will fail with `code=NOT_FOUND`
            - Client applications using these keys will lose access immediately
            - Analytics data and key metadata are permanently removed
            - This operation cannot be undone under any circumstances

            Before proceeding, ensure you have:
            - Verified the correct API ID (double-check environment and service)
            - Migrated all active keys to alternative APIs
            - Updated all client applications to use replacement keys
            - Backed up critical analytics data and key configurations
            - Notified all stakeholders of the service interruption
            - Tested replacement systems in non-production environments

            Consider disabling keys first to test impact before permanent deletion.
          example: api_VNcuGfVjUkrVcWJmda0A
      additionalProperties: false
    V2ApisGetApiRequestBody:
      type: object
      required:
        - apiId
      properties:
        apiId:
          type: string
          minLength: 8
          maxLength: 255
          pattern: "^[a-zA-Z0-9_]+$"
          description: |
            Specifies which API to retrieve by its unique identifier.
            Must be a valid API ID that begins with 'api_' and exists within your workspace.

            Use this endpoint to:
            - Verify an API exists and is accessible
            - Retrieve the API's current name and configuration
            - Validate API IDs before performing key operations
            - Check API status during debugging or troubleshooting

            Returns complete API information including name, ID, and metadata.
          example: api_1234567890abcdef
      additionalProperties: false
    ApisGetApiResponseData:
      type: object
      properties:
        id:
          type: string
          minLength: 8
          maxLength: 255
          pattern: "^[a-zA-Z0-9_]+$"
          description: |
            The unique identifier of this API within Unkey's system.
            Used in all operations related to this API including key creation, verification, and management.
            Always begins with 'api_' followed by alphanumeric characters and underscores.
            This identifier is permanent and never changes after API creation.
          example: api_1234567890abcdef
        name:
          type: string
          minLength: 3
          maxLength: 255
          description: |
            The internal name of this API as specified during creation.
            Used for organization and identification within your workspace.
            Helps distinguish between different environments, services, or access tiers.
            Not visible to end users - this is purely for administrative purposes.
          example: payment-service-production
      required:
        - id
        - name
      additionalProperties: false
    V2ApisCreateApiResponseBody:
      type: object
      required:
        - meta
        - data
      properties:
        meta:
          "$ref": "#/components/schemas/Meta"
        data:
          "$ref": "#/components/schemas/ApisCreateApiResponseData"
      additionalProperties: false
    V2ApisDeleteApiResponseBody:
      type: object
      required:
        - meta
      properties:
        meta:
          "$ref": "#/components/schemas/Meta"
      additionalProperties: false
    V2ApisGetApiResponseBody:
      type: object
      required:
        - meta
        - data
      properties:
        meta:
          "$ref": "#/components/schemas/Meta"
        data:
          "$ref": "#/components/schemas/ApisGetApiResponseData"
      additionalProperties: false
    V2ApisListKeysRequestBody:
      type: object
      required:
        - apiId
      properties:
        apiId:
          type: string
          minLength: 1
          description:
            The ID of the API whose keys you want to list (begins with
            'api_'). This endpoint returns all keys associated with this specific
            API, subject to pagination and any additional filters provided.
          example: api_1234
        limit:
          type: integer
          description:
            The maximum number of keys to return in a single request. Use
            this to control response size and loading performance. Higher values return
            more keys but may increase response time. Lower values may require more
            pagination requests but provide faster initial loading.
          default: 100
          minimum: 1
          maximum: 100
        cursor:
          type: string
          description:
            Pagination cursor from a previous response. Use this to fetch
            subsequent pages of results when the response contains hasMore=true. Each
            response containing additional results will include a new cursor value
            in the pagination object.
          example: cursor_eyJsYXN0S2V5SWQiOiJrZXlfMjNld3MiLCJsYXN0Q3JlYXRlZEF0IjoxNjcyNTI0MjM0MDAwfQ==
        externalId:
          type: string
          minLength: 3
          description:
            Optional filter to return only keys associated with a specific
            external ID. This is useful when you need to find all keys belonging to
            a particular user, organization, or entity in your system. The value must
            exactly match the externalId set during key creation.
          example: user_5bf93ab218e
        decrypt:
          type: boolean
          description: |-
            When true, attempts to include the plaintext key value in the response. SECURITY WARNING:
            - This requires special permissions on the calling root key
            - Only works for keys created with 'recoverable: true'
            - Exposes sensitive key material in the response
            - Should only be used in secure administrative contexts
            - Never enable this in user-facing applications
          default: false
        revalidateKeysCache:
          type: boolean
          default: false
          description: |-
            EXPERIMENTAL: Skip the cache and fetch the keys directly from the database. This ensures you see the most recent state, including keys created moments ago. Use this when:
            - You've just created a key and need to display it immediately
            - You need absolute certainty about the current key state
            - You're debugging cache consistency issues

            This parameter comes with a performance cost and should be used sparingly.
      additionalProperties: false
    ApisListKeysResponseData:
      type: array
      maxItems: 100 # DoS protection matching request limit
      items:
        "$ref": "#/components/schemas/KeyResponseData"
      description: Array of API keys with complete configuration and metadata.
    V2ApisListKeysResponseBody:
      type: object
      required:
        - meta
        - data
      properties:
        meta:
          "$ref": "#/components/schemas/Meta"
        data:
          "$ref": "#/components/schemas/ApisListKeysResponseData"
        pagination:
          "$ref": "#/components/schemas/Pagination"
      additionalProperties: false
    RatelimitOverride:
      type: object
      additionalProperties: false
      properties:
        namespaceId:
          description:
            The unique identifier of the rate limit namespace this override
            belongs to. This links the override to a specific namespace context, ensuring
            the override only applies within that namespace.
          type: string
          minLength: 1
          maxLength: 255
        overrideId:
          description:
            The unique identifier of this specific rate limit override.
            This ID is generated when the override is created and can be used for
            management operations like updating or deleting the override.
          type: string
          minLength: 1
          maxLength: 255
        duration:
          description:
            The duration in milliseconds for this override's rate limit
            window. This may differ from the default duration for the namespace, allowing
            custom time windows for specific entities. After this duration elapses,
            the rate limit counter for affected identifiers resets to zero.
          format: int64
          type: integer
          minimum: 1000
        identifier:
          description: |-
            The identifier pattern this override applies to. This determines which entities receive the custom rate limit.

            This can be:
            - An exact identifier for a specific entity
            - A pattern with wildcards for matching multiple entities

            Wildcard examples:
            - 'admin_*' matches any identifier starting with 'admin_'
            - '*_test' matches any identifier ending with '_test'
            - '*premium*' matches any identifier containing 'premium'

            More complex patterns can combine multiple wildcards. Detailed documentation on pattern matching rules is available at https://www.unkey.com/docs/ratelimiting/overrides#wildcard-rules
          type: string
          minLength: 1
          maxLength: 255
        limit:
          description: |-
            The maximum number of requests allowed for entities matching this override. This replaces the default limit for the namespace when applied.

            Common use cases:
            - Higher limits for premium customers
            - Reduced limits for abusive or suspicious entities
            - Zero limit to completely block specific patterns
            - Custom tier-based limits for different customer segments
          format: int64
          type: integer
          minimum: 0
      required:
        - namespaceId
        - overrideId
        - duration
        - identifier
        - limit
    V2KeysVerifyKeyRequestBody:
      type: object
      required:
        - apiId
        - key
      properties:
        apiId:
          type: string
          minLength: 3
          maxLength: 255
          pattern: "^[a-zA-Z0-9_]+$"
          description: |
            Specifies which API the key belongs to for complete environment isolation.
            Keys from different APIs cannot access each other, preventing cross-environment leaks.
            Essential for ensuring development keys cannot access production data and vice versa.
            Store this API ID in your service configuration rather than hardcoding it.
          example: api_1234
        key:
          type: string
          minLength: 1
          maxLength: 512 # Reasonable upper bound for API key strings
          description: |
            The complete API key string provided by your user, including any prefix.
            Verification uses secure hashing algorithms without storing plaintext values.
            Never log, cache, or store API keys in your system as they provide full access to user resources.
            Include the full key exactly as provided - even minor modifications will cause verification failure.
          example: key_4RwSmoJ293yVAjdQ
        tags:
          type: array
          items:
            type: string
            minLength: 1
            maxLength: 128 # Keep individual tags concise for analytics performance
            pattern: "^[a-zA-Z0-9_=/.:-]+$"
          maxItems: 20 # Allow sufficient tags for detailed analytics without performance impact
          description: |
            Attaches metadata tags for analytics and monitoring without affecting verification outcomes.
            Enables segmentation of API usage in dashboards by endpoint, client version, region, or custom dimensions.
            Use 'key=value' format for compatibility with most analytics tools and clear categorization.
            Avoid including sensitive data in tags as they may appear in logs and analytics reports.
          example:
            - endpoint=/users/profile
            - method=GET
            - region=us-east-1
            - clientVersion=2.3.0
            - feature=premium
        permissions:
          oneOf:
            - type: string
              minLength: 1
              maxLength: 100
              pattern: "^[a-zA-Z0-9_.]+$"
              description: |
                Checks if the key has this specific permission. Supports hierarchical permissions where
                `documents.*` grants access to `documents.read` and `documents.write`.
                Verification fails if the key lacks this exact permission or a parent wildcard permission.
              example: "documents.read"
            - type: object
              properties:
                type:
                  type: string
                  enum:
                    - and
                    - or
                  description: |
                    Sets the logical operator for multiple permission checks.
                    Use 'and' when all permissions are required, 'or' when any one permission is sufficient.
                    Choose 'and' for restrictive access and 'or' for flexible role-based access patterns.
                permissions:
                  type: array
                  items:
                    type: string
                    minLength: 1
                    maxLength: 100
                    pattern: "^[a-zA-Z0-9_.]+$"
                  maxItems: 100 # Allow complex permission sets without performance degradation
                  minItems: 1
                  description: |
                    Lists permissions to evaluate against the key's assigned permissions and roles.
                    Each permission supports hierarchical matching with wildcard notation.
                    Empty arrays are not allowed - omit the permissions field entirely for no authorization.
                  example: ["documents.read", "documents.write", "users.view"]
              required:
                - type
                - permissions
              additionalProperties: false
          description: |
            Enforces role-based access control by verifying the key has required permissions.
            Omitting this field skips permission checks entirely, allowing any valid key to proceed.
            When provided, verification fails unless the key has the specified permissions through direct assignment or role inheritance.
            Essential for implementing fine-grained authorization in multi-tenant or privilege-separated APIs.
        credits:
          "$ref": "#/components/schemas/KeysVerifyKeyCredits"
        ratelimits:
          type: array
          items:
            "$ref": "#/components/schemas/KeysVerifyKeyRatelimit"
          description: |
            Enforces time-based rate limiting during verification to prevent abuse and ensure fair usage.
            Omitting this field skips rate limit checks entirely, relying only on configured key rate limits.
            Multiple rate limits can be checked simultaneously, each with different costs and temporary overrides.
            Rate limit checks are optimized for performance but may allow brief bursts during high concurrency.
      additionalProperties: false
    KeysVerifyKeyCredits:
      type: object
      required:
        - cost
      properties:
        cost:
          type: integer
          format: int32
          minimum: 0
          maximum: 1000000000
          description: |
            Sets how many credits to deduct for this verification request.
            Use 0 for read-only operations or free tier access, higher values for premium features.
            Credits are deducted immediately upon verification, even if the key lacks required permissions.
            Essential for implementing usage-based pricing with different operation costs.
          example: 5
      additionalProperties: false
      description: |
        Controls credit consumption for usage-based billing and quota enforcement.
        Omitting this field uses the default cost of 1 credit per verification.
        Credits provide globally consistent usage tracking, essential for paid APIs with strict quotas.
        Verification can succeed while credit deduction fails if the key has insufficient credits.
    KeysVerifyKeyRatelimit:
      type: object
      required:
        - name
      properties:
        name:
          type: string
          minLength: 3
          maxLength: 255
          pattern: ""
          description: References an existing ratelimit by its name. Key Ratelimits will take precedence over identifier-based limits.
          example: tokens
        cost:
          type: integer
          minimum: 0
          default: 1
          description: Optionally override how expensive this operation is and how many tokens are deducted from the current limit.
          example: 2
        limit:
          type: integer
          minimum: 0
          description: Optionally override the maximum number of requests allowed within the specified interval.
          example: 50
        duration:
          type: integer
          minimum: 0
          description: Optionally override the duration of the rate limit window duration.
          example: 600000
    KeysVerifyKeyResponseData:
      type: object
      properties:
        valid:
          type: boolean
          description:
            The primary verification result. If true, the key is valid
            and can be used. If false, check the 'code' field to understand why verification
            failed. Your application should always check this field first before proceeding.
        code:
          type: string
          enum:
            - VALID
            - NOT_FOUND
            - FORBIDDEN
            - USAGE_EXCEEDED
            - RATE_LIMITED
            - DISABLED
            - INSUFFICIENT_PERMISSIONS
            - EXPIRED
          description:
            "A machine-readable code indicating the verification status
            or failure reason. Values: `VALID` (key is valid), `NOT_FOUND` (key doesn't
            exist), `FORBIDDEN` (key exists but belongs to a different API), `USAGE_EXCEEDED`
            (key has no more credits), `RATE_LIMITED` (key exceeded rate limits), `UNAUTHORIZED`
            (key can't be used for this action), `DISABLED` (key was explicitly disabled),
            `INSUFFICIENT_PERMISSIONS` (key lacks required permissions), `EXPIRED` (key
            has passed its expiration date)."
        keyId:
          type: string
          description:
            The unique identifier of the verified key in Unkey's system.
            Use this ID for operations like updating or revoking the key. This field
            is returned for both valid and invalid keys (except when `code=NOT_FOUND`).
        name:
          type: string
          description:
            The human-readable name assigned to this key during creation.
            This is useful for displaying in logs or admin interfaces to identify
            the key's purpose or owner.
        meta:
          type: object
          additionalProperties: true
          description:
            Custom metadata associated with the key. This can include any
            JSON-serializable data you stored with the key during creation or updates,
            such as plan information, feature flags, or user details. Use this to
            avoid additional database lookups for contextual information needed during
            API calls.
        expires:
          type: integer
          format: int64
          description:
            Unix timestamp (in milliseconds) when the key will expire.
            If null or not present, the key has no expiration. You can use this to
            warn users about upcoming expirations or to understand the validity period.
        credits:
          type: integer
          format: int32
          description:
            The number of requests/credits remaining for this key. If null
            or not present, the key has unlimited usage. This value decreases with
            each verification (based on the 'cost' parameter) unless explicit credit
            refills are configured.
        enabled:
          type: boolean
          description:
            Indicates if the key is currently enabled. Disabled keys will
            always fail verification with `code=DISABLED`. This is useful for implementing
            temporary suspensions without deleting the key.
        permissions:
          type: array
          items:
            type: string
          description:
            A list of all permission names assigned to this key, either
            directly or through roles. These permissions determine what actions the
            key can perform. Only returned when permissions were checked during verification
            or when the key fails with `code=INSUFFICIENT_PERMISSIONS`.
        roles:
          type: array
          items:
            type: string
          description:
            A list of all role names assigned to this key. Roles are collections
            of permissions that grant access to specific functionality. Only returned
            when permissions were checked during verification.
        identity:
          "$ref": "#/components/schemas/Identity"
          description:
            Information about the identity associated with this key. Identities
            allow multiple keys to share resources (like rate limits) and represent
            the same user or entity across different applications or devices.
        ratelimits:
          type: array
          items:
            "$ref": "#/components/schemas/VerifyKeyRatelimitData"
            description: The ratelimits that got checked
      required:
        - valid
        - code
    VerifyKeyRatelimitData:
      type: object
      properties:
        exceeded:
          type: boolean
          description: Whether the rate limit was exceeded.
        id:
          type: string
          minLength: 8
          maxLength: 255
          pattern: "^rl_[a-zA-Z0-9_]+$"
          description: Unique identifier for this rate limit configuration.
          example: rl_1234567890abcdef
        name:
          type: string
          minLength: 1
          maxLength: 128
          pattern: "^[a-zA-Z][a-zA-Z0-9_-]*$"
          description: Human-readable name for this rate limit.
          example: api_requests
        limit:
          type: integer
          format: int64
          minimum: 1
          maximum: 1000000
          description: Maximum requests allowed within the time window.
          example: 1000
        duration:
          type: integer
          format: int64
          minimum: 1000
          maximum: 2592000000
          description: Rate limit window duration in milliseconds.
          example: 3600000
        reset:
          type: integer
          format: int64
          minimum: 1000
          maximum: 2592000000
          description: Rate limit reset duration in milliseconds.
          example: 3600000
        remaining:
          type: integer
          format: int64
          minimum: 0
          maximum: 1000000
          description: Rate limit remaining requests within the time window.
          example: 999
        autoApply:
          type: boolean
          description: |
            Whether this rate limit should be automatically applied when verifying keys.
            When true, we will automatically apply this limit during verification without it being explicitly listed.
          example: true
      required:
        - id
        - exceeded
        - name
        - limit
        - duration
        - reset
        - remaining
        - autoApply
      additionalProperties: false
    V2IdentitiesUpdateIdentityRequestBody:
      type: object
      properties:
<<<<<<< HEAD
        identityId:
          type: string
          minLength: 3
          maxLength: 255
          pattern: "^[a-zA-Z0-9_]+$"
          description: |
            Specifies which identity to update using the Unkey database identifier.
            Takes precedence over externalId when both are provided in the same request.
            Use this when you have stored the Unkey identity ID from previous API calls.
            Essential for direct identity management when you track Unkey's internal identifiers.
          example: id_01H9TQPP77V5E48E9SH0BG0ZQX
=======
>>>>>>> be3f201f
        externalId:
          type: string
          minLength: 3
          maxLength: 255
          pattern: "^[a-zA-Z0-9_.-]+$"
          description: |
            Specifies which identity to update using your system's identifier from identity creation.
            Use this when you track identities by your own user IDs, organization IDs, or tenant identifiers.
            Accepts letters, numbers, underscores, dots, and hyphens for flexible identifier formats.
          example: user_abc123
        meta:
          type: object
          additionalProperties: true
          maxProperties: 100
          description: |
            Replaces all existing metadata with this new metadata object.
            Omitting this field preserves existing metadata, while providing an empty object clears all metadata.
            Avoid storing sensitive data here as it's returned in verification responses.
            Large metadata objects increase verification latency and should stay under 10KB total size.
          example:
            name: Alice Smith
            email: alice@example.com
            plan: premium
        ratelimits:
          type: array
          maxItems: 50
          items:
            "$ref": "#/components/schemas/RatelimitRequest"
          description: |
            Replaces all existing identity rate limits with this complete list of rate limits.
            Omitting this field preserves existing rate limits, while providing an empty array removes all rate limits.
            These limits are shared across all keys belonging to this identity, preventing abuse through multiple keys.
          example:
            - name: requests
              limit: 1000
              duration: 3600000
      additionalProperties: false
      required:
        - externalId
    IdentitiesUpdateIdentityResponseData:
      type: object
      required:
        - externalId
      properties:
        externalId:
          type: string
          description: The external identifier for this identity in your system.
          example: user_abc123
        meta:
          type: object
          additionalProperties: true
          description: Custom metadata associated with this identity after the update.
          example:
            name: Alice Smith
            email: alice@example.com
            plan: premium
        ratelimits:
          type: array
          items:
            "$ref": "#/components/schemas/RatelimitResponse"
          description: Rate limits associated with this identity after the update.
          example:
            - name: requests
              limit: 1000
              duration: 3600000
    V2IdentitiesUpdateIdentityResponseBody:
      type: object
      required:
        - data
        - meta
      properties:
        data:
          "$ref": "#/components/schemas/IdentitiesUpdateIdentityResponseData"
        meta:
          "$ref": "#/components/schemas/Meta"
paths:
  "/v2/keys.setPermissions":
    post:
      tags:
        - keys
      summary: Set (replace) all permissions on an API key
      description: |-
        Sets the permissions for an existing API key by replacing all existing direct permissions with the provided set. This is a complete replacement operation - permissions not specified in the request will be removed.

        Use this endpoint when you want to:
        - Synchronize API key permissions with an external system
        - Reset a key's permissions to a known state
        - Apply a standardized permission template to a key
        - Remove all permissions from a key (by providing an empty array)
        - Fix over-permissioned keys by applying the precise set needed

        Key differences from other endpoints:
        - Unlike addPermissions, this replaces all permissions instead of just adding
        - Unlike removePermissions, this sets the complete state rather than removing specific permissions
        - The advantage is atomic replacement in a single operation versus multiple incremental changes

        Only direct permissions are affected - permissions granted through roles remain unchanged.
      operationId: setPermissions
      x-speakeasy-name-override: setPermissions
      security:
        - rootKey: []
      requestBody:
        required: true
        content:
          application/json:
            schema:
              "$ref": "#/components/schemas/V2KeysSetPermissionsRequestBody"
            examples:
              removeAll:
                summary: Remove all permissions from key
                description:
                  This example won't work as expected! The permissions
                  array must contain at least one permission to remove. To remove
                  all permissions, use the setPermissions endpoint with an empty permissions
                  array instead.
                value:
                  keyId: key_2cGKbMxRyIzhCxo1Idjz8q
                  permissions: []
              withSlugs:
                summary: Add permissions using slugs
                description:
                  Using permission slugs is more readable and maintainable.
                  Slugs must be unique within your workspace.
                value:
                  keyId: key_2cGKbMxRyIzhCxo1Idjz8q
                  permissions:
                    - documents.write
                    - documents.read
      responses:
        "200":
          description:
            Permissions successfully set on the key. The previous direct
            permission set has been completely replaced with the new set specified
            in the request.
          content:
            application/json:
              schema:
                "$ref": "#/components/schemas/V2KeysSetPermissionsResponse"
              examples:
                standard:
                  summary: Complete list of permissions
                  value:
                    meta:
                      requestId: req_2cGKbMxRyIzhCxo1Idjz8q
                    data:
                      - id: perm_1n9McEIBSqy44Qy7hzWyM5
                        name: documents.write
                      - id: perm_2zF4mNyP9BsRj2aQwDxVkT
                        name: documents.delete
                      - id: perm_3qRsTu2vWxYzAbCdEfGhIj
                        name: reports.view
                empty:
                  summary: All permissions removed
                  value:
                    meta:
                      requestId: req_3qRsTu2vWxYzAbCdEfGhIj
                    data: []
        "400":
          description:
            Bad Request - Invalid keyId format, missing required fields,
            or malformed permission entries
          content:
            application/json:
              schema:
                "$ref": "#/components/schemas/BadRequestErrorResponse"
              examples:
                invalidKeyId:
                  summary: Invalid keyId format
                  value:
                    meta:
                      requestId: req_5zAbCdEfGhIjKlMnOpQrSt
                    error:
                      title: Bad Request
                      detail: keyId must start with 'key_'
                      status: 400
                      type: bad_request
                emptyPermissions:
                  summary: Empty permissions array
                  value:
                    meta:
                      requestId: req_6aBcDeFgHiJkLmNoPqRsT
                    error:
                      title: Bad Request
                      detail: At least one permission must be specified
                      status: 400
                      type: bad_request
                missingIdentifier:
                  summary: Permission missing both id and name
                  value:
                    meta:
                      requestId: req_7bCdEfGhIjKlMnOpQrStUv
                    error:
                      title: Bad Request
                      detail: Each permission must include either id or name
                      status: 400
                      type: bad_request
        "401":
          description: Unauthorized - Missing or invalid authentication credentials
          content:
            application/json:
              schema:
                "$ref": "#/components/schemas/UnauthorizedErrorResponse"
              examples:
                invalidRootKey:
                  summary: Invalid root key provided
                  value:
                    meta:
                      requestId: req_9tUv3wXyZaAbCdEfGhIjKl
                    error:
                      title: Unauthorized
                      detail: The root key provided is invalid or has been revoked.
                      status: 401
                      type: unauthorized
        "403":
          description:
            Forbidden - Insufficient permissions (requires `rbac.*.add_permission_to_key`
            and `rbac.*.remove_permission_from_key` and potentially `rbac.*.create_permission`)
          content:
            application/json:
              schema:
                "$ref": "#/components/schemas/ForbiddenErrorResponse"
              examples:
                missingAddPermission:
                  summary: Missing add permission
                  value:
                    meta:
                      requestId: req_0uVwX4yZaAbCdEfGhIjKl
                    error:
                      title: Forbidden
                      detail:
                        Your root key requires the 'rbac.*.add_permission_to_key'
                        permission to perform this operation
                      status: 403
                      type: forbidden
                missingRemovePermission:
                  summary: Missing remove permission
                  value:
                    meta:
                      requestId: req_1vWxYzAbCdEfGhIjKlMnOp
                    error:
                      title: Forbidden
                      detail:
                        Your root key requires the 'rbac.*.remove_permission_from_key'
                        permission to perform this operation
                      status: 403
                      type: forbidden
                missingCreatePermission:
                  summary: Cannot create new permissions
                  value:
                    meta:
                      requestId: req_4bVcWdXeYfZgHiJkLmNoPq
                    error:
                      title: Forbidden
                      detail:
                        Your root key requires the 'rbac.*.create_permission'
                        permission to create new permissions
                      status: 403
                      type: forbidden
        "404":
          description:
            Not Found - Key not found or specified permission IDs don't
            exist
          content:
            application/json:
              schema:
                "$ref": "#/components/schemas/NotFoundErrorResponse"
              examples:
                keyNotFound:
                  summary: Key not found
                  value:
                    meta:
                      requestId: req_2wXyZaAbCdEfGhIjKlMnOp
                    error:
                      title: Not Found
                      detail: Key key_2cGKbMxRyIzhCxo1Idjz8q not found
                      status: 404
                      type: not_found
                permissionNotFound:
                  summary: Permission not found
                  value:
                    meta:
                      requestId: req_3xYzAbCdEfGhIjKlMnOpQr
                    error:
                      title: Not Found
                      detail:
                        Permission perm_1n9McEIBSqy44Qy7hzWyM5 not found and
                        not allowed to create
                      status: 404
                      type: not_found
        "500":
          description:
            Internal Server Error - An unexpected error occurred while
            processing the request
          content:
            application/json:
              schema:
                "$ref": "#/components/schemas/InternalServerErrorResponse"
              examples:
                databaseError:
                  summary: Database error
                  value:
                    meta:
                      requestId: req_4yZaAbCdEfGhIjKlMnOpQrS
                    error:
                      title: Internal Server Error
                      detail:
                        An unexpected error occurred while processing your request.
                        Please try again later.
                      status: 500
                      type: internal_server_error
                cachingError:
                  summary: Cache invalidation error
                  value:
                    meta:
                      requestId: req_5zAbCdEfGhIjKlMnOpQrSt
                    error:
                      title: Internal Server Error
                      detail:
                        The permissions were successfully set but there was
                        an error invalidating cached keys. Some systems may temporarily
                        see stale data.
                      status: 500
                      type: internal_server_error
  "/v2/keys.removePermissions":
    post:
      tags:
        - keys
      summary: Remove permissions from an API key
      description: |-
        Removes one or more permissions from an existing API key. This endpoint is used to selectively revoke access rights from a key without deleting it or affecting other permissions.

        Key features:
        - Selective removal - revoke specific permissions while leaving others intact
        - Direct permissions only - doesn't affect permissions granted through roles
        - Idempotent operation - removing permissions multiple times has no additional effect
        - Atomic transaction - all permissions are removed or none are (rollback on failure)
        - Immediate effect - new verifications will see changes within seconds

        Use cases:
        - Downgrading user access privileges
        - Removing temporary elevated permissions
        - Implementing granular permission adjustments
        - Revoking access to specific resources

        This endpoint complements addPermissions (for granting) and setPermissions (for complete replacement). Use this when you need to selectively remove capabilities without altering other permissions.
      operationId: removePermissions
      x-speakeasy-name-override: removePermissions
      security:
        - rootKey: []
      requestBody:
        required: true
        content:
          application/json:
            schema:
              "$ref": "#/components/schemas/V2KeysRemovePermissionsRequestBody"
            examples:
              removeAll:
                summary: Remove all permissions from key
                description:
                  Setting an empty permissions array removes all direct
                  permissions from the key. This doesn't remove permissions granted
                  through roles. The key remains valid but will have no direct permissions.
                value:
                  keyId: key_2cGKbMxRyIzhCxo1Idjz8q
                  permissions: []
              withSlugs:
                summary: Remove permissions using slugs
                description: Using permission slugs is more human-readable but requires exact name matches, including full path and correct case sensitivity.
                value:
                  keyId: key_2cGKbMxRyIzhCxo1Idjz8q
                  permissions:
                    - documents.write
                    - documents.delete
              removeAccessGroup:
                summary: Remove all permissions for a resource group
                description:
                  A common pattern is removing all permissions related
                  to a specific resource (e.g., 'documents') when revoking access
                  to that resource type.
                value:
                  keyId: key_2cGKbMxRyIzhCxo1Idjz8q
                  permissions:
                    - documents.read
                    - documents.write
                    - documents.delete
                    - documents.share
      responses:
        "200":
          description:
            Permissions successfully removed from the key. All requested
            permissions have been removed if they were present. Any permissions that
            weren't assigned to the key were simply ignored without causing an error.
          content:
            application/json:
              schema:
                "$ref": "#/components/schemas/V2KeysRemovePermissionsResponse"
              examples:
                standard:
                  summary: Successful removal
                  description:
                    The response body contains only metadata and an empty
                    data object. This minimalist response structure is by design -
                    if you receive a 200 status code, all requested permissions have
                    been successfully removed (or weren't present to begin with).
                  value:
                    meta:
                      requestId: req_2cGKbMxRyIzhCxo1Idjz8q
                    data: {}
        "400":
          description:
            Bad Request - Invalid keyId format, missing required fields,
            or malformed permission entries
          content:
            application/json:
              schema:
                "$ref": "#/components/schemas/BadRequestErrorResponse"
              examples:
                invalidKeyId:
                  summary: Invalid keyId format
                  value:
                    meta:
                      requestId: req_5zAbCdEfGhIjKlMnOpQrSt
                    error:
                      title: Bad Request
                      detail: keyId must start with 'key_'
                      status: 400
                      type: bad_request
                emptyPermissions:
                  summary: Empty permissions array
                  value:
                    meta:
                      requestId: req_6aBcDeFgHiJkLmNoPqRsT
                    error:
                      title: Bad Request
                      detail: At least one permission must be specified
                      status: 400
                      type: bad_request
                missingIdentifier:
                  summary: Permission missing both id and name
                  value:
                    meta:
                      requestId: req_7bCdEfGhIjKlMnOpQrStUv
                    error:
                      title: Bad Request
                      detail: Each permission must include either id or name
                      status: 400
                      type: bad_request
        "401":
          description: Unauthorized - Missing or invalid authentication credentials
          content:
            application/json:
              schema:
                "$ref": "#/components/schemas/UnauthorizedErrorResponse"
              examples:
                invalidRootKey:
                  summary: Invalid root key provided
                  value:
                    meta:
                      requestId: req_9tUv3wXyZaAbCdEfGhIjKl
                    error:
                      title: Unauthorized
                      detail: The root key provided is invalid or has been revoked.
                      status: 401
                      type: unauthorized
        "403":
          description: Forbidden - Insufficient permissions (requires `rbac.*.remove_permission_from_key`)
          content:
            application/json:
              schema:
                "$ref": "#/components/schemas/ForbiddenErrorResponse"
              examples:
                missingPermission:
                  summary: Missing required permission
                  value:
                    meta:
                      requestId: req_0uVwX4yZaAbCdEfGhIjKl
                    error:
                      title: Forbidden
                      detail:
                        Your root key requires the 'rbac.*.remove_permission_from_key'
                        permission to perform this operation
                      status: 403
                      type: forbidden
        "404":
          description: Not Found - Key not found
          content:
            application/json:
              schema:
                "$ref": "#/components/schemas/NotFoundErrorResponse"
              examples:
                keyNotFound:
                  summary: Key not found
                  value:
                    meta:
                      requestId: req_2wXyZaAbCdEfGhIjKlMnOp
                    error:
                      title: Not Found
                      detail: Key key_2cGKbMxRyIzhCxo1Idjz8q not found
                      status: 404
                      type: not_found
        "500":
          description:
            Internal Server Error - An unexpected error occurred while
            processing the request
          content:
            application/json:
              schema:
                "$ref": "#/components/schemas/InternalServerErrorResponse"
              examples:
                databaseError:
                  summary: Database error
                  value:
                    meta:
                      requestId: req_4yZaAbCdEfGhIjKlMnOpQrS
                    error:
                      title: Internal Server Error
                      detail:
                        An unexpected error occurred while processing your request.
                        Please try again later.
                      status: 500
                      type: internal_server_error
                cachingError:
                  summary: Cache invalidation error
                  value:
                    meta:
                      requestId: req_5zAbCdEfGhIjKlMnOpQrSt
                    error:
                      title: Internal Server Error
                      detail:
                        The permissions were successfully removed but there
                        was an error invalidating cached keys. Some systems may temporarily
                        see stale data.
                      status: 500
                      type: internal_server_error
  "/v2/keys.addRoles":
    post:
      tags:
        - keys
      summary: Add roles to an API key
      description: |-
        Assigns one or more roles to an existing API key, incrementally adding to any existing roles already assigned. Roles are collections of permissions that provide a convenient way to assign multiple permissions at once rather than assigning individual permissions one by one.

        This operation is idempotent, meaning adding the same role multiple times has no additional effect. The assignment happens as an atomic transaction where all roles are added or none are with rollback on failure.

        Use this endpoint when promoting users to higher access levels, adding specialized function access to existing keys, or implementing role-based access control patterns. It provides a standardized way to bundle permissions across many keys while preserving existing role assignments. Unlike setRoles which replaces all roles, this endpoint only adds to the existing set of roles assigned to a key.
      operationId: addRoles
      x-speakeasy-name-override: addRoles
      security:
        - rootKey: []
      requestBody:
        required: true
        content:
          application/json:
            schema:
              "$ref": "#/components/schemas/V2KeysAddRolesRequestBody"
            examples:
              basic:
                summary: Adding roles by ID
                description:
                  Adding roles using their IDs is the most precise method,
                  ensuring you're adding exactly the intended roles regardless of
                  name changes.
                value:
                  keyId: key_2cGKbMxRyIzhCxo1Idjz8q
                  roles:
                    - id: role_1n9McEIBSqy44Qy7hzWyM5
                    - id: role_2a8NdFJCTrz55Ry8Jdkz9r
              withNames:
                summary: Adding roles by name
                description:
                  Adding roles by name is more human-readable and convenient
                  when working with well-known role names in your system.
                value:
                  keyId: key_2cGKbMxRyIzhCxo1Idjz8q
                  roles:
                    - name: admin
                    - name: billing_manager
              mixed:
                summary: Adding roles by mixed identifiers
                description:
                  You can mix both ID and name references in a single request,
                  using whichever is more convenient for each role.
                value:
                  keyId: key_2cGKbMxRyIzhCxo1Idjz8q
                  roles:
                    - id: role_1n9McEIBSqy44Qy7hzWyM5
                    - name: billing_manager
      responses:
        "200":
          description: Roles successfully added to the key
          content:
            application/json:
              schema:
                "$ref": "#/components/schemas/V2KeysAddRolesResponse"
              examples:
                standard:
                  summary: Complete list of roles
                  value:
                    meta:
                      requestId: req_1234567890abcdef
                    data:
                      - id: role_1n9McEIBSqy44Qy7hzWyM5
                        name: admin
                      - id: role_2a8NdFJCTrz55Ry8Jdkz9r
                        name: billing_manager
                      - id: role_3b9OeGKDUsy66Sz9Kelz0s
                        name: developer
                empty:
                  summary: No roles assigned
                  value:
                    meta:
                      requestId: req_1234567890abcdef
                    data: []
        "400":
          description: Bad request - Invalid parameters or configuration
          content:
            application/json:
              schema:
                "$ref": "#/components/schemas/BadRequestErrorResponse"
              examples:
                invalidPrefix:
                  summary: Invalid prefix format
                  value:
                    meta:
                      requestId: req_01H9TQPP77V5E48E9SH0BG0ZQX
                    error:
                      title: Bad Request
                      detail:
                        Prefix must contain only alphanumeric characters, underscores,
                        and hyphens
                      status: 400
                      type: https://unkey.dev/errors/bad-request
                      errors:
                        - message:
                            Prefix must contain only alphanumeric characters,
                            underscores, and hyphens
                          location: body.prefix
        "401":
          description: Unauthorized
          content:
            application/json:
              schema:
                "$ref": "#/components/schemas/UnauthorizedErrorResponse"
        "403":
          description: Forbidden
          content:
            application/json:
              schema:
                "$ref": "#/components/schemas/ForbiddenErrorResponse"
        "404":
          description: Not found - Key doesn't exist or was deleted
          content:
            application/json:
              schema:
                "$ref": "#/components/schemas/NotFoundErrorResponse"
        "500":
          description: Internal server error
          content:
            application/json:
              schema:
                "$ref": "#/components/schemas/InternalServerErrorResponse"
  "/v2/keys.addPermissions":
    post:
      tags:
        - keys
      summary: Add permissions to an API key
      description: |-
        Assigns one or more permissions to an existing API key.
        This endpoint is used to incrementally add permissions without removing existing ones.

        Permissions define access control capabilities that are validated during key verification. Each permission typically follows a 'resource.action' naming pattern (e.g., 'documents.read', 'users.create').
        A key can have both direct permissions (added via this endpoint) and indirect permissions (granted through roles).

        Key features:
        - Idempotent operation - adding the same permission multiple times has no additional effect
        - Atomic transaction - all permissions are added or none are (rollback on failure)
        - Permission creation - optionally create new permissions if they don't exist, only if the root key has required permissions for this.
        - Hierarchical permissions - during verification, 'documents.*' grants access to both 'documents.read' and 'documents.write'

        Unlike setPermissions (which replaces all permissions), this endpoint only adds to the existing set. Use this when incrementally granting new capabilities to existing keys.
      operationId: addPermissions
      x-speakeasy-name-override: addPermissions
      security:
        - rootKey: []
      requestBody:
        required: true
        content:
          application/json:
            schema:
              "$ref": "#/components/schemas/V2KeysAddPermissionsRequestBody"
            examples:
              withSlugs:
                summary: Add permissions using slugs
                value:
                  keyId: key_2cGKbMxRyIzhCxo1Idjz8q
                  permissions:
                    - documents.write
                    - documents.delete
              hierarchical:
                summary: Using hierarchical permission naming
                description:
                  Permissions can use hierarchical naming with dots as
                  separators. During verification, a request for 'billing.invoices.*'
                  will match both 'billing.invoices.create' and 'billing.invoices.view'.
                value:
                  keyId: key_2cGKbMxRyIzhCxo1Idjz8q
                  permissions:
                    - billing.invoices.create
                    - billing.invoices.view
                    - billing.payments.process
              completeBilling:
                summary: Complete billing system permissions
                description:
                  Creating a structured set of permissions for a complete
                  subsystem like billing
                value:
                  keyId: key_2cGKbMxRyIzhCxo1Idjz8q
                  permissions:
                    - billing.invoices.create
                    - billing.invoices.view
                    - billing.invoices.update
                    - billing.payments.process
                    - billing.payments.refund
                    - billing.settings.view
      responses:
        "200":
          description: Permissions successfully added to the key
          content:
            application/json:
              schema:
                "$ref": "#/components/schemas/V2KeysAddPermissionsResponse"
              examples:
                standard:
                  summary: Complete list of permissions
                  description:
                    After adding new permissions, the response includes
                    the full list of all permissions now assigned to the key, sorted
                    alphabetically by name.
                  value:
                    meta:
                      requestId: req_2cGKbMxRyIzhCxo1Idjz8q
                    data:
                      - id: perm_1n9McEIBSqy44Qy7hzWyM5
                        name: documents.write
                      - id: perm_2zF4mNyP9BsRj2aQwDxVkT
                        name: documents.delete
                      - id: perm_3qRsTu2vWxYzAbCdEfGhIj
                        name: documents.read
                      - id: perm_4bVcWdXeYfZgHiJkLmNoPq
                        name: reports.export
                      - id: perm_5sTu2vWxYzAbCdEfGhIjKl
                        name: reports.schedule
                hierarchical:
                  summary: Key with hierarchical permissions
                  value:
                    meta:
                      requestId: req_7zF4mNyP9BsRj2aQwDxVkT
                    data:
                      - id: perm_1n9McEIBSqy44Qy7hzWyM5
                        name: billing.invoices.create
                      - id: perm_2zF4mNyP9BsRj2aQwDxVkT
                        name: billing.invoices.view
                      - id: perm_3qRsTu2vWxYzAbCdEfGhIj
                        name: billing.payments.process
                      - id: perm_4bVcWdXeYfZgHiJkLmNoPq
                        name: billing.settings.read
                      - id: perm_5sTu2vWxYzAbCdEfGhIjKl
                        name: billing.settings.write
                empty:
                  summary: Key with no permissions
                  value:
                    meta:
                      requestId: req_8sTu2vWxYzAbCdEfGhIjKl
                    data: []
        "400":
          description:
            Bad Request - Invalid keyId format, missing required fields,
            or malformed permission entries
          content:
            application/json:
              schema:
                "$ref": "#/components/schemas/BadRequestErrorResponse"
              examples:
                invalidKeyId:
                  summary: Invalid keyId format
                  value:
                    meta:
                      requestId: req_5zAbCdEfGhIjKlMnOpQrSt
                    error:
                      title: Bad Request
                      detail: keyId must start with 'key_'
                      status: 400
                      type: bad_request
                emptyPermissions:
                  summary: Empty permissions array
                  value:
                    meta:
                      requestId: req_6aBcDeFgHiJkLmNoPqRsT
                    error:
                      title: Bad Request
                      detail: At least one permission must be specified
                      status: 400
                      type: bad_request
        "401":
          description: Unauthorized - Missing or invalid authentication credentials
          content:
            application/json:
              schema:
                "$ref": "#/components/schemas/UnauthorizedErrorResponse"
              examples:
                invalidRootKey:
                  summary: Invalid root key provided
                  value:
                    meta:
                      requestId: req_9tUv3wXyZaAbCdEfGhIjKl
                    error:
                      title: Unauthorized
                      detail: The root key provided is invalid or has been revoked.
                      status: 401
                      type: unauthorized
        "403":
          description:
            Forbidden - Insufficient permissions (requires `rbac.*.add_permission_to_key`
            and potentially `rbac.*.create_permission`)
          content:
            application/json:
              schema:
                "$ref": "#/components/schemas/ForbiddenErrorResponse"
              examples:
                missingPermission:
                  summary: Missing required permission
                  value:
                    meta:
                      requestId: req_0uVwX4yZaAbCdEfGhIjKl
                    error:
                      title: Forbidden
                      detail:
                        Your root key requires the 'rbac.*.add_permission_to_key'
                        permission to perform this operation
                      status: 403
                      type: forbidden
                missingCreatePermission:
                  summary: Cannot create new permissions
                  value:
                    meta:
                      requestId: req_1vWxYzAbCdEfGhIjKlMnOp
                    error:
                      title: Forbidden
                      detail:
                        Your root key requires the 'rbac.*.create_permission'
                        permission to create new permissions
                      status: 403
                      type: forbidden
        "404":
          description:
            Not Found - Key not found or specified permission IDs don't
            exist
          content:
            application/json:
              schema:
                "$ref": "#/components/schemas/NotFoundErrorResponse"
              examples:
                keyNotFound:
                  summary: Key not found
                  value:
                    meta:
                      requestId: req_2wXyZaAbCdEfGhIjKlMnOp
                    error:
                      title: Not Found
                      detail: Key key_2cGKbMxRyIzhCxo1Idjz8q not found
                      status: 404
                      type: not_found
                permissionNotFound:
                  summary: Permission not found
                  value:
                    meta:
                      requestId: req_3xYzAbCdEfGhIjKlMnOpQr
                    error:
                      title: Not Found
                      detail: Permission perm_1n9McEIBSqy44Qy7hzWyM5 not found
                      status: 404
                      type: not_found
        "500":
          description:
            Internal Server Error - An unexpected error occurred while
            processing the request
          content:
            application/json:
              schema:
                "$ref": "#/components/schemas/InternalServerErrorResponse"
              examples:
                databaseError:
                  summary: Database error
                  value:
                    meta:
                      requestId: req_4yZaAbCdEfGhIjKlMnOpQrS
                    error:
                      title: Internal Server Error
                      detail:
                        An unexpected error occurred while processing your request.
                        Please try again later.
                      status: 500
                      type: internal_server_error
                cachingError:
                  summary: Cache invalidation error
                  value:
                    meta:
                      requestId: req_5zAbCdEfGhIjKlMnOpQrSt
                    error:
                      title: Internal Server Error
                      detail:
                        The permissions were successfully added but there was
                        an error invalidating cached keys. Some systems may temporarily
                        see stale data.
                      status: 500
                      type: internal_server_error
  "/v2/keys.removeRoles":
    post:
      tags:
        - keys
      summary: Remove roles from an API key
      description: |-
        Removes one or more roles from an existing API key, selectively revoking role-based access without affecting other assigned roles.

        When a role is removed, all permissions granted exclusively through that role are revoked, while permissions also granted through remaining roles or direct assignments remain accessible.

        The operation is idempotent, meaning removing roles multiple times has no additional effect. All specified roles are removed atomically or none are with rollback on failure.

        This endpoint complements addRoles for granting access and setRoles for complete replacement.

        Use this when you need to selectively revoke specific roles without altering other role assignments, providing precise control over role-based access management.
      operationId: removeRoles
      x-speakeasy-name-override: removeRoles
      security:
        - rootKey: []
      requestBody:
        required: true
        content:
          application/json:
            schema:
              "$ref": "#/components/schemas/V2KeysRemoveRolesRequestBody"
            examples:
              basic:
                summary: Removing roles by ID
                description:
                  Removing roles by their exact IDs ensures precision in
                  revoking the exact intended roles, regardless of name changes.
                value:
                  keyId: key_2cGKbMxRyIzhCxo1Idjz8q
                  roles:
                    - id: role_1n9McEIBSqy44Qy7hzWyM5
                    - id: role_2a8NdFJCTrz55Ry8Jdkz9r
              withNames:
                summary: Removing roles by slugs
                description:
                  Removing roles by name is more human-readable but requires
                  exact name matches, including correct capitalization.
                value:
                  keyId: key_2cGKbMxRyIzhCxo1Idjz8q
                  roles:
                    - name: admin
                    - name: billing_manager
              mixed:
                summary: Removing roles by mixed identifiers
                description:
                  You can combine both ID and name references in a single
                  request to remove multiple roles using whichever reference method
                  is most convenient for each role.
                value:
                  keyId: key_2cGKbMxRyIzhCxo1Idjz8q
                  roles:
                    - id: role_1n9McEIBSqy44Qy7hzWyM5
                    - name: billing_manager
      responses:
        "200":
          description:
            Roles successfully removed from the key. The response shows
            all remaining roles still assigned to the key after the removal operation.
          content:
            application/json:
              schema:
                "$ref": "#/components/schemas/V2KeysRemoveRolesResponse"
              examples:
                standard:
                  summary: Remaining roles after removal
                  value:
                    meta:
                      requestId: req_1234567890abcdef
                    data:
                      - id: role_3b9OeGKDUsy66Sz9Kelz0s
                        name: developer
                empty:
                  summary: No roles remaining
                  value:
                    meta:
                      requestId: req_1234567890abcdef
                    data: []
        "400":
          description: Bad request - Invalid parameters or configuration
          content:
            application/json:
              schema:
                "$ref": "#/components/schemas/BadRequestErrorResponse"
              examples:
                invalidKeyId:
                  summary: Invalid key ID format
                  value:
                    meta:
                      requestId: req_01H9TQPP77V5E48E9SH0BG0ZQZ
                    error:
                      title: Bad Request
                      detail: keyId must be a valid key ID starting with 'key_'
                      status: 400
                      type: https://unkey.dev/errors/bad-request
                      errors:
                        - message: keyId must be a valid key ID starting with 'key_'
                          location: body.keyId
        "401":
          description: Unauthorized
          content:
            application/json:
              schema:
                "$ref": "#/components/schemas/UnauthorizedErrorResponse"
        "403":
          description: Forbidden
          content:
            application/json:
              schema:
                "$ref": "#/components/schemas/ForbiddenErrorResponse"
        "404":
          description:
            Not found - The specified identity doesn't exist. This error
            occurs when no identity matches the provided externalId.
            This might happen if the identity was already deleted, never existed,
            or if there's a typo in the identifier. Verify the identity exists before
            attempting deletion.
          content:
            application/json:
              schema:
                "$ref": "#/components/schemas/NotFoundErrorResponse"
        "500":
          description: Internal server error
          content:
            application/json:
              schema:
                "$ref": "#/components/schemas/InternalServerErrorResponse"
  "/v2/keys.updateCredits":
    post:
      tags:
        - keys
      summary: Update remaining credits for an API key
      description: |
        Sets the remaining number of credits for a key, providing precise control over usage limits for implementing usage-based business models. Use this endpoint when customers make purchases to add credits, during subscription renewals to reset credits, or for adjustments due to refunds and promotions.

        The credits feature provides globally consistent usage limiting where each successful verification decrements the counter by the specified cost value (default 1). When credits reach zero, verification fails with `code=USAGE_EXCEEDED`, making this ideal for monetization models where accuracy is critical compared to rate limits which control frequency.

        This endpoint works alongside `createKey` for setting initial credits and the automatic refill system for periodic replenishment. You can optionally remove automatic refill settings from the key, effectively converting it from periodic refills to fixed credit allocation. Common scenarios include implementing free trial extensions, granting bonus credits as incentives, or converting between subscription models.
      operationId: updateCredits
      x-speakeasy-name-override: updateCredits
      security:
        - rootKey: []
      requestBody:
        required: true
        content:
          application/json:
            schema:
              "$ref": "#/components/schemas/V2KeysUpdateCreditsRequestBody"
            examples:
              setUnlimited:
                summary: Set unlimited usage
                description:
                  Setting remaining to null makes the key usable an unlimited
                  number of times. This is useful for premium tiers, trusted partners,
                  or internal applications where usage counting isn't needed. Any previous refill settings will be removed.
                value:
                  keyId: key_2cGKbMxRyIzhCxo1Idjz8q
                  value: null
                  operation: set
              setCredits:
                summary: Set credits
                description: To set credits, first get the current value using keys.getKey, then add the amount.
                value:
                  keyId: key_2cGKbMxRyIzhCxo1Idjz8q
                  value: 2500
                  operation: set
              incrementCredits:
                summary: Increment credits
                description: To increment credits to the existing balance, just specify the increment operation and the amount to add.
                value:
                  keyId: key_2cGKbMxRyIzhCxo1Idjz8q
                  value: 2500
                  operation: increment
              decrementCredits:
                summary: Decrement credits
                description: To decrement credits to the existing balance, just specify the decrement operation and the amount to subtract.
                value:
                  keyId: key_2cGKbMxRyIzhCxo1Idjz8q
                  value: 2500
                  operation: decrement
      responses:
        "200":
          description: Remaining credits successfully updated
          content:
            application/json:
              schema:
                "$ref": "#/components/schemas/V2KeysUpdateCreditsResponse"
              examples:
                withRefills:
                  summary: Updated with refill settings preserved
                  value:
                    meta:
                      requestId: req_1234567890abcdef
                    data:
                      remaining: 1000
                      refillSettings:
                        interval: monthly
                        amount: 1000
                        refillDay: 1
                withoutRefills:
                  summary: Updated with refills removed
                  value:
                    meta:
                      requestId: req_1234567890abcdef
                    data:
                      remaining: 500
                      refillSettings:
                unlimited:
                  summary: Set to unlimited usage
                  value:
                    meta:
                      requestId: req_1234567890abcdef
                    data:
                      remaining: null
                      refillSettings:
        "400":
          description:
            Bad request - Invalid or missing parameters. This error occurs
            when the request body is malformed, missing required fields, or contains
            invalid values. Verify that you've provided a valid externalId, and that the format of each field meets the requirements.
          content:
            application/json:
              schema:
                "$ref": "#/components/schemas/BadRequestErrorResponse"
        "401":
          description: Unauthorized
          content:
            application/json:
              schema:
                "$ref": "#/components/schemas/UnauthorizedErrorResponse"
        "403":
          description: Forbidden
          content:
            application/json:
              schema:
                "$ref": "#/components/schemas/ForbiddenErrorResponse"
        "404":
          description: Not found
          content:
            application/json:
              schema:
                "$ref": "#/components/schemas/NotFoundErrorResponse"
        "500":
          description: Internal server error
          content:
            application/json:
              schema:
                "$ref": "#/components/schemas/InternalServerErrorResponse"
  "/v2/keys.setRoles":
    post:
      tags:
        - keys
      summary: Set roles for an API key
      description: |-
        Replaces all existing direct role assignments on a key with the provided set of roles. This endpoint offers complete control over a key's role assignments in a single operation.

        Unlike incremental endpoints like addRoles or removeRoles, setRoles performs a wholesale replacement that completely resets a key's roles to the specified set. This makes it ideal for synchronizing key roles with external systems, applying standardized role templates to keys, or implementing role-based access control with predictable outcomes.

        All existing direct role assignments not included in the request will be removed, making this a complete replacement operation rather than an incremental update. The operation is atomic where all roles are set or none are with rollback on failure, and changes take effect immediately for new verifications with all role changes logged in the audit log for security tracking.
      operationId: setRoles
      x-speakeasy-name-override: setRoles
      security:
        - rootKey: []
      requestBody:
        required: true
        content:
          application/json:
            schema:
              "$ref": "#/components/schemas/V2KeysSetRolesRequestBody"
            examples:
              standard:
                summary: Setting multiple roles
                description:
                  This example shows setting a mix of roles by both ID
                  and name. After this operation, the key will have exactly these
                  two roles - any other roles previously assigned will be removed.
                value:
                  keyId: key_2cGKbMxRyIzhCxo1Idjz8q
                  roles:
                    - id: role_1n9McEIBSqy44Qy7hzWyM5
                    - name: developer
              removeAll:
                summary: Removing all roles
                description:
                  By providing an empty roles array, you can remove all
                  direct role assignments from a key. This doesn't affect the key's
                  validity, but removes all role-based permissions.
                value:
                  keyId: key_2cGKbMxRyIzhCxo1Idjz8q
                  roles: []
              standardTemplate:
                summary: Applying a standard role template
                description:
                  A common pattern is applying a standard set of roles
                  to maintain consistency across keys for users with similar access
                  needs.
                value:
                  keyId: key_2cGKbMxRyIzhCxo1Idjz8q
                  roles:
                    - name: basic_user
                    - name: analytics_viewer
                    - name: self_service
      responses:
        "200":
          description: Roles successfully set for the key
          content:
            application/json:
              schema:
                "$ref": "#/components/schemas/V2KeysSetRolesResponse"
              examples:
                standard:
                  summary: Roles after update
                  value:
                    meta:
                      requestId: req_1234567890abcdef
                    data:
                      - id: role_1n9McEIBSqy44Qy7hzWyM5
                        name: admin
                      - id: role_3b9OeGKDUsy66Sz9Kelz0s
                        name: developer
                empty:
                  summary: All roles removed
                  value:
                    meta:
                      requestId: req_1234567890abcdef
                    data: []
        "400":
          description: Bad request
          content:
            application/json:
              schema:
                "$ref": "#/components/schemas/BadRequestErrorResponse"
        "401":
          description: Unauthorized
          content:
            application/json:
              schema:
                "$ref": "#/components/schemas/UnauthorizedErrorResponse"
        "403":
          description: Forbidden
          content:
            application/json:
              schema:
                "$ref": "#/components/schemas/ForbiddenErrorResponse"
        "404":
          description: Not found
          content:
            application/json:
              schema:
                "$ref": "#/components/schemas/NotFoundErrorResponse"
        "500":
          description: Internal server error
          content:
            application/json:
              schema:
                "$ref": "#/components/schemas/InternalServerErrorResponse"
  "/v2/keys.updateKey":
    post:
      tags:
        - keys
      summary: Update API key properties without changing the key itself
      description: |-
        Modifies the properties of an existing API key without changing the key string itself. This endpoint supports partial updates - you only need to include the fields you want to change.

        You can use this endpoint to:
        - Rename keys for better organization
        - Update metadata to reflect changes in user status, plan, or properties
        - Modify usage limits or rate limits
        - Enable or disable keys temporarily
        - Change key expiration dates
        - Add or update user identifiers

        To explicitly remove/disable a feature, set its field to null. Fields not included in the request remain unchanged.
      operationId: updateKey
      x-speakeasy-name-override: updateKey
      security:
        - rootKey: []
      requestBody:
        content:
          application/json:
            schema:
              "$ref": "#/components/schemas/V2KeysUpdateKeyRequestBody"
            examples:
              disableKey:
                summary: Temporarily disable a key
                value:
                  keyId: key_2cGKbMxRyIzhCxo1Idjz8q
                  enabled: false
              updateMetadata:
                summary: Update key metadata
                value:
                  keyId: key_2cGKbMxRyIzhCxo1Idjz8q
                  meta:
                    plan: enterprise
                    features:
                      advancedAnalytics: true
                      customReports: true
                    updatedAt: "2023-07-15T12:30:45Z"
              changeExpiration:
                summary: Change expiration date
                value:
                  keyId: key_2cGKbMxRyIzhCxo1Idjz8q
                  expires: 1735689600000
              updateLimits:
                summary: Modify usage limits
                value:
                  keyId: key_2cGKbMxRyIzhCxo1Idjz8q
                  credits:
                    remaining: 5000
                    refill:
                      interval: monthly
                      amount: 5000
                      refillDay: 1
                  ratelimits:
                    - name: requests
                      limit: 200
                      duration: 60000
              removeFeature:
                summary: Remove a feature
                value:
                  keyId: key_2cGKbMxRyIzhCxo1Idjz8q
                  expires:
                  meta:
        required: true
      responses:
        "200":
          content:
            application/json:
              schema:
                "$ref": "#/components/schemas/V2KeysUpdateKeyResponseBody"
              examples:
                success:
                  summary: Successful update
                  value:
                    meta:
                      requestId: req_01H9TQPP77V5E48E9SH0BG0ZQY
                    data: {}
          description: Key successfully updated.
        "400":
          description: Bad request
          content:
            application/json:
              schema:
                "$ref": "#/components/schemas/BadRequestErrorResponse"
        "401":
          description: Unauthorized
          content:
            application/json:
              schema:
                "$ref": "#/components/schemas/UnauthorizedErrorResponse"
        "403":
          description: Forbidden
          content:
            application/json:
              schema:
                "$ref": "#/components/schemas/ForbiddenErrorResponse"
        "404":
          description: Not found
          content:
            application/json:
              schema:
                "$ref": "#/components/schemas/NotFoundErrorResponse"
        "500":
          content:
            application/json:
              schema:
                "$ref": "#/components/schemas/InternalServerErrorResponse"
          description:
            Internal server error - Problem with key generation or database
            operations
  "/v2/keys.deleteKey":
    post:
      tags:
        - keys
      summary: Delete an API key
      description: |-
        Permanently deletes an API key, preventing it from being used for future verification attempts. This endpoint is used when a key is no longer needed, has been compromised, or needs to be revoked.

        When a key is deleted:
        - Verification attempts will fail with `code=NOT_FOUND`
        - The key no longer appears in API key listings
        - Historical verification data is preserved for analytics

        This endpoint supports two deletion modes:
        - Soft deletion (default): Marks the key as deleted but preserves its data
        - Permanent deletion: Completely removes all traces of the key from the database

        Permanent deletion is useful for regulatory compliance (e.g., GDPR), resolving hash collisions during migrations, or when you need to reuse the same key string in the future.
      operationId: deleteKey
      x-speakeasy-name-override: deleteKey
      security:
        - rootKey: []
      requestBody:
        content:
          application/json:
            schema:
              "$ref": "#/components/schemas/V2KeysDeleteKeyRequestBody"
        required: true
      responses:
        "200":
          content:
            application/json:
              schema:
                "$ref": "#/components/schemas/V2KeysDeleteKeyResponseBody"
          description:
            Successfully deleted key. The key will immediately fail verification
            in the current region, but it may take up to 30 seconds for deletion to
            propagate to all regions due to eventual consistency. After deletion,
            the key will no longer appear in key listings, and verification attempts
            will return `code=NOT_FOUND`. Soft-deleted keys (`permanent=false`) remain
            in the database but are marked as deleted, while permanently deleted keys
            are completely removed.
        "400":
          description: Bad request
          content:
            application/json:
              schema:
                "$ref": "#/components/schemas/BadRequestErrorResponse"
        "401":
          description: Unauthorized
          content:
            application/json:
              schema:
                "$ref": "#/components/schemas/UnauthorizedErrorResponse"
        "403":
          description: Forbidden
          content:
            application/json:
              schema:
                "$ref": "#/components/schemas/ForbiddenErrorResponse"
        "404":
          description: Not found
          content:
            application/json:
              schema:
                "$ref": "#/components/schemas/NotFoundErrorResponse"
        "500":
          content:
            application/json:
              schema:
                "$ref": "#/components/schemas/InternalServerErrorResponse"
          description: Internal server error - Problem with database operations or another system.
  "/v2/keys.getKey":
    post:
      tags:
        - keys
      summary: Retrieve detailed information about an API key
      description: |-
        Retrieves comprehensive information about a specific API key by its ID. This endpoint provides access to all key properties, metadata, permissions, and usage limits.

        This is particularly useful for:
        - Displaying key details in administrative interfaces
        - Checking key configuration before making updates
        - Retrieving metadata associated with a key
        - Verifying permissions and role assignments
        - Checking expiration dates and usage limits

        With appropriate permissions and if the key was created with the recoverable option, this endpoint can also return the complete plaintext key value, though this should be used with caution for security reasons.
      operationId: getKey
      x-speakeasy-name-override: getKey
      security:
        - rootKey: []
      requestBody:
        content:
          application/json:
            schema:
              "$ref": "#/components/schemas/V2KeysGetKeyRequestBody"
        required: true
      responses:
        "200":
          content:
            application/json:
              schema:
                "$ref": "#/components/schemas/V2KeysGetKeyResponseBody"
          description: Successfully retrieved key
        "400":
          description: Bad request
          content:
            application/json:
              schema:
                "$ref": "#/components/schemas/BadRequestErrorResponse"
        "401":
          description: Unauthorized
          content:
            application/json:
              schema:
                "$ref": "#/components/schemas/UnauthorizedErrorResponse"
        "403":
          description: Forbidden
          content:
            application/json:
              schema:
                "$ref": "#/components/schemas/ForbiddenErrorResponse"
        "404":
          description: Not found
          content:
            application/json:
              schema:
                "$ref": "#/components/schemas/NotFoundErrorResponse"
        "500":
          content:
            application/json:
              schema:
                "$ref": "#/components/schemas/InternalServerErrorResponse"
          description: Internal server error
  "/v2/keys.createKey":
    post:
      tags:
        - keys
      summary: Create a new API key with customizable security features
      description: |-
        Creates a new API key with configurable security properties, usage limits, and metadata. This endpoint generates a cryptographically secure key that you can distribute to your users for authenticating with your API.

        The key is only returned once in the response - Unkey stores only a secure hash of the key, not the key itself. You must provide this key directly to your end user; it cannot be retrieved later (unless created with `recoverable: true`, which is less secure).

        Keys are associated with a specific API (via `apiId`), which helps isolate environments (dev/staging/prod) and prevents keys from being used across different services. Keys can be further configured with:
        - Optional prefixes for visual identification
        - Expiration dates for temporary access
        - Usage limits (credits) for consumption-based APIs
        - Rate limits for abuse prevention
        - Permissions and roles for granular access control
        - Metadata for storing context with the key

        Best practices include using environment-specific API IDs, meaningful prefixes, appropriate byte length for security needs, and avoiding storing keys in your databases.
      operationId: createKey
      x-speakeasy-name-override: createKey
      security:
        - rootKey: []
      requestBody:
        content:
          application/json:
            schema:
              "$ref": "#/components/schemas/V2KeysCreateKeyRequestBody"
            examples:
              simple:
                summary: Basic key creation
                value:
                  apiId: api_1234567890abcdef
                  prefix: prod
              withMeta:
                summary: Key with user-specific metadata
                value:
                  apiId: api_1234567890abcdef
                  prefix: prod
                  name: User API Key
                  externalId: user_12345
                  meta:
                    plan: premium
                    features:
                      analytics: true
                      exports: true
                    teamId: team_abc123
              withLimits:
                summary: Key with usage limits
                value:
                  apiId: api_1234567890abcdef
                  prefix: prod
                  externalId: user_12345
                  expires: 1735689600000
                  credits:
                    remaining: 1000
                    refill:
                      interval: monthly
                      amount: 1000
                      refillDay: 1
                  ratelimits:
                    - name: requests
                      limit: 100
                      duration: 60000
                    - name: heavy_operations
                      limit: 10
                      duration: 3600000
              withPermissions:
                summary: Key with access control
                value:
                  apiId: api_1234567890abcdef
                  prefix: prod
                  externalId: user_12345
                  permissions:
                    - documents.read
                    - documents.write
                    - profile.view
                  roles:
                    - editor
        required: true
      responses:
        "200":
          content:
            application/json:
              schema:
                "$ref": "#/components/schemas/V2KeysCreateKeyResponseBody"
              examples:
                standard:
                  summary: Successfully created key
                  value:
                    meta:
                      requestId: req_01H9TQPP77V5E48E9SH0BG0ZQX
                    data:
                      keyId: key_01H9TQP8NP8JN3X8HWSKPW43JE
                      key: prod_f4cc2d765275c206b7d76ff0e92e583067c4e33603fb4055d7ba3031cd7ce36a
          description:
            "Successfully created a new API key. The response includes
            both the keyId (for reference in your system) and the full key string.
            IMPORTANT: This is the only time the complete key is available - it cannot
            be retrieved later. You must securely provide this key to your end user
            immediately."
        "400":
          description: Bad request
          content:
            application/json:
              schema:
                "$ref": "#/components/schemas/BadRequestErrorResponse"
        "401":
          description: Unauthorized
          content:
            application/json:
              schema:
                "$ref": "#/components/schemas/UnauthorizedErrorResponse"
        "403":
          description: Forbidden
          content:
            application/json:
              schema:
                "$ref": "#/components/schemas/ForbiddenErrorResponse"
        "404":
          description: Not found
          content:
            application/json:
              schema:
                "$ref": "#/components/schemas/NotFoundErrorResponse"
        "500":
          content:
            application/json:
              schema:
                "$ref": "#/components/schemas/InternalServerErrorResponse"
          description: Internal server error
  "/v2/ratelimit.limit":
    post:
      tags:
        - ratelimit
      summary: Apply rate limiting to any identifier
      description: |-
        Checks and enforces rate limits for any identifier in your application. This is the core rate limiting endpoint that provides flexible, namespace-based rate limiting for any entity in your system.

        Unlike API key-based rate limiting, this endpoint can be used to limit any identifiable entity:
        - Anonymous users by IP address
        - Authenticated users by user ID
        - Organizations by organization ID
        - API clients by client ID
        - Specific actions or resources by custom identifiers

        The endpoint is designed for high-performance rate limiting with predictable behavior. It returns information about limit status, remaining capacity, and reset times that can be communicated to consumers of your API or service.

        Features:
        - Namespace-based organization for different limit types
        - Custom costs for variable-weight operations
        - Flexible time windows (1 second to 24 hours)
        - Override support for custom limits for specific identifiers
        - Consistent sliding window implementation

        Implementation tips:
        - Always check the 'success' field to determine if the request should proceed
        - Use the 'reset' time to implement intelligent client-side retry logic
        - Leverage the 'remaining' count to display usage information to users
        - Consider using smaller durations for security-critical operations
      operationId: ratelimit.limit
      x-speakeasy-name-override: limit
      security:
        - rootKey: []
      requestBody:
        content:
          application/json:
            schema:
              "$ref": "#/components/schemas/V2RatelimitLimitRequestBody"
            examples:
              basic:
                summary: Basic rate limit check
                value:
                  namespace: api.requests
                  identifier: user_abc123
                  limit: 100
                  duration: 60000
              ipLimit:
                summary: IP-based rate limiting
                value:
                  namespace: auth.login
                  identifier: 203.0.113.42
                  limit: 5
                  duration: 60000
              weightedCost:
                summary: Operation with variable cost
                value:
                  namespace: api.heavy_operations
                  identifier: user_def456
                  limit: 50
                  duration: 3600000
                  cost: 5
        required: true
      responses:
        "200":
          content:
            application/json:
              schema:
                "$ref": "#/components/schemas/V2RatelimitLimitResponseBody"
              examples:
                allowed:
                  summary: Request allowed
                  value:
                    meta:
                      requestId: req_01H9TQPP77V5E48E9SH0BG0ZQX
                    data:
                      limit: 100
                      remaining: 99
                      reset: 1714582980000
                      success: true
                limitReached:
                  summary: Rate limit exceeded
                  value:
                    meta:
                      requestId: req_01H9TQPP77V5E48E9SH0BG0ZQY
                    data:
                      limit: 100
                      remaining: 0
                      reset: 1714582980000
                      success: false
                withOverride:
                  summary: With custom override applied
                  value:
                    meta:
                      requestId: req_01H9TQPP77V5E48E9SH0BG0ZQZ
                    data:
                      limit: 1000
                      remaining: 995
                      reset: 1714582980000
                      success: true
                      overrideId: ovr_2cGKbMxRyIzhCxo1Idjz8q
          description:
            Rate limit check completed. Even when the rate limit is exceeded,
            this endpoint returns HTTP 200 OK - you must check the 'success' field
            in the response to determine if the request is allowed. When success=false,
            the client should be prevented from proceeding with their request.
        "400":
          description: Bad request
          content:
            application/json:
              schema:
                "$ref": "#/components/schemas/BadRequestErrorResponse"
        "401":
          description: Unauthorized
          content:
            application/json:
              schema:
                "$ref": "#/components/schemas/UnauthorizedErrorResponse"
        "403":
          description: Forbidden
          content:
            application/json:
              schema:
                "$ref": "#/components/schemas/ForbiddenErrorResponse"
        "404":
          description: Not Found
          content:
            application/json:
              schema:
                "$ref": "#/components/schemas/NotFoundErrorResponse"
        "500":
          content:
            application/json:
              schema:
                "$ref": "#/components/schemas/InternalServerErrorResponse"
          description:
            Internal server error - An unexpected error occurred while
            processing the request. This could be due to database connectivity issues,
            validation errors not caught by the schema, or internal service problems.
            Check the error details and requestId for troubleshooting.
  "/v2/permissions.listRoles":
    post:
      tags:
        - permissions
      summary: List all roles in a workspace
      description: |-
        Retrieves a paginated list of all roles defined in the workspace, including their assigned permissions. This endpoint is essential for role-based access control (RBAC) administration.

        Roles are collections of permissions that can be assigned to API keys, providing a convenient way to manage access control at scale. This endpoint allows you to:
        - View all available roles for assignment
        - Inspect which permissions are granted by each role
        - Build role management interfaces
        - Audit your RBAC configuration

        Results are paginated and sorted alphabetically by role name. Each role includes its complete set of assigned permissions.
      operationId: listRoles
      x-speakeasy-name-override: ListRoles
      security:
        - rootKey: []
      requestBody:
        content:
          application/json:
            schema:
              "$ref": "#/components/schemas/V2PermissionsListRolesRequestBody"
        required: true
      responses:
        "200":
          content:
            application/json:
              schema:
                "$ref": "#/components/schemas/V2PermissionsListRolesResponseBody"
          description: Successfully listed roles
        "400":
          description: Bad Request
          content:
            application/json:
              schema:
                "$ref": "#/components/schemas/BadRequestErrorResponse"
        "401":
          description: Unauthorized
          content:
            application/json:
              schema:
                "$ref": "#/components/schemas/UnauthorizedErrorResponse"
        "403":
          description: Forbidden
          content:
            application/json:
              schema:
                "$ref": "#/components/schemas/ForbiddenErrorResponse"
        "404":
          description: Not Found
          content:
            application/json:
              schema:
                "$ref": "#/components/schemas/NotFoundErrorResponse"
        "500":
          content:
            application/json:
              schema:
                "$ref": "#/components/schemas/InternalServerErrorResponse"
          description: Internal Server Error
  "/v2/permissions.createRole":
    post:
      tags:
        - permissions
      summary: Create a new role with permissions
      description: |-
        Creates a new role in the workspace with optional permission assignments. Roles are collections of permissions that can be assigned to API keys, providing a convenient way to manage access control at scale.

        Roles enable you to group related permissions together for easier management, assign consistent permission sets to multiple API keys, and implement role-based access control patterns that simplify permission management as your system grows. When creating a role, you can optionally assign existing permissions to it immediately, and the role becomes available for assignment to API keys as soon as it's created.

        Use roles to establish standardized access patterns in your application, making it easier to maintain consistent security policies across many API keys while reducing the complexity of individual permission management.
      operationId: createRole
      x-speakeasy-name-override: CreateRole
      security:
        - rootKey: []
      requestBody:
        content:
          application/json:
            schema:
              "$ref": "#/components/schemas/V2PermissionsCreateRoleRequestBody"
            examples:
              basic:
                summary: Basic role creation
                value:
                  name: content.editor
                  description: Can read and write content
              withoutDescription:
                summary: Role without description
                value:
                  name: api.reader
        required: true
      responses:
        "200":
          content:
            application/json:
              schema:
                "$ref": "#/components/schemas/V2PermissionsCreateRoleResponseBody"
          description: Successfully created role
        "400":
          description: Bad Request
          content:
            application/json:
              schema:
                "$ref": "#/components/schemas/BadRequestErrorResponse"
        "401":
          description: Unauthorized
          content:
            application/json:
              schema:
                "$ref": "#/components/schemas/UnauthorizedErrorResponse"
        "403":
          description: Forbidden
          content:
            application/json:
              schema:
                "$ref": "#/components/schemas/ForbiddenErrorResponse"
        "404":
          description: Not Found - One or more specified permissions do not exist
          content:
            application/json:
              schema:
                "$ref": "#/components/schemas/NotFoundErrorResponse"
        "409":
          description: Conflict - A role with this name already exists
          content:
            application/json:
              schema:
                "$ref": "#/components/schemas/ConflictErrorResponse"
        "500":
          content:
            application/json:
              schema:
                "$ref": "#/components/schemas/InternalServerErrorResponse"
          description: Internal Server Error
  "/v2/ratelimit.setOverride":
    post:
      tags:
        - ratelimit
      summary: Create or update a custom rate limit for specific identifiers
      description: |-
        Creates a new or updates an existing rate limit override for specific identifiers within a namespace.

        Overrides allow you to implement special rate limiting rules that differ from the default limits. This is essential for:

        - Creating tiered rate limits for different customer segments
        - Implementing premium tiers with higher limits
        - Applying stricter limits to suspicious or abusive users
        - Setting emergency limits during system stress
        - Creating customized rate limiting policies

        When an override exists, it completely replaces the default rate limit for matching identifiers. The override takes effect immediately and will be applied to the very next rate limit check that matches the identifier pattern.

        Wildcard patterns can be used to create powerful matching rules that apply to groups of identifiers without having to create individual overrides for each one.
      operationId: ratelimit.setOverride
      x-speakeasy-name-override: setOverride
      security:
        - rootKey: []
      requestBody:
        content:
          application/json:
            schema:
              "$ref": "#/components/schemas/V2RatelimitSetOverrideRequestBody"
            examples:
              premium:
                summary: Higher limit for premium user
                value:
                  namespaceName: api.requests
                  identifier: premium_user_123
                  limit: 1000
                  duration: 60000
              wildcardPattern:
                summary: Pattern matching with wildcard
                value:
                  namespaceId: ns_1234567890abcdef
                  identifier: premium_*
                  limit: 500
                  duration: 60000
              blockAbusive:
                summary: Block abusive user
                value:
                  namespaceName: api.requests
                  identifier: abusive_user_456
                  limit: 0
                  duration: 3600000
        required: true
      responses:
        "200":
          content:
            application/json:
              schema:
                "$ref": "#/components/schemas/V2RatelimitSetOverrideResponseBody"
          description:
            Identity successfully deleted. The operation has permanently
            removed the identity from your workspace. Any API keys previously associated
            with this identity remain functional but no longer share resources through
            this identity. The externalId can now be reused for a new identity if
            needed.
        "400":
          description: Bad request
          content:
            application/json:
              schema:
                "$ref": "#/components/schemas/BadRequestErrorResponse"
        "401":
          description: Unauthorized
          content:
            application/json:
              schema:
                "$ref": "#/components/schemas/UnauthorizedErrorResponse"
        "403":
          description: Forbidden
          content:
            application/json:
              schema:
                "$ref": "#/components/schemas/ForbiddenErrorResponse"
        "404":
          description: Not Found
          content:
            application/json:
              schema:
                "$ref": "#/components/schemas/NotFoundErrorResponse"
        "500":
          content:
            application/json:
              schema:
                "$ref": "#/components/schemas/InternalServerErrorResponse"
          description: Error
  "/v2/ratelimit.getOverride":
    post:
      tags:
        - ratelimit
      summary: Retrieve a specific rate limit override
      description: |-
        Retrieves the details of a specific rate limit override by its identifier pattern. Returns the exact configuration including the identifier pattern, custom limit value, duration window, and namespace association.

        Use this endpoint to inspect override configurations before making modifications, audit your rate limiting policies, or debug rate limiting behavior. The identifier must match exactly as it was specified when creating the override, including any wildcard patterns.

        This endpoint is essential for understanding why certain identifiers receive different rate limits than the default. When troubleshooting rate limiting issues, this endpoint helps verify that overrides are configured correctly and matching the expected identifiers.
      operationId: ratelimit.getOverride
      x-speakeasy-name-override: getOverride
      security:
        - rootKey: []
      requestBody:
        content:
          application/json:
            schema:
              "$ref": "#/components/schemas/V2RatelimitGetOverrideRequestBody"
            examples:
              byNameAndId:
                summary: Get specific override
                value:
                  namespaceName: api.requests
                  identifier: premium_user_123
              wildcardPattern:
                summary: Get wildcard pattern override
                value:
                  namespaceId: ns_1234567890abcdef
                  identifier: premium_*
        required: true
      responses:
        "200":
          content:
            application/json:
              schema:
                "$ref": "#/components/schemas/V2RatelimitGetOverrideResponseBody"
          description: OK
        "400":
          description: Bad request
          content:
            application/json:
              schema:
                "$ref": "#/components/schemas/BadRequestErrorResponse"
        "401":
          description: Unauthorized
          content:
            application/json:
              schema:
                "$ref": "#/components/schemas/UnauthorizedErrorResponse"
        "403":
          description: Forbidden
          content:
            application/json:
              schema:
                "$ref": "#/components/schemas/ForbiddenErrorResponse"
        "404":
          description: Not Found
          content:
            application/json:
              schema:
                "$ref": "#/components/schemas/NotFoundErrorResponse"
        "500":
          content:
            application/json:
              schema:
                "$ref": "#/components/schemas/InternalServerErrorResponse"
          description: Error
  "/v2/ratelimit.listOverrides":
    post:
      tags:
        - ratelimit
      summary: List all rate limit overrides for a namespace
      description: |-
        Retrieves a paginated list of all rate limit overrides defined for a specific namespace. Returns detailed information about each override including identifier patterns, limits, and durations.

        Use this endpoint to audit your rate limiting policies, build administrative dashboards, or manage and clean up override configurations. For namespaces with many overrides, results are paginated and can be retrieved in chunks using the cursor parameter.

        This endpoint is particularly useful when you need to review all custom rate limit rules for a namespace, find patterns in your override configurations, or implement management interfaces for rate limiting policies.
      operationId: ratelimit.listOverrides
      x-speakeasy-name-override: listOverrides
      security:
        - rootKey: []
      requestBody:
        content:
          application/json:
            schema:
              "$ref": "#/components/schemas/V2RatelimitListOverridesRequestBody"
            examples:
              byNamespaceName:
                summary: List all overrides by namespace name
                value:
                  namespaceName: api.requests
                  limit: 20
              byNamespaceId:
                summary: List overrides by namespace ID
                value:
                  namespaceId: ns_1234567890abcdef
                  limit: 50
              pagination:
                summary: Fetch next page of results
                value:
                  namespaceId: ns_1234567890abcdef
                  cursor: cursor_eyJsYXN0SWQiOiJvdnJfM2RITGNOeVN6SnppRHlwMkpla2E5ciJ9
        required: true
      responses:
        "200":
          content:
            application/json:
              schema:
                "$ref": "#/components/schemas/V2RatelimitListOverridesResponseBody"
          description: OK
        "400":
          description: Bad request
          content:
            application/json:
              schema:
                "$ref": "#/components/schemas/BadRequestErrorResponse"
        "401":
          description: Unauthorized
          content:
            application/json:
              schema:
                "$ref": "#/components/schemas/UnauthorizedErrorResponse"
        "403":
          description: Forbidden
          content:
            application/json:
              schema:
                "$ref": "#/components/schemas/ForbiddenErrorResponse"
        "404":
          description: Not Found
          content:
            application/json:
              schema:
                "$ref": "#/components/schemas/NotFoundErrorResponse"
        "500":
          content:
            application/json:
              schema:
                "$ref": "#/components/schemas/InternalServerErrorResponse"
          description: Error
  "/v2/ratelimit.deleteOverride":
    post:
      tags:
        - ratelimit
      summary: Delete a rate limit override
      description: |-
        Permanently removes a rate limit override from a namespace. Once deleted, the affected identifiers immediately revert to using the default rate limits for that namespace.

        Use this endpoint to remove temporary overrides that are no longer needed, reset entities back to standard rate limits, or clean up outdated rate limiting rules. The deletion operation is immediate and permanent - once an override is deleted, it cannot be recovered and must be recreated using the setOverride endpoint if needed again.
      operationId: ratelimit.deleteOverride
      x-speakeasy-name-override: deleteOverride
      security:
        - rootKey: []
      requestBody:
        content:
          application/json:
            schema:
              "$ref": "#/components/schemas/V2RatelimitDeleteOverrideRequestBody"
            examples:
              specificOverride:
                summary: Delete specific identifier override
                value:
                  namespaceName: api.requests
                  identifier: premium_user_123
              wildcardPattern:
                summary: Delete wildcard pattern override
                value:
                  namespaceId: ns_1234567890abcdef
                  identifier: premium_*
        required: true
      responses:
        "200":
          content:
            application/json:
              schema:
                "$ref": "#/components/schemas/V2RatelimitDeleteOverrideResponseBody"
          description: OK
        "400":
          description: Bad request
          content:
            application/json:
              schema:
                "$ref": "#/components/schemas/BadRequestErrorResponse"
        "401":
          description: Unauthorized
          content:
            application/json:
              schema:
                "$ref": "#/components/schemas/UnauthorizedErrorResponse"
        "403":
          description: Forbidden
          content:
            application/json:
              schema:
                "$ref": "#/components/schemas/ForbiddenErrorResponse"
        "404":
          description: Not Found
          content:
            application/json:
              schema:
                "$ref": "#/components/schemas/NotFoundErrorResponse"
        "500":
          content:
            application/json:
              schema:
                "$ref": "#/components/schemas/InternalServerErrorResponse"
          description: Error
  "/v2/identities.createIdentity":
    post:
      tags:
        - identities
      summary: Create a new identity for resource sharing across keys
      description: |-
        Creates a new identity that can be associated with multiple API keys to enable resource sharing.

        Identities are a powerful concept in Unkey that allow multiple API keys to share resources like rate limits and to be associated with the same entity (user, organization, etc.). This is essential for:

        - Implementing consistent rate limiting across multiple API keys
        - Associating multiple keys with the same user or organization
        - Sharing metadata across all keys for an entity
        - Enabling user-based analytics across multiple keys
        - Simplifying key management for multi-device or multi-service users

        When you create keys with the same externalId, they'll share rate limits and appear grouped in analytics.
        This enables scenarios like letting users generate multiple API keys for different devices while still treating them as a single entity for usage limits.
      operationId: identities.createIdentity
      x-speakeasy-name-override: createIdentity
      security:
        - rootKey: []
      requestBody:
        content:
          application/json:
            schema:
              "$ref": "#/components/schemas/V2IdentitiesCreateIdentityRequestBody"
            examples:
              basic:
                summary: Basic identity creation
                value:
                  externalId: user_abc123
              withMetadata:
                summary: Identity with user metadata
                value:
                  externalId: user_abc123
                  meta:
                    name: Alice Smith
                    email: alice@example.com
                    plan: premium
                    accountCreated: "2023-01-15T08:30:00Z"
                    region: eu-west
              withRatelimits:
                summary: Identity with shared rate limits
                value:
                  externalId: org_xyz456
                  meta:
                    name: Acme Corporation
                    planTier: enterprise
                  ratelimits:
                    - name: requests
                      limit: 10000
                      duration: 3600000
                      autoApply: true
                    - name: heavy_compute
                      limit: 100
                      duration: 86400000
                      autoApply: false
        required: true
      responses:
        "200":
          content:
            application/json:
              schema:
                "$ref": "#/components/schemas/V2IdentitiesCreateIdentityResponseBody"
              examples:
                success:
                  summary: Successfully created identity
                  value:
                    meta:
                      requestId: req_01H9TQPP77V5E48E9SH0BG0ZQX
          description: OK
        "400":
          description: Bad request
          content:
            application/problem+json:
              schema:
                "$ref": "#/components/schemas/BadRequestErrorResponse"
        "401":
          description: Unauthorized
          content:
            application/problem+json:
              schema:
                "$ref": "#/components/schemas/UnauthorizedErrorResponse"
        "403":
          description: Forbidden
          content:
            application/problem+json:
              schema:
                "$ref": "#/components/schemas/ForbiddenErrorResponse"
        "409":
          description:
            Conflict - An identity with this externalId already exists.
            Each externalId must be unique within your workspace. This error occurs
            when you attempt to create an identity with an externalId that's already
            in use. To update an existing identity, use the updateIdentity endpoint
            instead. If you're implementing automatic identity creation, you may want
            to handle this error by falling back to getting the existing identity.
          content:
            application/problem+json:
              schema:
                "$ref": "#/components/schemas/ConflictErrorResponse"
        "500":
          content:
            application/problem+json:
              schema:
                "$ref": "#/components/schemas/InternalServerErrorResponse"
          description: Error
  "/v2/identities.getIdentity":
    post:
      tags:
        - identities
      summary: Retrieve identity information
      description: |-
        Retrieves detailed information about a specific identity by its external ID.

        Identities in Unkey represent entities in your system (users, organizations, etc.) that can be associated with multiple API keys. This endpoint provides access to:
        - Identity metadata that was stored during creation
        - Rate limiting configurations that apply across all keys for this identity

        This endpoint is useful for:
        - Checking if an identity exists
        - Retrieving metadata associated with an identity
        - Viewing rate limit configurations

        You must provide the externalId parameter to identify which identity to retrieve.
      operationId: identities.getIdentity
      x-speakeasy-name-override: getIdentity
      security:
        - rootKey: []
      requestBody:
        content:
          application/json:
            schema:
              "$ref": "#/components/schemas/V2IdentitiesGetIdentityRequestBody"
            examples:
              byExternalId:
                summary: Retrieve by external ID
                value:
                  externalId: user_abc123
        required: true
      responses:
        "200":
          description: Successfully retrieved the identity information
          content:
            application/json:
              schema:
                "$ref": "#/components/schemas/V2IdentitiesGetIdentityResponseBody"
              examples:
                standard:
                  summary: Identity with metadata and rate limits
                  value:
                    meta:
                      requestId: req_01H9TQPP77V5E48E9SH0BG0ZQX
                    data:
                      id: id_1234567890abcdef
                      externalId: user_abc123
                      meta:
                        name: Alice Smith
                        email: alice@example.com
                        plan: premium
                        companyId: company_xyz
                      ratelimits:
                        - name: api_requests
                          limit: 1000
                          duration: 60000
                        - name: heavy_operations
                          limit: 100
                          duration: 3600000
        "400":
          description: Bad request - Missing the externalId, or other
            validation issues
          content:
            application/json:
              schema:
                "$ref": "#/components/schemas/BadRequestErrorResponse"
        "401":
          description: Unauthorized
          content:
            application/json:
              schema:
                "$ref": "#/components/schemas/UnauthorizedErrorResponse"
        "403":
          description: Forbidden - Insufficient permissions to access this identity
          content:
            application/json:
              schema:
                "$ref": "#/components/schemas/ForbiddenErrorResponse"
        "404":
          description: Not found - The specified identity doesn't exist
          content:
            application/json:
              schema:
                "$ref": "#/components/schemas/NotFoundErrorResponse"
        "500":
          description: Internal server error
          content:
            application/json:
              schema:
                "$ref": "#/components/schemas/InternalServerErrorResponse"
  "/v2/identities.listIdentities":
    post:
      tags:
        - identities
      summary: List identities in your workspace
      description: |-
        Retrieves a paginated list of identities in your workspace. Identities represent entities in your system (users, organizations, etc.) that can be associated with multiple API keys for resource sharing.

        This endpoint allows you to:
        - Browse all identities in your workspace
        - Search for specific identities by environment
        - View rate limits configured for each identity
        - Implement identity management interfaces

        Results are paginated if there are more identities than the specified limit. Use the returned cursor to fetch subsequent pages.
      operationId: identities.listIdentities
      x-speakeasy-name-override: listIdentities
      security:
        - rootKey: []
      requestBody:
        content:
          application/json:
            schema:
              "$ref": "#/components/schemas/V2IdentitiesListIdentitiesRequestBody"
            examples:
              basic:
                summary: Basic identity listing
                value:
                  limit: 50
              withPagination:
                summary: Fetch next page with cursor
                value:
                  limit: 50
                  cursor: cursor_eyJrZXkiOiJrZXlfMTIzNCJ9
        required: true
      responses:
        "200":
          description: Successfully retrieved the list of identities
          content:
            application/json:
              schema:
                "$ref": "#/components/schemas/V2IdentitiesListIdentitiesResponseBody"
              examples:
                standard:
                  summary: Identity listing with pagination
                  value:
                    meta:
                      requestId: req_01H9TQPP77V5E48E9SH0BG0ZQX
                    data:
                      identities:
                        - id: id_01H9TQP8NP8JN3X8HWSKPW43JE
                          externalId: user_abc123
                          ratelimits:
                            - name: api_requests
                              limit: 1000
                              duration: 60000
                            - name: heavy_operations
                              limit: 100
                              duration: 3600000
                        - id: id_02ZYR3Q9NP8JM4X8HWSKPW43JF
                          externalId: user_def456
                          ratelimits:
                            - name: api_requests
                              limit: 500
                              duration: 60000
                      cursor: cursor_eyJsYXN0SWQiOiJpZF8wMlpZUjNROU5QOEpNNFg4SFdTS1BXNDNKRiJ9
                      total: 247
                emptyList:
                  summary: Empty identity list
                  value:
                    meta:
                      requestId: req_01H9TQPP77V5E48E9SH0BG0ZQY
                    data:
                      identities: []
                      total: 0
        "400":
          description: Bad Request - Invalid parameters
          content:
            application/json:
              schema:
                "$ref": "#/components/schemas/BadRequestErrorResponse"
        "401":
          description: Unauthorized - Missing or invalid authentication
          content:
            application/json:
              schema:
                "$ref": "#/components/schemas/UnauthorizedErrorResponse"
        "403":
          description: Forbidden - Insufficient permissions
          content:
            application/json:
              schema:
                "$ref": "#/components/schemas/ForbiddenErrorResponse"
        "500":
          description: Internal Server Error
          content:
            application/json:
              schema:
                "$ref": "#/components/schemas/InternalServerErrorResponse"
      x-speakeasy-pagination:
        type: cursor
        inputs:
          - name: cursor
            in: parameters
            type: cursor
        outputs:
          nextCursor: "$.data.cursor"
  "/v2/identities.deleteIdentity":
    post:
      tags:
        - identities
      summary: Delete an existing identity
      description: |-
        Permanently removes an identity from your workspace. This operation cannot be undone.

        Deleting an identity has several important effects:
        - All metadata associated with the identity is permanently removed
        - Any rate limit history for this identity is cleared
        - The identity's externalId becomes available for reuse
        - Keys remain functional but lose their identity association

        Important notes:
        - This operation does NOT delete or disable any API keys associated with this identity
        - After deletion, keys previously linked to this identity will function independently
        - Rate limits that were shared across keys via this identity will no longer be shared
        - The externalId can be reused immediately after deletion

        Use this endpoint for compliance with data deletion requirements, cleaning up test data, or when an entity (user, organization) is permanently removed from your system.
      operationId: v2.identities.deleteIdentity
      x-speakeasy-name-override: deleteIdentity
      security:
        - rootKey: []
      requestBody:
        content:
          application/json:
            schema:
              "$ref": "#/components/schemas/V2IdentitiesDeleteIdentityRequestBody"
            examples:
              byExternalId:
                summary: Delete by external ID
                description: Deleting using your system's identifier
                value:
                  externalId: user_abc123
        required: true
      responses:
        "200":
          content:
            application/json:
              schema:
                "$ref": "#/components/schemas/V2IdentitiesDeleteIdentityResponseBody"
              examples:
                success:
                  summary: Successful deletion
                  value:
                    meta:
                      requestId: req_01H9TQPP77V5E48E9SH0BG0ZQX
          description: OK
        "400":
          description: Bad request
          content:
            application/problem+json:
              schema:
                "$ref": "#/components/schemas/BadRequestErrorResponse"
        "401":
          description: Unauthorized
          content:
            application/problem+json:
              schema:
                "$ref": "#/components/schemas/UnauthorizedErrorResponse"
        "403":
          description: Forbidden
          content:
            application/problem+json:
              schema:
                "$ref": "#/components/schemas/ForbiddenErrorResponse"
        "404":
          description: Not found
          content:
            application/problem+json:
              schema:
                "$ref": "#/components/schemas/NotFoundErrorResponse"
        "500":
          content:
            application/problem+json:
              schema:
                "$ref": "#/components/schemas/InternalServerErrorResponse"
          description: Error
  "/v2/permissions.createPermission":
    post:
      tags:
        - permissions
      summary: Create a new permission
      description: |-
        Creates a new permission in the workspace. Permissions are the fundamental building blocks of access control in Unkey's RBAC system, representing specific actions or capabilities that can be granted to API keys either directly or through roles.

        This endpoint allows you to:
        - Define new permissions with descriptive names and URL-safe slugs
        - Set up granular access control for your API keys
        - Build the foundation for role-based access control
        - Organize permissions with consistent naming patterns

        Best practices:
        - Use hierarchical naming (e.g., 'resource.action' or 'resource.subresource.action')
        - Choose descriptive but concise permission names
        - Use URL-safe slugs for easy reference in APIs
      operationId: createPermission
      x-speakeasy-name-override: CreatePermission
      security:
        - rootKey: []
      requestBody:
        content:
          application/json:
            schema:
              "$ref": "#/components/schemas/V2PermissionsCreatePermissionRequestBody"
            examples:
              basic:
                summary: Basic permission creation
                value:
                  name: documents.read
                  slug: documents-read
                  description: Allows reading document resources
              withoutDescription:
                summary: Permission without description
                value:
                  name: files.upload
                  slug: files-upload
              complexPermission:
                summary: Complex permission with detailed info
                value:
                  name: admin.users.delete
                  slug: admin-users-delete
                  description:
                    Grants full administrative access to delete user accounts.
                    This is a high-privilege permission that should be used carefully.
        required: true
      responses:
        "200":
          content:
            application/json:
              schema:
                "$ref": "#/components/schemas/V2PermissionsCreatePermissionResponseBody"
          description: Successfully created permission
        "400":
          description: Bad Request
          content:
            application/json:
              schema:
                "$ref": "#/components/schemas/BadRequestErrorResponse"
        "401":
          description: Unauthorized
          content:
            application/json:
              schema:
                "$ref": "#/components/schemas/UnauthorizedErrorResponse"
        "403":
          description: Forbidden
          content:
            application/json:
              schema:
                "$ref": "#/components/schemas/ForbiddenErrorResponse"
        "409":
          description: Conflict - permission with that name already exists
          content:
            application/json:
              schema:
                "$ref": "#/components/schemas/ConflictErrorResponse"
        "500":
          content:
            application/json:
              schema:
                "$ref": "#/components/schemas/InternalServerErrorResponse"
          description: Internal Server Error
  "/v2/permissions.getPermission":
    post:
      tags:
        - permissions
      summary: Retrieve details about a specific permission
      description: |-
        Retrieves detailed information about a specific permission by its ID. This endpoint allows you to inspect a permission's properties, including its name, description, and workspace association.

        This is useful for:
        - Verifying a permission exists before assigning it
        - Retrieving permission details for display in administrative interfaces
        - Checking permission configuration before making updates
        - Building permission management tools

        Permissions are the fundamental building blocks of access control in Unkey's RBAC system, representing specific capabilities that can be granted to API keys either directly or through roles.
      operationId: getPermission
      x-speakeasy-name-override: GetPermission
      security:
        - rootKey: []
      requestBody:
        content:
          application/json:
            schema:
              "$ref": "#/components/schemas/V2PermissionsGetPermissionRequestBody"
        required: true
      responses:
        "200":
          content:
            application/json:
              schema:
                "$ref": "#/components/schemas/V2PermissionsGetPermissionResponseBody"
          description: Successfully retrieved permission
        "400":
          description: Bad Request
          content:
            application/json:
              schema:
                "$ref": "#/components/schemas/BadRequestErrorResponse"
        "401":
          description: Unauthorized
          content:
            application/json:
              schema:
                "$ref": "#/components/schemas/UnauthorizedErrorResponse"
        "403":
          description: Forbidden
          content:
            application/json:
              schema:
                "$ref": "#/components/schemas/ForbiddenErrorResponse"
        "404":
          description: Not Found
          content:
            application/json:
              schema:
                "$ref": "#/components/schemas/NotFoundErrorResponse"
        "500":
          content:
            application/json:
              schema:
                "$ref": "#/components/schemas/InternalServerErrorResponse"
          description: Internal Server Error
  "/v2/permissions.listPermissions":
    post:
      tags:
        - permissions
      summary: List all permissions in a workspace
      description: |-
        Retrieves a paginated list of all permissions defined in the workspace. This endpoint is essential for permission management and RBAC administration.

        Permissions are the fundamental building blocks of access control in Unkey, representing specific actions or capabilities that can be granted to API keys either directly or through roles.

        This endpoint allows you to:
        - View all available permissions for assignment
        - Build permission management interfaces
        - Audit your RBAC configuration
        - Identify existing permissions before creating new ones

        Results are paginated and typically sorted alphabetically by permission name.
      operationId: listPermissions
      x-speakeasy-name-override: ListPermissions
      security:
        - rootKey: []
      requestBody:
        content:
          application/json:
            schema:
              "$ref": "#/components/schemas/V2PermissionsListPermissionsRequestBody"
        required: true
      responses:
        "200":
          content:
            application/json:
              schema:
                "$ref": "#/components/schemas/V2PermissionsListPermissionsResponseBody"
          description: Successfully listed permissions
        "400":
          description: Bad Request
          content:
            application/json:
              schema:
                "$ref": "#/components/schemas/BadRequestErrorResponse"
        "401":
          description: Unauthorized
          content:
            application/json:
              schema:
                "$ref": "#/components/schemas/UnauthorizedErrorResponse"
        "403":
          description: Forbidden
          content:
            application/json:
              schema:
                "$ref": "#/components/schemas/ForbiddenErrorResponse"
        "500":
          content:
            application/json:
              schema:
                "$ref": "#/components/schemas/InternalServerErrorResponse"
          description: Internal Server Error
  "/v2/permissions.deletePermission":
    post:
      tags:
        - permissions
      summary: Delete a permission
      description: |-
        Permanently removes a permission from the workspace. This endpoint is used when a permission is no longer needed or when cleaning up unused permissions.

        When a permission is deleted:
        - All direct assignments to API keys are removed
        - The permission is removed from any roles it was assigned to
        - The permission's name becomes available for reuse

        Important: This operation cannot be undone, and it immediately affects all API keys and roles that had this permission assigned. Consider carefully before deleting permissions that are actively in use.
      operationId: deletePermission
      x-speakeasy-name-override: DeletePermission
      security:
        - rootKey: []
      requestBody:
        content:
          application/json:
            schema:
              "$ref": "#/components/schemas/V2PermissionsDeletePermissionRequestBody"
            examples:
              basic:
                summary: Delete a permission
                value:
                  slug: documents.write
        required: true
      responses:
        "200":
          content:
            application/json:
              schema:
                "$ref": "#/components/schemas/V2PermissionsDeletePermissionResponseBody"
          description: Successfully deleted permission
        "400":
          description: Bad Request
          content:
            application/json:
              schema:
                "$ref": "#/components/schemas/BadRequestErrorResponse"
        "401":
          description: Unauthorized
          content:
            application/json:
              schema:
                "$ref": "#/components/schemas/UnauthorizedErrorResponse"
        "403":
          description: Forbidden
          content:
            application/json:
              schema:
                "$ref": "#/components/schemas/ForbiddenErrorResponse"
        "404":
          description: Not Found - The specified permission does not exist
          content:
            application/json:
              schema:
                "$ref": "#/components/schemas/NotFoundErrorResponse"
        "500":
          content:
            application/json:
              schema:
                "$ref": "#/components/schemas/InternalServerErrorResponse"
          description: Internal Server Error
  "/v2/permissions.deleteRole":
    post:
      tags:
        - permissions
      summary: Delete a role
      description: |-
        Permanently removes a role from the workspace. This endpoint is used when a role is no longer needed or needs to be replaced with a different role structure.

        When a role is deleted:
        - All keys that had this role assigned will lose the permissions granted by this role
        - The role will no longer appear in role listings
        - The role's name becomes available for reuse

        Important: This operation cannot be undone, and it immediately affects all API keys that had this role assigned. Consider carefully before deleting roles that are actively in use by many keys.
      operationId: deleteRole
      x-speakeasy-name-override: DeleteRole
      security:
        - rootKey: []
      requestBody:
        content:
          application/json:
            schema:
              "$ref": "#/components/schemas/V2PermissionsDeleteRoleRequestBody"
        required: true
      responses:
        "200":
          content:
            application/json:
              schema:
                "$ref": "#/components/schemas/V2PermissionsDeleteRoleResponseBody"
          description: Successfully deleted role
        "400":
          description: Bad Request
          content:
            application/json:
              schema:
                "$ref": "#/components/schemas/BadRequestErrorResponse"
        "401":
          description: Unauthorized
          content:
            application/json:
              schema:
                "$ref": "#/components/schemas/UnauthorizedErrorResponse"
        "403":
          description: Forbidden
          content:
            application/json:
              schema:
                "$ref": "#/components/schemas/ForbiddenErrorResponse"
        "409":
          description: Conflict - role with that name already exists
          content:
            application/json:
              schema:
                "$ref": "#/components/schemas/ConflictErrorResponse"
        "500":
          content:
            application/json:
              schema:
                "$ref": "#/components/schemas/InternalServerErrorResponse"
          description: Internal Server Error
  "/v2/permissions.getRole":
    post:
      tags:
        - permissions
      summary: Retrieve details about a specific role
      description: |-
        Retrieves detailed information about a specific role by its ID, including all permissions assigned to the role. This endpoint allows you to inspect a role's properties and understand what permissions it grants.

        This is useful for:
        - Verifying a role exists before assigning it to API keys
        - Retrieving role details for display in administrative interfaces
        - Checking role configuration before making updates
        - Building role management tools
        - Understanding the complete permission set granted by a role

        Roles are collections of permissions that can be assigned to API keys, providing a convenient way to manage access control at scale in Unkey's RBAC system.
      operationId: getRole
      x-speakeasy-name-override: GetRole
      security:
        - rootKey: []
      requestBody:
        content:
          application/json:
            schema:
              "$ref": "#/components/schemas/V2PermissionsGetRoleRequestBody"
        required: true
      responses:
        "200":
          content:
            application/json:
              schema:
                "$ref": "#/components/schemas/V2PermissionsGetRoleResponseBody"
          description: Successfully retrieved role
        "400":
          description: Bad Request
          content:
            application/json:
              schema:
                "$ref": "#/components/schemas/BadRequestErrorResponse"
        "401":
          description: Unauthorized
          content:
            application/json:
              schema:
                "$ref": "#/components/schemas/UnauthorizedErrorResponse"
        "403":
          description: Forbidden
          content:
            application/json:
              schema:
                "$ref": "#/components/schemas/ForbiddenErrorResponse"
        "404":
          description: Not Found
          content:
            application/json:
              schema:
                "$ref": "#/components/schemas/NotFoundErrorResponse"
        "500":
          content:
            application/json:
              schema:
                "$ref": "#/components/schemas/InternalServerErrorResponse"
          description: Internal Server Error
  "/v2/apis.createApi":
    post:
      tags:
        - apis
      summary: Create a new API namespace for organizing keys
      description: |-
        Creates a new API namespace that serves as a container for related API keys.

        APIs in Unkey provide important functionality:
        - They organize keys into logical groups for easier management
        - They isolate keys between different environments (dev/staging/production)
        - They enforce security boundaries between services or products
        - They provide a foundation for permission scoping and access control

        Common use cases for creating separate APIs include:
        - Separating development, staging, and production environments
        - Isolating different services or microservices from each other
        - Creating boundaries between different products or teams
        - Implementing multi-tenant isolation for SaaS applications

        You'll use the resulting API ID when creating keys to associate them with this API namespace. During key verification, you must provide the same API ID to ensure keys can't be used across different environments or services.
      operationId: createApi
      x-speakeasy-name-override: createApi
      security:
        - rootKey: []
      requestBody:
        content:
          application/json:
            schema:
              "$ref": "#/components/schemas/V2ApisCreateApiRequestBody"
            examples:
              production:
                summary: Production API
                value:
                  name: payment-service-production
              staging:
                summary: Staging environment
                value:
                  name: payment-service-staging
              serviceSpecific:
                summary: Service-specific API
                value:
                  name: analytics-service
        required: true
      responses:
        "200":
          content:
            application/json:
              schema:
                "$ref": "#/components/schemas/V2ApisCreateApiResponseBody"
              examples:
                success:
                  summary: Successfully created API
                  value:
                    meta:
                      requestId: req_01H9TQPP77V5E48E9SH0BG0ZQX
                    data:
                      apiId: api_2cGKbMxRjIzhCxo1IdjH3a
          description:
            Successfully created a new API namespace. The response includes
            the unique API ID that you'll need for creating keys within this namespace.
            This ID should be stored securely as it's required for all operations
            related to this API.
        "400":
          description: Bad request
          content:
            application/json:
              schema:
                "$ref": "#/components/schemas/BadRequestErrorResponse"
        "401":
          description: Unauthorized
          content:
            application/json:
              schema:
                "$ref": "#/components/schemas/UnauthorizedErrorResponse"
        "403":
          description: Forbidden
          content:
            application/json:
              schema:
                "$ref": "#/components/schemas/ForbiddenErrorResponse"
        "500":
          content:
            application/json:
              schema:
                "$ref": "#/components/schemas/InternalServerErrorResponse"
          description: Internal server error
  "/v2/apis.deleteApi":
    post:
      tags:
        - apis
      summary: Delete an API and invalidate all its associated keys
      description: |-
        Permanently deletes an API namespace and invalidates all keys associated with it.

        WARNING: This is a destructive operation with significant consequences:
        - All keys associated with this API will be invalidated immediately
        - Verification attempts for these keys will fail with `code=NOT_FOUND`
        - Historical analytics data for the API and its keys will be preserved
        - This action cannot be undone

        Common reasons to delete an API include:
        - Removing test or development environments no longer needed
        - Retiring deprecated services or products
        - Cleaning up unused resources
        - Implementing security isolation after compromise

        Before deletion, ensure that:
        - You have the correct API ID (check the environment/service)
        - You have migrated any needed keys to a new API
        - You have updated all client applications to use new keys
        - You have backed up any important metadata or analytics
      operationId: deleteApi
      x-speakeasy-name-override: deleteApi
      security:
        - rootKey: []
      requestBody:
        content:
          application/json:
            schema:
              "$ref": "#/components/schemas/V2ApisDeleteApiRequestBody"
            examples:
              basic:
                summary: Delete an API
                value:
                  apiId: api_VNcuGfVjUkrVcWJmda0A
        required: true
      responses:
        "200":
          content:
            application/json:
              schema:
                "$ref": "#/components/schemas/V2ApisDeleteApiResponseBody"
              examples:
                success:
                  summary: Successful deletion
                  value:
                    meta:
                      requestId: req_01H9TQPP77V5E48E9SH0BG0ZQX
          description:
            API successfully deleted. All keys associated with this API
            have been invalidated and will no longer work for verification. The API
            ID can no longer be used for any operations, and new keys cannot be created
            with this API ID. This operation is immediate and cannot be undone.
        "400":
          description: Bad request
          content:
            application/json:
              schema:
                "$ref": "#/components/schemas/BadRequestErrorResponse"
        "401":
          description: Unauthorized
          content:
            application/json:
              schema:
                "$ref": "#/components/schemas/UnauthorizedErrorResponse"
        "403":
          description: Forbidden
          content:
            application/json:
              schema:
                "$ref": "#/components/schemas/ForbiddenErrorResponse"
        "500":
          content:
            application/json:
              schema:
                "$ref": "#/components/schemas/InternalServerErrorResponse"
          description: Internal server error
  "/v2/apis.getApi":
    post:
      tags:
        - apis
      summary: Retrieve information about an API namespace
      description: |-
        Retrieves detailed information about a specific API namespace.

        This endpoint is useful for:
        - Verifying an API exists before attempting to use it
        - Retrieving the name of an API when you only have its ID
        - Checking if you have access to a particular API
        - Confirming API details before performing operations on it

        The information returned is minimal by design, as APIs are primarily organizational containers. Most of the valuable data lies in the keys associated with an API, which can be retrieved using the apis.listKeys endpoint.
      operationId: getApi
      x-speakeasy-name-override: getApi
      security:
        - rootKey: []
      requestBody:
        content:
          application/json:
            schema:
              "$ref": "#/components/schemas/V2ApisGetApiRequestBody"
            examples:
              basic:
                summary: Retrieve API by ID
                value:
                  apiId: api_1234
        required: true
      responses:
        "200":
          content:
            application/json:
              schema:
                "$ref": "#/components/schemas/V2ApisGetApiResponseBody"
              examples:
                standard:
                  summary: API details response
                  value:
                    meta:
                      requestId: req_01H9TQPP77V5E48E9SH0BG0ZQX
                    data:
                      id: api_1234567890abcdef
                      name: payment-service-production
          description:
            Successfully retrieved API information. The response includes
            the API's unique identifier and its name. This confirms the API exists
            and provides its basic details.
        "400":
          description: Bad request
          content:
            application/json:
              schema:
                "$ref": "#/components/schemas/BadRequestErrorResponse"
        "401":
          description: Unauthorized
          content:
            application/json:
              schema:
                "$ref": "#/components/schemas/UnauthorizedErrorResponse"
        "403":
          description: Forbidden
          content:
            application/json:
              schema:
                "$ref": "#/components/schemas/ForbiddenErrorResponse"
        "404":
          description: Not found
          content:
            application/json:
              schema:
                "$ref": "#/components/schemas/NotFoundErrorResponse"
        "500":
          content:
            application/json:
              schema:
                "$ref": "#/components/schemas/InternalServerErrorResponse"
          description: Internal server error
  "/v2/apis.listKeys":
    post:
      tags:
        - apis
      summary: List all keys associated with an API namespace
      description: |-
        Retrieves a paginated list of all API keys associated with a specific API namespace. Returns detailed information about each key including metadata, permissions, and usage limits.

        Use this endpoint to build admin dashboards for API key management, audit active keys for security reviews, or find keys associated with specific users through the externalId filter. For large APIs with many keys, results are paginated and can be filtered to locate specific keys efficiently.

        For security reasons, full key values are never returned unless specifically requested with decrypt=true, and only for keys created with recoverable=true when the caller has sufficient permissions.
      operationId: listKeys
      x-speakeasy-name-override: listKeys
      security:
        - rootKey: []
      requestBody:
        content:
          application/json:
            schema:
              "$ref": "#/components/schemas/V2ApisListKeysRequestBody"
            examples:
              basicListing:
                summary: List all keys for an API
                value:
                  apiId: api_1234
              filteredListing:
                summary: List keys for specific user
                value:
                  apiId: api_1234
                  externalId: user_5bf93ab218e
                  limit: 50
              paginatedRequest:
                summary: Fetch next page of results
                value:
                  apiId: api_1234
                  cursor: cursor_eyJsYXN0S2V5SWQiOiJrZXlfMjNld3MiLCJsYXN0Q3JlYXRlZEF0IjoxNjcyNTI0MjM0MDAwfQ==
        required: true
      responses:
        "200":
          content:
            application/json:
              schema:
                "$ref": "#/components/schemas/V2ApisListKeysResponseBody"
              examples:
                standardResponse:
                  summary: Successful key listing
                  value:
                    meta:
                      requestId: req_01H9TQPP77V5E48E9SH0BG0ZQX
                    data:
                      - keyId: key_1a2b3c4d5e6f
                        start: prod_abc
                        name: Production Admin Key
                        createdAt: 1671048264000
                        permissions:
                          - admin.read
                          - admin.write
                        meta:
                          owner: alice@example.com
                          department: Engineering
                      - keyId: key_2b3c4d5e6f7g
                        start: prod_def
                        name: CI/CD Pipeline Key
                        createdAt: 1671135600000
                        permissions:
                          - deploy.trigger
                          - logs.read
                    pagination:
                      cursor: cursor_eyJsYXN0S2V5SWQiOiJrZXlfMmIzYzRkNWU2ZjdnIiwibGFzdENyZWF0ZWRBdCI6MTY3MTEzNTYwMDAwMH0=
                      hasMore: true
          description:
            Successfully retrieved the list of keys for this API. The response
            includes key details such as IDs, names, creation dates, and associated
            metadata. For security, the actual key values are not included unless
            specifically requested with decrypt=true. If there are more keys than
            the requested limit, the pagination object will include a cursor for fetching
            the next page and hasMore=true.
        "400":
          description: Bad Request
          content:
            application/json:
              schema:
                "$ref": "#/components/schemas/BadRequestErrorResponse"
        "401":
          description: Unauthorized
          content:
            application/json:
              schema:
                "$ref": "#/components/schemas/UnauthorizedErrorResponse"
        "403":
          description: Forbidden
          content:
            application/json:
              schema:
                "$ref": "#/components/schemas/ForbiddenErrorResponse"
        "404":
          description: Not Found
          content:
            application/json:
              schema:
                "$ref": "#/components/schemas/NotFoundErrorResponse"
        "500":
          content:
            application/json:
              schema:
                "$ref": "#/components/schemas/InternalServerErrorResponse"
          description: Internal Server Error
  "/v2/liveness":
    get:
      x-speakeasy-ignore: "true"
      tags:
        - liveness
      security: []
      operationId: liveness
      description: |-
        Checks if the Unkey API service is functioning correctly and ready to handle requests. Returns a simple health status that load balancers, monitoring tools, and orchestration systems can use to verify service availability.

        This endpoint requires no authentication and has minimal processing overhead for fast health verification. The response indicates whether the service can process requests normally or if there are issues requiring attention. Monitor this endpoint to detect service degradation and implement automated failover or alerting when the service becomes unhealthy.
      responses:
        "200":
          content:
            application/json:
              schema:
                "$ref": "#/components/schemas/V2LivenessResponseBody"
              examples:
                healthy:
                  summary: Healthy service
                  value:
                    meta:
                      requestId: req_01H9TQPP77V5E48E9SH0BG0ZQX
                    data:
                      message: OK
          description:
            Service is healthy and ready to process requests. The response
            includes a simple 'OK' message indicating normal operation. Monitoring
            systems can use this as confirmation that the service is functioning properly.
        "412":
          content:
            application/json:
              schema:
                "$ref": "#/components/schemas/PreconditionFailedErrorResponse"
              examples:
                degraded:
                  summary: Service in degraded state
                  value:
                    meta:
                      requestId: req_01H9TQPP77V5E48E9SH0BG0ZQX
                    error:
                      title: Precondition Failed
                      detail:
                        Service is in a degraded state. Some functionality may
                        be limited.
                      status: 412
                      type: https://unkey.dev/errors/precondition-failed
          description:
            Service is operational but in a degraded state. Some functionality
            may be limited or running with reduced performance. While the core service
            is running, some dependent systems or features might be unavailable. This
            status suggests caution when using the service.
        "500":
          content:
            application/json:
              schema:
                "$ref": "#/components/schemas/InternalServerErrorResponse"
              examples:
                unhealthy:
                  summary: Service unhealthy
                  value:
                    meta:
                      requestId: req_01H9TQPP77V5E48E9SH0BG0ZQY
                    error:
                      title: Internal Server Error
                      detail:
                        The service is currently experiencing issues and may
                        not be fully operational.
                      status: 500
                      type: https://unkey.dev/errors/internal-server-error
          description:
            Service is unhealthy and unable to process requests properly.
            This indicates a significant issue with the service that requires attention.
            Clients should refrain from making other API calls as they are likely
            to fail. Monitoring systems should trigger alerts when receiving this
            response.
      summary: Check service health and availability
  "/v2/keys.verifyKey":
    post:
      tags:
        - keys
      security:
        - rootKey: []
      summary: Verify an API key's validity and permissions
      description: |-
        This is the core endpoint for authenticating and authorizing API key usage in your application.

        When a key is verified, several checks occur:
        - Key existence and format validation
        - Expiration check
        - Enabled/disabled status verification
        - Credits deduction (if configured)
        - Rate limit enforcement (if configured)
        - Permission verification (if requested)
        - IP Whitelist (if configured)

        This endpoint is designed for high-performance verification with global edge caching.
        Use it in your API authentication middleware to protect your endpoints.
      operationId: verifyKey
      x-speakeasy-name-override: verifyKey
      requestBody:
        content:
          application/json:
            schema:
              "$ref": "#/components/schemas/V2KeysVerifyKeyRequestBody"
            examples:
              basic:
                summary: Basic verification
                value:
                  apiId: api_1234567890abcdef
                  key: my_prefix_1234567890abcdef
              withPermissions:
                summary: Verification with permission check
                value:
                  apiId: api_1234567890abcdef
                  key: my_prefix_1234567890abcdef
                  permissions:
                    type: and
                    permissions:
                      - users.read
                      - users.edit
              withRatelimits:
                summary: Verification with custom rate limits
                value:
                  apiId: api_1234567890abcdef
                  key: my_prefix_1234567890abcdef
                  ratelimits:
                    - name: requests
                      cost: 1
                    - name: heavy_operations
                      cost: 5
              withAllOptions:
                summary: Comprehensive verification
                value:
                  apiId: api_1234567890abcdef
                  key: my_prefix_1234567890abcdef
                  permissions: admin.access
                  credits:
                    cost: 2
                  ratelimits:
                    - name: api_calls
                      cost: 1
                  tags:
                    - path=/api/resources
                    - method=POST
                    - ip=203.0.113.42
        required: true
      responses:
        "200":
          content:
            application/json:
              schema:
                "$ref": "#/components/schemas/V2KeysVerifyKeyResponseBody"
              examples:
                valid:
                  summary: Valid key with full details
                  value:
                    meta:
                      requestId: req_01H9TQPP77V5E48E9SH0BG0ZQX
                    data:
                      valid: true
                      code: VALID
                      keyId: key_01H9TQP8NP8JN3X8HWSKPW43JE
                      externalId: user_123456
                      meta:
                        plan: premium
                        teamId: team_abc123
                      ratelimits:
                        - name: requests
                          limit: 100
                          remaining: 99
                          reset: 1714582980000
                      permissions:
                        - documents.read
                        - documents.write
                      roles:
                        - editor
                invalid:
                  summary: Invalid key (usage exceeded)
                  value:
                    meta:
                      requestId: req_01H9TQPP77V5E48E9SH0BG0ZQX
                    data:
                      valid: false
                      code: USAGE_EXCEEDED
                      keyId: key_01H9TQP8NP8JN3X8HWSKPW43JE
                ratelimited:
                  summary: Rate limited key
                  value:
                    meta:
                      requestId: req_01H9TQPP77V5E48E9SH0BG0ZQX
                    data:
                      valid: false
                      code: RATE_LIMITED
                      keyId: key_01H9TQP8NP8JN3X8HWSKPW43JE
                      ratelimits:
                        - name: requests
                          limit: 100
                          remaining: 0
                          reset: 1714582980000
                insufficientPermissions:
                  summary: Missing required permissions
                  value:
                    meta:
                      requestId: req_01H9TQPP77V5E48E9SH0BG0ZQX
                    data:
                      valid: false
                      code: INSUFFICIENT_PERMISSIONS
                      keyId: key_01H9TQP8NP8JN3X8HWSKPW43JE
                      permissions:
                        - documents.read
          description:
            Verification result. Note that even invalid keys return a 200
            status code - you must check the 'valid' field in the response to determine
            if the key is valid. This design allows your application to handle different
            failure reasons (expired, rate limited, etc.) differently while maintaining
            a consistent API response structure.
        "400":
          description: Bad request
          content:
            application/json:
              schema:
                "$ref": "#/components/schemas/BadRequestErrorResponse"
        "401":
          description: Unauthorized
          content:
            application/json:
              schema:
                "$ref": "#/components/schemas/UnauthorizedErrorResponse"
        "403":
          description: Forbidden
          content:
            application/json:
              schema:
                "$ref": "#/components/schemas/ForbiddenErrorResponse"
        "404":
          description: Not found
          content:
            application/json:
              schema:
                "$ref": "#/components/schemas/NotFoundErrorResponse"
        "500":
          content:
            application/json:
              schema:
                "$ref": "#/components/schemas/InternalServerErrorResponse"
          description: Internal server error
  "/v2/identities.updateIdentity":
    post:
      tags:
        - identities
      summary: Update an existing identity
      description: |-
        Updates an existing identity's metadata and rate limits with support for partial updates. You can modify the metadata to reflect changes in user status, subscription plans, or other entity properties, and adjust rate limits to match new usage tiers or requirements.

        This endpoint supports flexible identification using either the Unkey identity ID or your external ID, making it easy to integrate with existing user management systems. Fields not included in the request remain unchanged, allowing for targeted updates without affecting other identity properties.

        When updating metadata, consider that this information is returned during key verification, so avoid storing sensitive data that shouldn't be exposed to client applications.

        Common use cases include updating user plan information after subscription changes, adjusting rate limits for different service tiers, and maintaining current contact or organizational information associated with the identity.
      operationId: v2.identities.updateIdentity
      x-speakeasy-name-override: updateIdentity
      security:
        - rootKey: []
      requestBody:
        content:
          application/json:
            schema:
              "$ref": "#/components/schemas/V2IdentitiesUpdateIdentityRequestBody"
            examples:
              updateMetadata:
                summary: Update identity metadata only
                value:
                  externalId: user_123
                  meta:
                    name: Alice Smith
                    email: alice.updated@example.com
                    plan: enterprise
        required: true
      responses:
        "200":
          content:
            application/json:
              schema:
                "$ref": "#/components/schemas/V2IdentitiesUpdateIdentityResponseBody"
          description: OK
        "400":
          description: Bad request
          content:
            application/problem+json:
              schema:
                "$ref": "#/components/schemas/BadRequestErrorResponse"
        "401":
          description: Unauthorized
          content:
            application/problem+json:
              schema:
                "$ref": "#/components/schemas/UnauthorizedErrorResponse"
        "403":
          description: Forbidden
          content:
            application/problem+json:
              schema:
                "$ref": "#/components/schemas/ForbiddenErrorResponse"
        "404":
          description: Not found
          content:
            application/problem+json:
              schema:
                "$ref": "#/components/schemas/NotFoundErrorResponse"
        "500":
          content:
            application/problem+json:
              schema:
                "$ref": "#/components/schemas/InternalServerErrorResponse"
          description: Error<|MERGE_RESOLUTION|>--- conflicted
+++ resolved
@@ -223,10 +223,6 @@
     KeysUpdateKeyResponseData:
       type: object
       properties: {}
-<<<<<<< HEAD
-=======
-      additionalProperties: false
->>>>>>> be3f201f
       description: Empty response object by design. A successful response indicates the key was updated successfully.
     V2KeysUpdateKeyResponseBody:
       type: object
@@ -266,10 +262,6 @@
     KeysDeleteKeyResponseData:
       type: object
       properties: {}
-<<<<<<< HEAD
-=======
-      additionalProperties: false
->>>>>>> be3f201f
       description: Empty response object by design. A successful response indicates the key was deleted successfully.
     V2KeysDeleteKeyResponseBody:
       type: object
@@ -312,11 +304,7 @@
             The complete API key string provided by you, including any prefix.
             Never log, cache, or store API keys in your system as they provide full access to user resources.
             Include the full key exactly as provided - even minor modifications will cause a not found error.
-<<<<<<< HEAD
           example: my_prefix_1234567890abcdef
-=======
-          example: prefix_f4cc2d765275c206b7d76ff0e92e583067c4e33603fb4055d7ba3031cd7ce36a
->>>>>>> be3f201f
       additionalProperties: false
       oneOf:
         - required:
@@ -3407,20 +3395,6 @@
     V2IdentitiesUpdateIdentityRequestBody:
       type: object
       properties:
-<<<<<<< HEAD
-        identityId:
-          type: string
-          minLength: 3
-          maxLength: 255
-          pattern: "^[a-zA-Z0-9_]+$"
-          description: |
-            Specifies which identity to update using the Unkey database identifier.
-            Takes precedence over externalId when both are provided in the same request.
-            Use this when you have stored the Unkey identity ID from previous API calls.
-            Essential for direct identity management when you track Unkey's internal identifiers.
-          example: id_01H9TQPP77V5E48E9SH0BG0ZQX
-=======
->>>>>>> be3f201f
         externalId:
           type: string
           minLength: 3
