package api

import (
	"net"

	"github.com/unkeyed/unkey/go/pkg/assert"
	"github.com/unkeyed/unkey/go/pkg/clock"
	"github.com/unkeyed/unkey/go/pkg/tls"
)

const (
	// DefaultCacheInvalidationTopic is the default Kafka topic name for cache invalidation events
	DefaultCacheInvalidationTopic = "cache-invalidations"
)

type S3Config struct {
	URL             string
	Bucket          string
	AccessKeyID     string
	AccessKeySecret string
}

type Config struct {
	// InstanceID is the unique identifier for this instance of the API server
	InstanceID string

	// Platform identifies the cloud platform where the node is running (e.g., aws, gcp, hetzner)
	Platform string

	// Image specifies the container image identifier including repository and tag
	Image string

	// HttpPort defines the HTTP port for the API server to listen on (default: 7070)
	// Used in production deployments. Ignored if Listener is provided.
	HttpPort int

	// Listener defines a pre-created network listener for the HTTP server
	// If provided, the server will use this listener instead of creating one from HttpPort
	// This is intended for testing scenarios where ephemeral ports are needed to avoid conflicts
	Listener net.Listener

	// Region identifies the geographic region where this node is deployed
	Region string

	// RedisUrl is the Redis database connection string
	RedisUrl string

	// Enable TestMode
	TestMode bool

	// --- ClickHouse configuration ---

	// ClickhouseURL is the ClickHouse database connection string
	ClickhouseURL string

	// --- Database configuration ---

	// DatabasePrimary is the primary database connection string for read and write operations
	DatabasePrimary string

	// DatabaseReadonlyReplica is an optional read-replica database connection string for read operations
	DatabaseReadonlyReplica string

	// --- OpenTelemetry configuration ---

	// Enable sending otel data to the  collector endpoint for metrics, traces, and logs
	OtelEnabled           bool
	OtelTraceSamplingRate float64

	PrometheusPort int
	Clock          clock.Clock

	// --- TLS configuration ---

	// TLSConfig provides HTTPS support when set
	TLSConfig *tls.Config

	// Vault Configuration
	VaultMasterKeys []string
	VaultS3         *S3Config

<<<<<<< HEAD
	// --- Kafka configuration ---

	// KafkaBrokers is the list of Kafka broker addresses
	KafkaBrokers []string

	// CacheInvalidationTopic is the Kafka topic name for cache invalidation events
	// If empty, defaults to DefaultCacheInvalidationTopic
	CacheInvalidationTopic string
=======
	// --- ClickHouse proxy configuration ---

	// ChproxyToken is the authentication token for ClickHouse proxy endpoints
	ChproxyToken string

	// MaxRequestBodySize sets the maximum allowed request body size in bytes.
	// If 0 or negative, no limit is enforced. Default is 0 (no limit).
	// This helps prevent DoS attacks from excessively large request bodies.
	MaxRequestBodySize int64
>>>>>>> 55c3dd13
}

func (c Config) Validate() error {
	// TLS configuration is validated when it's created from files
	// Other validations may be added here in the future

	if c.VaultS3 != nil {
		err := assert.All(
			assert.NotEmpty(c.VaultS3.URL, "vault s3 url is empty"),
			assert.NotEmpty(c.VaultS3.Bucket, "vault s3 bucket is empty"),
			assert.NotEmpty(c.VaultS3.AccessKeyID, "vault s3 access key id is empty"),
			assert.NotEmpty(c.VaultS3.AccessKeySecret, "vault s3 secret access key is empty"),
		)
		if err != nil {
			return err
		}
	}

	return nil
}<|MERGE_RESOLUTION|>--- conflicted
+++ resolved
@@ -79,7 +79,6 @@
 	VaultMasterKeys []string
 	VaultS3         *S3Config
 
-<<<<<<< HEAD
 	// --- Kafka configuration ---
 
 	// KafkaBrokers is the list of Kafka broker addresses
@@ -88,7 +87,7 @@
 	// CacheInvalidationTopic is the Kafka topic name for cache invalidation events
 	// If empty, defaults to DefaultCacheInvalidationTopic
 	CacheInvalidationTopic string
-=======
+
 	// --- ClickHouse proxy configuration ---
 
 	// ChproxyToken is the authentication token for ClickHouse proxy endpoints
@@ -98,13 +97,11 @@
 	// If 0 or negative, no limit is enforced. Default is 0 (no limit).
 	// This helps prevent DoS attacks from excessively large request bodies.
 	MaxRequestBodySize int64
->>>>>>> 55c3dd13
 }
 
 func (c Config) Validate() error {
 	// TLS configuration is validated when it's created from files
 	// Other validations may be added here in the future
-
 	if c.VaultS3 != nil {
 		err := assert.All(
 			assert.NotEmpty(c.VaultS3.URL, "vault s3 url is empty"),
