package api

import (
	"context"
	"fmt"
	"log/slog"
	"net"
	"runtime/debug"
	"time"

	"github.com/unkeyed/unkey/go/apps/api/routes"
	cachev1 "github.com/unkeyed/unkey/go/gen/proto/cache/v1"
	"github.com/unkeyed/unkey/go/internal/services/auditlogs"
	"github.com/unkeyed/unkey/go/internal/services/caches"
	"github.com/unkeyed/unkey/go/internal/services/keys"
	"github.com/unkeyed/unkey/go/internal/services/ratelimit"
	"github.com/unkeyed/unkey/go/internal/services/usagelimiter"
	"github.com/unkeyed/unkey/go/pkg/clickhouse"
	"github.com/unkeyed/unkey/go/pkg/clock"
	"github.com/unkeyed/unkey/go/pkg/counter"
	"github.com/unkeyed/unkey/go/pkg/db"
	"github.com/unkeyed/unkey/go/pkg/eventstream"
	"github.com/unkeyed/unkey/go/pkg/otel"
	"github.com/unkeyed/unkey/go/pkg/otel/logging"
	"github.com/unkeyed/unkey/go/pkg/prometheus"
	"github.com/unkeyed/unkey/go/pkg/rbac"
	"github.com/unkeyed/unkey/go/pkg/shutdown"
	"github.com/unkeyed/unkey/go/pkg/vault"
	"github.com/unkeyed/unkey/go/pkg/vault/storage"
	"github.com/unkeyed/unkey/go/pkg/version"
	"github.com/unkeyed/unkey/go/pkg/zen"
	"github.com/unkeyed/unkey/go/pkg/zen/validation"
)

// nolint:gocognit
func Run(ctx context.Context, cfg Config) error {
	err := cfg.Validate()
	if err != nil {
		return fmt.Errorf("bad config: %w", err)
	}

	clk := clock.New()

	shutdowns := shutdown.New()

	if cfg.OtelEnabled {
		grafanaErr := otel.InitGrafana(ctx, otel.Config{
			Application:     "api",
			Version:         version.Version,
			InstanceID:      cfg.InstanceID,
			CloudRegion:     cfg.Region,
			TraceSampleRate: cfg.OtelTraceSamplingRate,
		},
			shutdowns,
		)
		if grafanaErr != nil {
			return fmt.Errorf("unable to init grafana: %w", grafanaErr)
		}
	}

	logger := logging.New()
	if cfg.InstanceID != "" {
		logger = logger.With(slog.String("instanceID", cfg.InstanceID))
	}

	if cfg.Platform != "" {
		logger = logger.With(slog.String("platform", cfg.Platform))
	}

	if cfg.Region != "" {
		logger = logger.With(slog.String("region", cfg.Region))
	}

	if version.Version != "" {
		logger = logger.With(slog.String("version", version.Version))
	}

	if cfg.TestMode {
		logger = logger.With("testmode", true)
		logger.Warn("TESTMODE IS ENABLED. This is not secure in production!")
	}

	if cfg.TLSConfig != nil {
		logger.Info("TLS is enabled, server will use HTTPS")
	}

	// Catch any panics now after we have a logger but before we start the server
	defer func() {
		if r := recover(); r != nil {
			logger.Error("panic",
				"panic", r,
				"stack", string(debug.Stack()),
			)
		}
	}()

	db, err := db.New(db.Config{
		PrimaryDSN:  cfg.DatabasePrimary,
		ReadOnlyDSN: cfg.DatabaseReadonlyReplica,
		Logger:      logger,
	})
	if err != nil {
		return fmt.Errorf("unable to create db: %w", err)
	}

	defer db.Close()

	if cfg.PrometheusPort > 0 {
		prom, promErr := prometheus.New(prometheus.Config{
			Logger: logger,
		})
		if promErr != nil {
			return fmt.Errorf("unable to start prometheus: %w", promErr)
		}
		go func() {
			promListener, err := net.Listen("tcp", fmt.Sprintf(":%d", cfg.PrometheusPort))
			if err != nil {
				panic(err)
			}
			promListenErr := prom.Serve(ctx, promListener)
			if promListenErr != nil {
				panic(promListenErr)
			}
		}()
	}

	var ch clickhouse.ClickHouse = clickhouse.NewNoop()
	if cfg.ClickhouseURL != "" {
		ch, err = clickhouse.New(clickhouse.Config{
			URL:    cfg.ClickhouseURL,
			Logger: logger,
		})
		if err != nil {
			return fmt.Errorf("unable to create clickhouse: %w", err)
		}
	}

	// Caches will be created after invalidation consumer is set up

	srv, err := zen.New(zen.Config{
		Logger: logger,
		Flags: &zen.Flags{
			TestMode: cfg.TestMode,
		},
		TLS:                cfg.TLSConfig,
		MaxRequestBodySize: cfg.MaxRequestBodySize,
	})
	if err != nil {
		return fmt.Errorf("unable to create server: %w", err)
	}

	shutdowns.RegisterCtx(srv.Shutdown)

	validator, err := validation.New()
	if err != nil {
		return fmt.Errorf("unable to create validator: %w", err)
	}

	ctr, err := counter.NewRedis(counter.RedisConfig{
		RedisURL: cfg.RedisUrl,
		Logger:   logger,
	})
	if err != nil {
		return fmt.Errorf("unable to create counter: %w", err)
	}

	rlSvc, err := ratelimit.New(ratelimit.Config{
		Logger:  logger,
		Clock:   clk,
		Counter: ctr,
	})
	if err != nil {
		return fmt.Errorf("unable to create ratelimit service: %w", err)
	}

<<<<<<< HEAD
	// Key service will be created after caches
=======
	shutdowns.Register(rlSvc.Close)

	ulSvc, err := usagelimiter.NewRedisWithCounter(usagelimiter.RedisConfig{
		Logger:  logger,
		DB:      db,
		Counter: ctr,
		TTL:     60 * time.Second,
	})
	if err != nil {
		return fmt.Errorf("unable to create usage limiter service: %w", err)
	}

	keySvc, err := keys.New(keys.Config{
		Logger:       logger,
		DB:           db,
		KeyCache:     caches.VerificationKeyByHash,
		RateLimiter:  rlSvc,
		RBAC:         rbac.New(),
		Clickhouse:   ch,
		Region:       cfg.Region,
		UsageLimiter: ulSvc,
	})
	if err != nil {
		return fmt.Errorf("unable to create key service: %w", err)
	}
>>>>>>> 55c3dd13

	shutdowns.Register(keySvc.Close)
	shutdowns.Register(ctr.Close)

	var vaultSvc *vault.Service
	if len(cfg.VaultMasterKeys) > 0 && cfg.VaultS3 != nil {
		vaultStorage, err := storage.NewS3(storage.S3Config{
			Logger:            logger,
			S3URL:             cfg.VaultS3.URL,
			S3Bucket:          cfg.VaultS3.Bucket,
			S3AccessKeyID:     cfg.VaultS3.AccessKeyID,
			S3AccessKeySecret: cfg.VaultS3.AccessKeySecret,
		})
		if err != nil {
			return fmt.Errorf("unable to create vault storage: %w", err)
		}

		vaultSvc, err = vault.New(vault.Config{
			Logger:     logger,
			Storage:    vaultStorage,
			MasterKeys: cfg.VaultMasterKeys,
		})
		if err != nil {
			return fmt.Errorf("unable to create vault service: %w", err)
		}
	}

	auditlogSvc := auditlogs.New(auditlogs.Config{
		Logger: logger,
		DB:     db,
	})

	// Initialize cache invalidation topic
	var cacheInvalidationTopic *eventstream.Topic[*cachev1.CacheInvalidationEvent]
	if len(cfg.KafkaBrokers) > 0 {
		logger.Info("Initializing cache invalidation topic",
			"brokers", cfg.KafkaBrokers,
			"instanceID", cfg.InstanceID)
		logger.Info("DEBUG: Raw broker strings", "raw_brokers", fmt.Sprintf("%#v", cfg.KafkaBrokers))

		topicName := cfg.CacheInvalidationTopic
		if topicName == "" {
			topicName = DefaultCacheInvalidationTopic
		}

		cacheInvalidationTopic = eventstream.NewTopic[*cachev1.CacheInvalidationEvent](eventstream.TopicConfig{
			Brokers:    cfg.KafkaBrokers,
			Topic:      topicName,
			InstanceID: cfg.InstanceID,
			Logger:     logger,
		})

		// Register topic for graceful shutdown
		shutdowns.Register(cacheInvalidationTopic.Close)
	}

	caches, err := caches.New(caches.Config{
		Logger:                 logger,
		Clock:                  clk,
		CacheInvalidationTopic: cacheInvalidationTopic,
		NodeID:                 cfg.InstanceID,
	})
	if err != nil {
		return fmt.Errorf("unable to create caches: %w", err)
	}

	keySvc, err := keys.New(keys.Config{
		Logger:      logger,
		DB:          db,
		KeyCache:    caches.VerificationKeyByHash,
		RateLimiter: rlSvc,
		RBAC:        rbac.New(),
		Clickhouse:  ch,
	})
	if err != nil {
		return fmt.Errorf("unable to create key service: %w", err)
	}

	routes.Register(srv, &routes.Services{
		Logger:       logger,
		Database:     db,
		ClickHouse:   ch,
		Keys:         keySvc,
		Validator:    validator,
		Ratelimit:    rlSvc,
		Auditlogs:    auditlogSvc,
		Caches:       caches,
		Vault:        vaultSvc,
		ChproxyToken: cfg.ChproxyToken,
		UsageLimiter: ulSvc,
	})
	if cfg.Listener == nil {
		// Create listener from HttpPort (production)
		cfg.Listener, err = net.Listen("tcp", fmt.Sprintf(":%d", cfg.HttpPort))
		if err != nil {
			return fmt.Errorf("Unable to listen on port %d: %w", cfg.HttpPort, err)
		}
	}

	go func() {
		serveErr := srv.Serve(ctx, cfg.Listener)
		if serveErr != nil {
			panic(serveErr)
		}

		logger.Info("API server started successfully")
	}()

	// Wait for either OS signals or context cancellation, then shutdown
	if err := shutdowns.WaitForSignal(ctx, time.Minute); err != nil {
		logger.Error("Shutdown failed", "error", err)
		return fmt.Errorf("shutdown failed: %w", err)
	}

	logger.Info("API server shut down successfully")
	return nil
}<|MERGE_RESOLUTION|>--- conflicted
+++ resolved
@@ -173,9 +173,7 @@
 		return fmt.Errorf("unable to create ratelimit service: %w", err)
 	}
 
-<<<<<<< HEAD
 	// Key service will be created after caches
-=======
 	shutdowns.Register(rlSvc.Close)
 
 	ulSvc, err := usagelimiter.NewRedisWithCounter(usagelimiter.RedisConfig{
@@ -186,6 +184,68 @@
 	})
 	if err != nil {
 		return fmt.Errorf("unable to create usage limiter service: %w", err)
+	}
+
+	var vaultSvc *vault.Service
+	if len(cfg.VaultMasterKeys) > 0 && cfg.VaultS3 != nil {
+		vaultStorage, err := storage.NewS3(storage.S3Config{
+			Logger:            logger,
+			S3URL:             cfg.VaultS3.URL,
+			S3Bucket:          cfg.VaultS3.Bucket,
+			S3AccessKeyID:     cfg.VaultS3.AccessKeyID,
+			S3AccessKeySecret: cfg.VaultS3.AccessKeySecret,
+		})
+		if err != nil {
+			return fmt.Errorf("unable to create vault storage: %w", err)
+		}
+
+		vaultSvc, err = vault.New(vault.Config{
+			Logger:     logger,
+			Storage:    vaultStorage,
+			MasterKeys: cfg.VaultMasterKeys,
+		})
+		if err != nil {
+			return fmt.Errorf("unable to create vault service: %w", err)
+		}
+	}
+
+	auditlogSvc := auditlogs.New(auditlogs.Config{
+		Logger: logger,
+		DB:     db,
+	})
+
+	// Initialize cache invalidation topic
+	var cacheInvalidationTopic *eventstream.Topic[*cachev1.CacheInvalidationEvent]
+	if len(cfg.KafkaBrokers) > 0 {
+		logger.Info("Initializing cache invalidation topic",
+			"brokers", cfg.KafkaBrokers,
+			"instanceID", cfg.InstanceID)
+		logger.Info("DEBUG: Raw broker strings", "raw_brokers", fmt.Sprintf("%#v", cfg.KafkaBrokers))
+
+		topicName := cfg.CacheInvalidationTopic
+		if topicName == "" {
+			topicName = DefaultCacheInvalidationTopic
+		}
+
+		cacheInvalidationTopic = eventstream.NewTopic[*cachev1.CacheInvalidationEvent](eventstream.TopicConfig{
+			Brokers:    cfg.KafkaBrokers,
+			Topic:      topicName,
+			InstanceID: cfg.InstanceID,
+			Logger:     logger,
+		})
+
+		// Register topic for graceful shutdown
+		shutdowns.Register(cacheInvalidationTopic.Close)
+	}
+
+	caches, err := caches.New(caches.Config{
+		Logger:                 logger,
+		Clock:                  clk,
+		CacheInvalidationTopic: cacheInvalidationTopic,
+		NodeID:                 cfg.InstanceID,
+	})
+	if err != nil {
+		return fmt.Errorf("unable to create caches: %w", err)
 	}
 
 	keySvc, err := keys.New(keys.Config{
@@ -201,84 +261,9 @@
 	if err != nil {
 		return fmt.Errorf("unable to create key service: %w", err)
 	}
->>>>>>> 55c3dd13
 
 	shutdowns.Register(keySvc.Close)
 	shutdowns.Register(ctr.Close)
-
-	var vaultSvc *vault.Service
-	if len(cfg.VaultMasterKeys) > 0 && cfg.VaultS3 != nil {
-		vaultStorage, err := storage.NewS3(storage.S3Config{
-			Logger:            logger,
-			S3URL:             cfg.VaultS3.URL,
-			S3Bucket:          cfg.VaultS3.Bucket,
-			S3AccessKeyID:     cfg.VaultS3.AccessKeyID,
-			S3AccessKeySecret: cfg.VaultS3.AccessKeySecret,
-		})
-		if err != nil {
-			return fmt.Errorf("unable to create vault storage: %w", err)
-		}
-
-		vaultSvc, err = vault.New(vault.Config{
-			Logger:     logger,
-			Storage:    vaultStorage,
-			MasterKeys: cfg.VaultMasterKeys,
-		})
-		if err != nil {
-			return fmt.Errorf("unable to create vault service: %w", err)
-		}
-	}
-
-	auditlogSvc := auditlogs.New(auditlogs.Config{
-		Logger: logger,
-		DB:     db,
-	})
-
-	// Initialize cache invalidation topic
-	var cacheInvalidationTopic *eventstream.Topic[*cachev1.CacheInvalidationEvent]
-	if len(cfg.KafkaBrokers) > 0 {
-		logger.Info("Initializing cache invalidation topic",
-			"brokers", cfg.KafkaBrokers,
-			"instanceID", cfg.InstanceID)
-		logger.Info("DEBUG: Raw broker strings", "raw_brokers", fmt.Sprintf("%#v", cfg.KafkaBrokers))
-
-		topicName := cfg.CacheInvalidationTopic
-		if topicName == "" {
-			topicName = DefaultCacheInvalidationTopic
-		}
-
-		cacheInvalidationTopic = eventstream.NewTopic[*cachev1.CacheInvalidationEvent](eventstream.TopicConfig{
-			Brokers:    cfg.KafkaBrokers,
-			Topic:      topicName,
-			InstanceID: cfg.InstanceID,
-			Logger:     logger,
-		})
-
-		// Register topic for graceful shutdown
-		shutdowns.Register(cacheInvalidationTopic.Close)
-	}
-
-	caches, err := caches.New(caches.Config{
-		Logger:                 logger,
-		Clock:                  clk,
-		CacheInvalidationTopic: cacheInvalidationTopic,
-		NodeID:                 cfg.InstanceID,
-	})
-	if err != nil {
-		return fmt.Errorf("unable to create caches: %w", err)
-	}
-
-	keySvc, err := keys.New(keys.Config{
-		Logger:      logger,
-		DB:          db,
-		KeyCache:    caches.VerificationKeyByHash,
-		RateLimiter: rlSvc,
-		RBAC:        rbac.New(),
-		Clickhouse:  ch,
-	})
-	if err != nil {
-		return fmt.Errorf("unable to create key service: %w", err)
-	}
 
 	routes.Register(srv, &routes.Services{
 		Logger:       logger,
