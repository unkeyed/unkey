--- conflicted
+++ resolved
@@ -169,18 +169,11 @@
 		Keys:        keySvc,
 		Validator:   validator,
 		Ratelimit:   rlSvc,
-<<<<<<< HEAD
-		Permissions: permissions.New(permissions.Config{
-			DB:     db,
-			Logger: logger,
-		}),
+		Permissions: p,
 		Auditlogs: auditlogs.New(auditlogs.Config{
 			Logger: logger,
 			DB:     db,
 		}),
-=======
-		Permissions: p,
->>>>>>> daeeef46
 	})
 
 	go func() {
