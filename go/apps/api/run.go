package api

import (
	"context"
	"fmt"
	"log/slog"
	"net"
	"runtime/debug"
	"time"

	"github.com/unkeyed/unkey/go/apps/api/routes"
	cachev1 "github.com/unkeyed/unkey/go/gen/proto/cache/v1"
	"github.com/unkeyed/unkey/go/internal/services/analytics"
	"github.com/unkeyed/unkey/go/internal/services/auditlogs"
	"github.com/unkeyed/unkey/go/internal/services/caches"
	"github.com/unkeyed/unkey/go/internal/services/keys"
	"github.com/unkeyed/unkey/go/internal/services/ratelimit"
	"github.com/unkeyed/unkey/go/internal/services/usagelimiter"
	"github.com/unkeyed/unkey/go/pkg/clickhouse"
	"github.com/unkeyed/unkey/go/pkg/clock"
	"github.com/unkeyed/unkey/go/pkg/counter"
	"github.com/unkeyed/unkey/go/pkg/db"
	debugpkg "github.com/unkeyed/unkey/go/pkg/debug"
	"github.com/unkeyed/unkey/go/pkg/eventstream"
	"github.com/unkeyed/unkey/go/pkg/otel"
	"github.com/unkeyed/unkey/go/pkg/otel/logging"
	"github.com/unkeyed/unkey/go/pkg/prometheus"
	"github.com/unkeyed/unkey/go/pkg/rbac"
	"github.com/unkeyed/unkey/go/pkg/shutdown"
	"github.com/unkeyed/unkey/go/pkg/vault"
	"github.com/unkeyed/unkey/go/pkg/vault/storage"
	"github.com/unkeyed/unkey/go/pkg/version"
	"github.com/unkeyed/unkey/go/pkg/zen"
	"github.com/unkeyed/unkey/go/pkg/zen/validation"
)

// nolint:gocognit
func Run(ctx context.Context, cfg Config) error {
	err := cfg.Validate()
	if err != nil {
		return fmt.Errorf("bad config: %w", err)
	}

	clk := clock.New()

	shutdowns := shutdown.New()

	if cfg.OtelEnabled {
		grafanaErr := otel.InitGrafana(ctx, otel.Config{
			Application:     "api",
			Version:         version.Version,
			InstanceID:      cfg.InstanceID,
			CloudRegion:     cfg.Region,
			TraceSampleRate: cfg.OtelTraceSamplingRate,
		},
			shutdowns,
		)
		if grafanaErr != nil {
			return fmt.Errorf("unable to init grafana: %w", grafanaErr)
		}
	}

	logger := logging.New()
	if cfg.InstanceID != "" {
		logger = logger.With(slog.String("instanceID", cfg.InstanceID))
	}

	if cfg.Platform != "" {
		logger = logger.With(slog.String("platform", cfg.Platform))
	}

	if cfg.Region != "" {
		logger = logger.With(slog.String("region", cfg.Region))
	}

	if version.Version != "" {
		logger = logger.With(slog.String("version", version.Version))
	}

	if cfg.TestMode {
		logger = logger.With("testmode", true)
		logger.Warn("TESTMODE IS ENABLED. This is not secure in production!")
	}

	if cfg.TLSConfig != nil {
		logger.Info("TLS is enabled, server will use HTTPS")
	}

	// Enable debug cache headers if configured
	if cfg.DebugCacheHeaders {
		debugpkg.EnableCacheHeaders()
		logger.Info("Debug cache headers enabled - X-Unkey-Debug-Cache headers will be added to responses")
	}

	// Catch any panics now after we have a logger but before we start the server
	defer func() {
		if r := recover(); r != nil {
			logger.Error("panic",
				"panic", r,
				"stack", string(debug.Stack()),
			)
		}
	}()

	db, err := db.New(db.Config{
		PrimaryDSN:  cfg.DatabasePrimary,
		ReadOnlyDSN: cfg.DatabaseReadonlyReplica,
		Logger:      logger,
	})
	if err != nil {
		return fmt.Errorf("unable to create db: %w", err)
	}

	defer db.Close()

	if cfg.PrometheusPort > 0 {
		prom, promErr := prometheus.New(prometheus.Config{
			Logger: logger,
		})
		if promErr != nil {
			return fmt.Errorf("unable to start prometheus: %w", promErr)
		}

		go func() {
			var promListener net.Listener
			promListener, err = net.Listen("tcp", fmt.Sprintf(":%d", cfg.PrometheusPort))
			if err != nil {
				panic(err)
			}
			promListenErr := prom.Serve(ctx, promListener)
			if promListenErr != nil {
				panic(promListenErr)
			}
		}()
	}

	var ch clickhouse.ClickHouse = clickhouse.NewNoop()
	if cfg.ClickhouseURL != "" {
		ch, err = clickhouse.New(clickhouse.Config{
			URL:    cfg.ClickhouseURL,
			Logger: logger,
		})
		if err != nil {
			return fmt.Errorf("unable to create clickhouse: %w", err)
		}
	}

	// Caches will be created after invalidation consumer is set up
	srv, err := zen.New(zen.Config{
		Logger: logger,
		Flags: &zen.Flags{
			TestMode: cfg.TestMode,
		},
		TLS:                cfg.TLSConfig,
		MaxRequestBodySize: cfg.MaxRequestBodySize,
	})
	if err != nil {
		return fmt.Errorf("unable to create server: %w", err)
	}

	shutdowns.RegisterCtx(srv.Shutdown)

	validator, err := validation.New()
	if err != nil {
		return fmt.Errorf("unable to create validator: %w", err)
	}

	ctr, err := counter.NewRedis(counter.RedisConfig{
		RedisURL: cfg.RedisUrl,
		Logger:   logger,
	})
	if err != nil {
		return fmt.Errorf("unable to create counter: %w", err)
	}

	rlSvc, err := ratelimit.New(ratelimit.Config{
		Logger:  logger,
		Clock:   clk,
		Counter: ctr,
	})
	if err != nil {
		return fmt.Errorf("unable to create ratelimit service: %w", err)
	}

	// Key service will be created after caches
	shutdowns.Register(rlSvc.Close)

	ulSvc, err := usagelimiter.NewRedisWithCounter(usagelimiter.RedisConfig{
		Logger:  logger,
		DB:      db,
		Counter: ctr,
		TTL:     60 * time.Second,
	})
	if err != nil {
		return fmt.Errorf("unable to create usage limiter service: %w", err)
	}

	var vaultSvc *vault.Service
	if len(cfg.VaultMasterKeys) > 0 && cfg.VaultS3 != nil {
		var vaultStorage storage.Storage
		vaultStorage, err = storage.NewS3(storage.S3Config{
			Logger:            logger,
			S3URL:             cfg.VaultS3.URL,
			S3Bucket:          cfg.VaultS3.Bucket,
			S3AccessKeyID:     cfg.VaultS3.AccessKeyID,
			S3AccessKeySecret: cfg.VaultS3.AccessKeySecret,
		})
		if err != nil {
			return fmt.Errorf("unable to create vault storage: %w", err)
		}

		vaultSvc, err = vault.New(vault.Config{
			Logger:     logger,
			Storage:    vaultStorage,
			MasterKeys: cfg.VaultMasterKeys,
		})
		if err != nil {
			return fmt.Errorf("unable to create vault service: %w", err)
		}
	}

	auditlogSvc := auditlogs.New(auditlogs.Config{
		Logger: logger,
		DB:     db,
	})

	// Initialize cache invalidation topic
	cacheInvalidationTopic := eventstream.NewNoopTopic[*cachev1.CacheInvalidationEvent]()
	if len(cfg.KafkaBrokers) > 0 {
		logger.Info("Initializing cache invalidation topic", "brokers", cfg.KafkaBrokers, "instanceID", cfg.InstanceID)

		topicName := cfg.CacheInvalidationTopic
		if topicName == "" {
			topicName = DefaultCacheInvalidationTopic
		}

		cacheInvalidationTopic, err = eventstream.NewTopic[*cachev1.CacheInvalidationEvent](eventstream.TopicConfig{
			Brokers:    cfg.KafkaBrokers,
			Topic:      topicName,
			InstanceID: cfg.InstanceID,
			Logger:     logger,
		})
		if err != nil {
			return fmt.Errorf("unable to create cache invalidation topic: %w", err)
		}

		// Register topic for graceful shutdown
		shutdowns.Register(cacheInvalidationTopic.Close)
	}

	caches, err := caches.New(caches.Config{
		Logger:                 logger,
		Clock:                  clk,
		CacheInvalidationTopic: cacheInvalidationTopic,
		NodeID:                 cfg.InstanceID,
	})
	if err != nil {
		return fmt.Errorf("unable to create caches: %w", err)
	}

	keySvc, err := keys.New(keys.Config{
		Logger:       logger,
		DB:           db,
		KeyCache:     caches.VerificationKeyByHash,
		RateLimiter:  rlSvc,
		RBAC:         rbac.New(),
		Clickhouse:   ch,
		Region:       cfg.Region,
		UsageLimiter: ulSvc,
	})
	if err != nil {
		return fmt.Errorf("unable to create key service: %w", err)
	}

	shutdowns.Register(keySvc.Close)
	shutdowns.Register(ctr.Close)

	// Initialize analytics connection manager
	analyticsConnMgr := analytics.NewNoopConnectionManager()
	if cfg.ClickhouseAnalyticsURL != "" && vaultSvc != nil {
		analyticsConnMgr, err = analytics.NewConnectionManager(analytics.ConnectionManagerConfig{
			SettingsCache: caches.ClickhouseSetting,
			Database:      db,
			Logger:        logger,
			Clock:         clk,
			BaseURL:       cfg.ClickhouseAnalyticsURL,
			Vault:         vaultSvc,
		})
		if err != nil {
			return fmt.Errorf("unable to create analytics connection manager: %w", err)
		}
	}

<<<<<<< HEAD
	routes.Register(
		srv,
		&routes.Services{
			Logger:                     logger,
			Database:                   db,
			ClickHouse:                 ch,
			Keys:                       keySvc,
			Validator:                  validator,
			Ratelimit:                  rlSvc,
			Auditlogs:                  auditlogSvc,
			Caches:                     caches,
			Vault:                      vaultSvc,
			ChproxyToken:               cfg.ChproxyToken,
			UsageLimiter:               ulSvc,
			AnalyticsConnectionManager: analyticsConnMgr,
		},
		zen.InstanceInfo{
			ID:     cfg.InstanceID,
			Region: cfg.Region,
		})
=======
	routes.Register(srv, &routes.Services{
		Logger:                     logger,
		Database:                   db,
		ClickHouse:                 ch,
		Keys:                       keySvc,
		Validator:                  validator,
		Ratelimit:                  rlSvc,
		Auditlogs:                  auditlogSvc,
		Caches:                     caches,
		Vault:                      vaultSvc,
		ChproxyToken:               cfg.ChproxyToken,
		PprofEnabled:               cfg.PprofEnabled,
		PprofUsername:              cfg.PprofUsername,
		PprofPassword:              cfg.PprofPassword,
		UsageLimiter:               ulSvc,
		AnalyticsConnectionManager: analyticsConnMgr,
	})
>>>>>>> f3b54eb0

	if cfg.Listener == nil {
		// Create listener from HttpPort (production)
		cfg.Listener, err = net.Listen("tcp", fmt.Sprintf(":%d", cfg.HttpPort))
		if err != nil {
			return fmt.Errorf("unable to listen on port %d: %w", cfg.HttpPort, err)
		}
	}

	go func() {
		serveErr := srv.Serve(ctx, cfg.Listener)
		if serveErr != nil {
			panic(serveErr)
		}

		logger.Info("API server started successfully")
	}()

	// Wait for either OS signals or context cancellation, then shutdown
	if err := shutdowns.WaitForSignal(ctx, time.Minute); err != nil {
		logger.Error("Shutdown failed", "error", err)
		return fmt.Errorf("shutdown failed: %w", err)
	}

	logger.Info("API server shut down successfully")
	return nil
}<|MERGE_RESOLUTION|>--- conflicted
+++ resolved
@@ -291,28 +291,7 @@
 		}
 	}
 
-<<<<<<< HEAD
-	routes.Register(
-		srv,
-		&routes.Services{
-			Logger:                     logger,
-			Database:                   db,
-			ClickHouse:                 ch,
-			Keys:                       keySvc,
-			Validator:                  validator,
-			Ratelimit:                  rlSvc,
-			Auditlogs:                  auditlogSvc,
-			Caches:                     caches,
-			Vault:                      vaultSvc,
-			ChproxyToken:               cfg.ChproxyToken,
-			UsageLimiter:               ulSvc,
-			AnalyticsConnectionManager: analyticsConnMgr,
-		},
-		zen.InstanceInfo{
-			ID:     cfg.InstanceID,
-			Region: cfg.Region,
-		})
-=======
+
 	routes.Register(srv, &routes.Services{
 		Logger:                     logger,
 		Database:                   db,
@@ -329,8 +308,11 @@
 		PprofPassword:              cfg.PprofPassword,
 		UsageLimiter:               ulSvc,
 		AnalyticsConnectionManager: analyticsConnMgr,
-	})
->>>>>>> f3b54eb0
+	},
+		zen.InstanceInfo{
+			ID:     cfg.InstanceID,
+			Region: cfg.Region,
+		})
 
 	if cfg.Listener == nil {
 		// Create listener from HttpPort (production)
