--- conflicted
+++ resolved
@@ -48,13 +48,9 @@
 func (h *Handler) Handle(ctx context.Context, s *zen.Session) error {
 	h.Logger.Debug("handling request", "requestId", s.RequestID(), "path", "/v2/keys.setPermissions")
 
-<<<<<<< HEAD
 	// 1. Authentication
 	auth, emit, err := h.Keys.GetRootKey(ctx, s)
 	defer emit()
-=======
-	auth, err := h.Keys.GetRootKey(ctx, s)
->>>>>>> 5693e6f0
 	if err != nil {
 		return err
 	}
@@ -64,22 +60,7 @@
 		return err
 	}
 
-<<<<<<< HEAD
-	// 3. Permission check
-	err = auth.VerifyRootKey(ctx, keys.WithPermissions(rbac.Or(
-		rbac.T(rbac.Tuple{
-			ResourceType: rbac.Api,
-			ResourceID:   "*",
-			Action:       rbac.UpdateKey,
-		}),
-	)))
-	if err != nil {
-		return err
-	}
-
 	// 4. Validate key exists and belongs to workspace
-	key, err := db.Query.FindKeyByID(ctx, h.DB.RO(), req.KeyId)
-=======
 	key, err := db.Query.FindKeyByIdOrHash(ctx,
 		h.DB.RO(),
 		db.FindKeyByIdOrHashParams{
@@ -87,7 +68,6 @@
 			Hash: sql.NullString{String: "", Valid: false},
 		},
 	)
->>>>>>> 5693e6f0
 	if err != nil {
 		if db.IsNotFound(err) {
 			return fault.New("key not found",
@@ -108,7 +88,7 @@
 		)
 	}
 
-	err = auth.Verify(ctx, keys.WithPermissions(
+	err = auth.VerifyRootKey(ctx, keys.WithPermissions(
 		rbac.And(
 			rbac.Or(
 				rbac.T(rbac.Tuple{
@@ -176,8 +156,8 @@
 		permissionsToSet = append(permissionsToSet, permission)
 	}
 
-	for perm := range missingPermissions {
-		err = auth.Verify(ctx, keys.WithPermissions(
+	if len(missingPermissions) > 0 {
+		err = auth.VerifyRootKey(ctx, keys.WithPermissions(
 			rbac.T(rbac.Tuple{
 				ResourceType: rbac.Rbac,
 				ResourceID:   "*",
@@ -187,7 +167,9 @@
 		if err != nil {
 			return err
 		}
-
+	}
+
+	for perm := range missingPermissions {
 		permissionID := uid.New(uid.PermissionPrefix)
 		now := time.Now().UnixMilli()
 		permissionsToInsert = append(permissionsToInsert, db.InsertPermissionParams{
