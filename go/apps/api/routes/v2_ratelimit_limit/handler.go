--- conflicted
+++ resolved
@@ -70,19 +70,8 @@
 	}
 
 	ctx, span := tracing.Start(ctx, "FindRatelimitNamespace")
-<<<<<<< HEAD
-	namespace, hit, err := h.RatelimitNamespaceByNameCache.SWR(ctx, req.Namespace, func(ctx context.Context) (db.FindRatelimitNamespace, error) {
-		response, err := db.Query.FindRatelimitNamespace(ctx, h.DB.RO(), db.FindRatelimitNamespaceParams{
-			WorkspaceID: auth.AuthorizedWorkspaceID,
-			Name:        sql.NullString{String: req.Namespace, Valid: true},
-			ID:          sql.NullString{String: "", Valid: false},
-		})
-		result := db.FindRatelimitNamespace{} // nolint:exhaustruct
-		if err != nil {
-			return result, err
-		}
-=======
-	namespace, err := h.RatelimitNamespaceCache.SWR(ctx,
+	namespace, hit, err := h.RatelimitNamespaceCache.SWR(
+		ctx,
 		cache.ScopedKey{WorkspaceID: auth.AuthorizedWorkspaceID, Key: req.Namespace},
 		func(ctx context.Context) (db.FindRatelimitNamespace, error) {
 			response, err := db.Query.FindRatelimitNamespace(ctx, h.DB.RO(), db.FindRatelimitNamespaceParams{
@@ -94,7 +83,6 @@
 			if err != nil {
 				return result, err
 			}
->>>>>>> c9d76d69
 
 			result = db.FindRatelimitNamespace{
 				ID:                response.ID,
@@ -121,7 +109,9 @@
 			}
 
 			return result, nil
-		}, caches.DefaultFindFirstOp)
+		},
+		caches.DefaultFindFirstOp,
+	)
 	span.End()
 
 	if err != nil {
