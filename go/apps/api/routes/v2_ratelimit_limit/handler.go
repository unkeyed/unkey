package v2RatelimitLimit

import (
	"context"
	"encoding/json"
	"net/http"
	"strconv"
	"strings"
	"time"

	"github.com/unkeyed/unkey/go/apps/api/openapi"
	"github.com/unkeyed/unkey/go/internal/services/caches"
	"github.com/unkeyed/unkey/go/internal/services/keys"
	"github.com/unkeyed/unkey/go/internal/services/ratelimit"
	"github.com/unkeyed/unkey/go/pkg/cache"
	"github.com/unkeyed/unkey/go/pkg/clickhouse"
	"github.com/unkeyed/unkey/go/pkg/clickhouse/schema"
	"github.com/unkeyed/unkey/go/pkg/codes"
	"github.com/unkeyed/unkey/go/pkg/db"
	"github.com/unkeyed/unkey/go/pkg/fault"
	"github.com/unkeyed/unkey/go/pkg/match"
	"github.com/unkeyed/unkey/go/pkg/otel/logging"
	"github.com/unkeyed/unkey/go/pkg/otel/tracing"
	"github.com/unkeyed/unkey/go/pkg/rbac"
	"github.com/unkeyed/unkey/go/pkg/zen"
)

type Request = openapi.V2RatelimitLimitRequestBody
type Response = openapi.V2RatelimitLimitResponseBody

// Handler implements zen.Route interface for the v2 ratelimit limit endpoint
type Handler struct {
	// Services as public fields
	Logger                  logging.Logger
	Keys                    keys.KeyService
	DB                      db.Database
	ClickHouse              clickhouse.Bufferer
	Ratelimit               ratelimit.Service
	RatelimitNamespaceCache cache.Cache[cache.ScopedKey, db.FindRatelimitNamespace]
	TestMode                bool
}

// Method returns the HTTP method this route responds to
func (h *Handler) Method() string {
	return "POST"
}

// Path returns the URL path pattern this route matches
func (h *Handler) Path() string {
	return "/v2/ratelimit.limit"
}

// Handle processes the HTTP request
func (h *Handler) Handle(ctx context.Context, s *zen.Session) error {
	// Authenticate the request with a root key
	auth, err := h.Keys.GetRootKey(ctx, s)
	if err != nil {
		return err
	}

	req, err := zen.BindBody[Request](s)
	if err != nil {
		return err
	}

	cost := int64(1)
	if req.Cost != nil {
		cost = *req.Cost
	}

	// Use the namespace field directly - it can be either name or ID
	namespaceKey := req.Namespace

	ctx, span := tracing.Start(ctx, "FindRatelimitNamespace")
<<<<<<< HEAD
	namespace, err := h.RatelimitNamespaceCache.SWR(ctx,
		cache.ScopedKey{WorkspaceID: auth.AuthorizedWorkspaceID, Key: namespaceKey},
		func(ctx context.Context) (db.FindRatelimitNamespace, error) {
			response, err := db.Query.FindRatelimitNamespace(ctx, h.DB.RO(), db.FindRatelimitNamespaceParams{
				WorkspaceID: auth.AuthorizedWorkspaceID,
				Namespace:   namespaceKey,
=======
	namespace, hit, err := h.RatelimitNamespaceCache.SWR(
		ctx,
		cache.ScopedKey{WorkspaceID: auth.AuthorizedWorkspaceID, Key: req.Namespace},
		func(ctx context.Context) (db.FindRatelimitNamespace, error) {
			response, err := db.Query.FindRatelimitNamespace(ctx, h.DB.RO(), db.FindRatelimitNamespaceParams{
				WorkspaceID: auth.AuthorizedWorkspaceID,
				Name:        sql.NullString{String: req.Namespace, Valid: true},
				ID:          sql.NullString{String: "", Valid: false},
>>>>>>> 8eab7502
			})
			result := db.FindRatelimitNamespace{} // nolint:exhaustruct
			if err != nil {
				return result, err
			}

			result = db.FindRatelimitNamespace{
				ID:                response.ID,
				WorkspaceID:       response.WorkspaceID,
				Name:              response.Name,
				CreatedAtM:        response.CreatedAtM,
				UpdatedAtM:        response.UpdatedAtM,
				DeletedAtM:        response.DeletedAtM,
				DirectOverrides:   make(map[string]db.FindRatelimitNamespaceLimitOverride),
				WildcardOverrides: make([]db.FindRatelimitNamespaceLimitOverride, 0),
			}

			overrides := make([]db.FindRatelimitNamespaceLimitOverride, 0)
			err = json.Unmarshal(response.Overrides.([]byte), &overrides)
			if err != nil {
				return result, err
			}

			for _, override := range overrides {
				result.DirectOverrides[override.Identifier] = override
				if strings.Contains(override.Identifier, "*") {
					result.WildcardOverrides = append(result.WildcardOverrides, override)
				}
			}

			return result, nil
<<<<<<< HEAD
		}, caches.DefaultFindFirstOp)
=======
		},
		caches.DefaultFindFirstOp,
	)
>>>>>>> 8eab7502
	span.End()

	if err != nil {
		if db.IsNotFound(err) {
			return fault.New("namespace was deleted",
				fault.Code(codes.Data.RatelimitNamespace.NotFound.URN()),
				fault.Public("This namespace does not exist."),
			)
		}

		return err
	}

	if hit == cache.Null {
		return fault.New("namespace cache null",
			fault.Code(codes.Data.RatelimitNamespace.NotFound.URN()),
			fault.Public("This namespace does not exist."),
		)
	}

	if namespace.DeletedAtM.Valid {
		return fault.New("namespace was deleted",
			fault.Code(codes.Data.RatelimitNamespace.NotFound.URN()),
			fault.Public("This namespace does not exist."),
		)
	}

	// Verify permissions for rate limiting
	err = auth.Verify(ctx, keys.WithPermissions(rbac.Or(
		rbac.T(rbac.Tuple{
			ResourceType: rbac.Ratelimit,
			ResourceID:   namespace.ID,
			Action:       rbac.Limit,
		}),
		rbac.T(rbac.Tuple{
			ResourceType: rbac.Ratelimit,
			ResourceID:   "*",
			Action:       rbac.Limit,
		}),
	)))
	if err != nil {
		return err
	}

	// Determine limit and duration from override or request
	var (
		limit      = req.Limit
		duration   = req.Duration
		overrideId = ""
	)

	override, found, err := matchOverride(req.Identifier, namespace)
	if err != nil {
		return fault.Wrap(err,
			fault.Code(codes.App.Internal.UnexpectedError.URN()),
			fault.Internal("error matching overrides"), fault.Public("Error matching ratelimit override"),
		)
	}

	if found {
		limit = override.Limit
		duration = override.Duration
		overrideId = override.ID
	}

	// Apply rate limit
	limitReq := ratelimit.RatelimitRequest{
		Identifier: req.Identifier,
		Duration:   time.Duration(duration) * time.Millisecond,
		Limit:      limit,
		Cost:       cost,
		Time:       time.Time{},
	}
	if h.TestMode {
		header := s.Request().Header.Get("X-Test-Time")
		if header != "" {
			i, parseErr := strconv.ParseInt(header, 10, 64)
			if parseErr != nil {
				h.Logger.Warn("invalid test time", "header", header)
			} else {
				limitReq.Time = time.UnixMilli(i)
			}
		}
	}

	result, err := h.Ratelimit.Ratelimit(ctx, limitReq)
	if err != nil {
		return fault.Wrap(err,
			fault.Internal("rate limit failed"),
			fault.Public("We're unable to process the rate limit request."),
		)
	}

	if s.Request().Header.Get("X-Unkey-Metrics") != "disabled" {
		h.ClickHouse.BufferRatelimit(schema.RatelimitRequestV1{
			RequestID:   s.RequestID(),
			WorkspaceID: auth.AuthorizedWorkspaceID,
			Time:        time.Now().UnixMilli(),
			NamespaceID: namespace.ID,
			Identifier:  req.Identifier,
			Passed:      result.Success,
		})
	}
	res := Response{
		Meta: openapi.Meta{
			RequestId: s.RequestID(),
		},
		Data: openapi.V2RatelimitLimitResponseData{
			Success:    result.Success,
			Limit:      limit,
			Remaining:  result.Remaining,
			Reset:      result.Reset.UnixMilli(),
			OverrideId: nil,
		},
	}

	if overrideId != "" {
		res.Data.OverrideId = &overrideId
	}

	// Return success response
	return s.JSON(http.StatusOK, res)
}

func matchOverride(identifier string, namespace db.FindRatelimitNamespace) (db.FindRatelimitNamespaceLimitOverride, bool, error) {
	if override, ok := namespace.DirectOverrides[identifier]; ok {
		return override, true, nil
	}

	for _, override := range namespace.WildcardOverrides {
		ok, err := match.Wildcard(identifier, override.Identifier)
		if err != nil {
			return db.FindRatelimitNamespaceLimitOverride{}, false, err
		}

		if !ok {
			continue
		}

		return override, true, nil
	}

	return db.FindRatelimitNamespaceLimitOverride{}, false, nil
}<|MERGE_RESOLUTION|>--- conflicted
+++ resolved
@@ -72,23 +72,12 @@
 	namespaceKey := req.Namespace
 
 	ctx, span := tracing.Start(ctx, "FindRatelimitNamespace")
-<<<<<<< HEAD
 	namespace, err := h.RatelimitNamespaceCache.SWR(ctx,
 		cache.ScopedKey{WorkspaceID: auth.AuthorizedWorkspaceID, Key: namespaceKey},
 		func(ctx context.Context) (db.FindRatelimitNamespace, error) {
 			response, err := db.Query.FindRatelimitNamespace(ctx, h.DB.RO(), db.FindRatelimitNamespaceParams{
 				WorkspaceID: auth.AuthorizedWorkspaceID,
 				Namespace:   namespaceKey,
-=======
-	namespace, hit, err := h.RatelimitNamespaceCache.SWR(
-		ctx,
-		cache.ScopedKey{WorkspaceID: auth.AuthorizedWorkspaceID, Key: req.Namespace},
-		func(ctx context.Context) (db.FindRatelimitNamespace, error) {
-			response, err := db.Query.FindRatelimitNamespace(ctx, h.DB.RO(), db.FindRatelimitNamespaceParams{
-				WorkspaceID: auth.AuthorizedWorkspaceID,
-				Name:        sql.NullString{String: req.Namespace, Valid: true},
-				ID:          sql.NullString{String: "", Valid: false},
->>>>>>> 8eab7502
 			})
 			result := db.FindRatelimitNamespace{} // nolint:exhaustruct
 			if err != nil {
@@ -120,13 +109,7 @@
 			}
 
 			return result, nil
-<<<<<<< HEAD
 		}, caches.DefaultFindFirstOp)
-=======
-		},
-		caches.DefaultFindFirstOp,
-	)
->>>>>>> 8eab7502
 	span.End()
 
 	if err != nil {
