--- conflicted
+++ resolved
@@ -78,50 +78,8 @@
 				Identifier: "user_123",
 				Limit:      100,
 				Duration:   60000,
-<<<<<<< HEAD
-				Cost:       ptr.P[int64](-5),
-			},
-			expectedError: openapi.BadRequestError{
-				Title:     "Bad Request",
-				Detail:    "One or more fields failed validation",
-				Status:    http.StatusBadRequest,
-				Type:      "https://unkey.com/docs/errors/bad_request",
-				Errors:    []openapi.ValidationError{},
-				RequestId: "test",
-				Instance:  nil,
-			},
-		},
-	}
-
-	h := testutil.NewHarness(t)
-
-	route := handler.New(handler.Services{
-		DB:          h.DB,
-		Keys:        h.Keys,
-		Logger:      h.Logger,
-		Permissions: h.Permissions,
-		Ratelimit:   h.Ratelimit,
-	})
-
-	h.Register(route)
-
-	for _, tc := range testCases {
-		t.Run(tc.name, func(t *testing.T) {
-			namespace := db.InsertRatelimitNamespaceParams{
-				ID:          uid.New(uid.TestPrefix),
-				WorkspaceID: h.Resources().UserWorkspace.ID,
-				Name:        tc.req.Namespace,
-				CreatedAt:   time.Now().UnixMilli(),
 			}
 
-			if namespace.Name != "" {
-				err := db.Query.InsertRatelimitNamespace(context.Background(), h.DB.RW(), namespace)
-				require.NoError(t, err)
-=======
->>>>>>> 97703d29
-			}
-
-			rootKey := h.CreateRootKey(h.Resources().UserWorkspace.ID, fmt.Sprintf("ratelimit.%s.limit", namespace.ID))
 			headers := http.Header{
 				"Content-Type":  {"application/json"},
 				"Authorization": {fmt.Sprintf("Bearer %s", h.CreateRootKey(h.Resources().UserWorkspace.ID, "ratelimit.*.limit"))},
@@ -140,9 +98,6 @@
 			require.Greater(t, len(res.Body.Errors), 0)
 			require.Nil(t, res.Body.Instance)
 		})
-<<<<<<< HEAD
-	}
-=======
 	*/
 }
 
@@ -158,7 +113,6 @@
 	})
 
 	h.Register(route)
->>>>>>> 97703d29
 
 	t.Run("missing authorization header", func(t *testing.T) {
 		headers := http.Header{
@@ -173,8 +127,6 @@
 			Duration:   60000,
 		}
 
-<<<<<<< HEAD
-=======
 		res := testutil.CallRoute[handler.Request, openapi.BadRequestError](h, route, headers, req)
 
 		require.Equal(t, http.StatusBadRequest, res.Status, "expected 400, sent: %+v, received: %s", req, res.RawBody)
@@ -239,7 +191,6 @@
 			Duration:   60000,
 		}
 
->>>>>>> 97703d29
 		res := testutil.CallRoute[handler.Request, handler.Response](h, route, headers, req)
 		require.Equal(t, http.StatusBadRequest, res.Status)
 		require.NotNil(t, res.Body)
