package handler

import (
	"context"
	"encoding/json"
	"net/http"

	"github.com/unkeyed/unkey/go/apps/api/openapi"
	"github.com/unkeyed/unkey/go/internal/services/keys"
	"github.com/unkeyed/unkey/go/pkg/codes"
	"github.com/unkeyed/unkey/go/pkg/db"
	"github.com/unkeyed/unkey/go/pkg/fault"
	"github.com/unkeyed/unkey/go/pkg/otel/logging"
	"github.com/unkeyed/unkey/go/pkg/ptr"
	"github.com/unkeyed/unkey/go/pkg/rbac"
	"github.com/unkeyed/unkey/go/pkg/zen"
)

type Request = openapi.V2PermissionsGetRoleRequestBody
type Response = openapi.V2PermissionsGetRoleResponseBody

// Handler implements zen.Route interface for the v2 permissions get role endpoint
type Handler struct {
	// Services as public fields
	Logger logging.Logger
	DB     db.Database
	Keys   keys.KeyService
}

// Method returns the HTTP method this route responds to
func (h *Handler) Method() string {
	return "POST"
}

// Path returns the URL path pattern this route matches
func (h *Handler) Path() string {
	return "/v2/permissions.getRole"
}

// Handle processes the HTTP request
func (h *Handler) Handle(ctx context.Context, s *zen.Session) error {
	h.Logger.Debug("handling request", "requestId", s.RequestID(), "path", "/v2/permissions.getRole")

	// 1. Authentication
	auth, emit, err := h.Keys.GetRootKey(ctx, s)
	defer emit()
	if err != nil {
		return err
	}

	req, err := zen.BindBody[Request](s)
	if err != nil {
		return err
	}

	err = auth.VerifyRootKey(ctx, keys.WithPermissions(rbac.Or(
		rbac.T(rbac.Tuple{
			ResourceType: rbac.Rbac,
			ResourceID:   "*",
			Action:       rbac.ReadRole,
		}),
	)))
	if err != nil {
		return err
	}

	role, err := db.Query.FindRoleByIdOrNameWithPerms(ctx, h.DB.RO(), db.FindRoleByIdOrNameWithPermsParams{
		WorkspaceID: auth.AuthorizedWorkspaceID,
		Search:      req.Role,
	})
	if err != nil {
		if db.IsNotFound(err) {
			return fault.New("role not found",
				fault.Code(codes.Data.Role.NotFound.URN()),
				fault.Internal("role not found"), fault.Public("The requested role does not exist."),
			)
		}

		return fault.Wrap(err,
			fault.Code(codes.App.Internal.ServiceUnavailable.URN()),
			fault.Internal("database error"), fault.Public("Failed to retrieve role information."),
		)
	}

	roleResponse := openapi.Role{
		Id:          role.ID,
		Name:        role.Name,
		Permissions: nil,
		Description: nil,
	}

	if role.Description.Valid {
		roleResponse.Description = &role.Description.String
	}

	rolePermissions := make([]db.Permission, 0)
<<<<<<< HEAD
	json.Unmarshal(role.Permissions.([]byte), &rolePermissions)
=======
	if permBytes, ok := role.Permissions.([]byte); ok && permBytes != nil {
		_ = json.Unmarshal(permBytes, &rolePermissions) // Ignore error, default to empty array
	}
>>>>>>> f393622c

	perms := make([]openapi.Permission, 0)
	for _, perm := range rolePermissions {
		permission := openapi.Permission{
			Id:          perm.ID,
			Name:        perm.Name,
			Slug:        perm.Slug,
			Description: nil,
		}

		// Add description only if it's valid
		if perm.Description.Valid {
			permission.Description = &perm.Description.String
		}

		perms = append(perms, permission)
	}

	if len(perms) > 0 {
		roleResponse.Permissions = ptr.P(perms)
	}

	return s.JSON(http.StatusOK, Response{
		Meta: openapi.Meta{
			RequestId: s.RequestID(),
		},
		Data: roleResponse,
	})
}<|MERGE_RESOLUTION|>--- conflicted
+++ resolved
@@ -94,13 +94,9 @@
 	}
 
 	rolePermissions := make([]db.Permission, 0)
-<<<<<<< HEAD
-	json.Unmarshal(role.Permissions.([]byte), &rolePermissions)
-=======
 	if permBytes, ok := role.Permissions.([]byte); ok && permBytes != nil {
 		_ = json.Unmarshal(permBytes, &rolePermissions) // Ignore error, default to empty array
 	}
->>>>>>> f393622c
 
 	perms := make([]openapi.Permission, 0)
 	for _, perm := range rolePermissions {
