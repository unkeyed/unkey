--- conflicted
+++ resolved
@@ -95,12 +95,7 @@
 		})
 	}
 
-<<<<<<< HEAD
-	// FIXME: We are leaking a keys existance here... by telling the user that he doesn't have perms
 	err = auth.VerifyRootKey(ctx, keys.WithPermissions(rbac.Or(
-=======
-	err = auth.Verify(ctx, keys.WithPermissions(rbac.Or(
->>>>>>> 5693e6f0
 		rbac.T(rbac.Tuple{
 			ResourceType: rbac.Api,
 			ResourceID:   "*",
@@ -127,14 +122,10 @@
 		})
 	}
 
-<<<<<<< HEAD
 	opts := []keys.VerifyOption{
 		keys.WithTags(ptr.SafeDeref(req.Tags)),
 		keys.WithIPWhitelist(),
 	}
-=======
-	opts := []keys.VerifyOption{keys.WithIPWhitelist(), keys.WithTags(ptr.SafeDeref(req.Tags))}
->>>>>>> 5693e6f0
 
 	// If a custom cost was specified, use it, otherwise use a DefaultCost of 1
 	if req.Credits != nil {
