--- conflicted
+++ resolved
@@ -35,12 +35,8 @@
 	DB           db.Database
 	Keys         keys.KeyService
 	Auditlogs    auditlogs.AuditLogService
-<<<<<<< HEAD
-	KeyCache     cache.Cache[string, db.FindKeyForVerificationRow]
+	KeyCache     cache.Cache[string, db.CachedKeyData]
 	LiveKeyCache cache.Cache[string, db.FindLiveKeyByIDRow]
-=======
-	KeyCache     cache.Cache[string, db.CachedKeyData]
->>>>>>> ce0505d3
 	UsageLimiter usagelimiter.Service
 }
 
