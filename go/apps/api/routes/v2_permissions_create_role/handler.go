package handler

import (
	"context"
	"database/sql"
	"fmt"
	"net/http"
	"time"

	"github.com/unkeyed/unkey/go/apps/api/openapi"
	"github.com/unkeyed/unkey/go/internal/services/auditlogs"
	"github.com/unkeyed/unkey/go/internal/services/keys"
	"github.com/unkeyed/unkey/go/pkg/auditlog"
	"github.com/unkeyed/unkey/go/pkg/codes"
	"github.com/unkeyed/unkey/go/pkg/db"
	"github.com/unkeyed/unkey/go/pkg/fault"
	"github.com/unkeyed/unkey/go/pkg/otel/logging"
	"github.com/unkeyed/unkey/go/pkg/ptr"
	"github.com/unkeyed/unkey/go/pkg/rbac"
	"github.com/unkeyed/unkey/go/pkg/uid"
	"github.com/unkeyed/unkey/go/pkg/zen"
)

type Request = openapi.V2PermissionsCreateRoleRequestBody
type Response = openapi.V2PermissionsCreateRoleResponseBody

// Handler implements zen.Route interface for the v2 permissions create role endpoint
type Handler struct {
	// Services as public fields
	Logger    logging.Logger
	DB        db.Database
	Keys      keys.KeyService
	Auditlogs auditlogs.AuditLogService
}

// Method returns the HTTP method this route responds to
func (h *Handler) Method() string {
	return "POST"
}

// Path returns the URL path pattern this route matches
func (h *Handler) Path() string {
	return "/v2/permissions.createRole"
}

// Handle processes the HTTP request
func (h *Handler) Handle(ctx context.Context, s *zen.Session) error {
	h.Logger.Debug("handling request", "requestId", s.RequestID(), "path", "/v2/permissions.createRole")

	// 1. Authentication
	auth, err := h.Keys.GetRootKey(ctx, s)
	if err != nil {
		return err
	}

	// 2. Request validation
	req, err := zen.BindBody[Request](s)
	if err != nil {
		return err
	}

	// 3. Permission check
	err = auth.Verify(ctx, keys.WithPermissions(rbac.Or(
		rbac.T(rbac.Tuple{
			ResourceType: rbac.Rbac,
			ResourceID:   "*",
			Action:       rbac.CreateRole,
		}),
	)))
	if err != nil {
		return err
	}

	// 4. Prepare role creation
	roleID := uid.New(uid.RolePrefix)
	description := ptr.SafeDeref(req.Description)

	// 5. Create role in a transaction with audit log
	err = db.Tx(ctx, h.DB.RW(), func(ctx context.Context, tx db.DBTX) error {
		// Insert the role
		err = db.Query.InsertRole(ctx, tx, db.InsertRoleParams{
			RoleID:      roleID,
			WorkspaceID: auth.AuthorizedWorkspaceID,
			Name:        req.Name,
			Description: sql.NullString{Valid: description != "", String: description},
			CreatedAt:   time.Now().UnixMilli(),
		})
		if err != nil {
			if db.IsDuplicateKeyError(err) {
				return fault.New("role already exists",
<<<<<<< HEAD
					fault.Code(codes.Data.Role.Duplicate.URN()),
					fault.Internal("role already exists"), fault.Public("A role with name \""+req.Name+"\" already exists in this workspace"),
=======
					fault.Code(codes.UnkeyDataErrorsIdentityDuplicate),
					fault.Internal("role already exists"), fault.Public(fmt.Sprintf("A role with name %q already exists in this workspace", req.Name)),
>>>>>>> 5693e6f0
				)
			}
			return fault.Wrap(err,
				fault.Code(codes.App.Internal.ServiceUnavailable.URN()),
				fault.Internal("database error"), fault.Public("Failed to create role."),
			)
		}

		// Create audit log
		metaData := map[string]interface{}{
			"name":        req.Name,
			"description": description,
		}

		err = h.Auditlogs.Insert(ctx, tx, []auditlog.AuditLog{
			{
				WorkspaceID: auth.AuthorizedWorkspaceID,
				Event:       auditlog.RoleCreateEvent,
				ActorType:   auditlog.RootKeyActor,
				ActorID:     auth.Key.ID,
				ActorName:   "root key",
				ActorMeta:   map[string]any{},
				Display:     "Created " + roleID,
				RemoteIP:    s.Location(),
				UserAgent:   s.UserAgent(),
				Resources: []auditlog.AuditLogResource{
					{
						Type:        auditlog.RoleResourceType,
						ID:          roleID,
						Name:        req.Name,
						DisplayName: req.Name,
						Meta:        metaData,
					},
				},
			},
		})
		if err != nil {
			return err
		}

		return nil
	})
	if err != nil {
		return err
	}

	// 7. Return success response
	return s.JSON(http.StatusOK, Response{
		Meta: openapi.Meta{
			RequestId: s.RequestID(),
		},
		Data: openapi.V2PermissionsCreateRoleResponseData{
			RoleId: roleID,
		},
	})
}<|MERGE_RESOLUTION|>--- conflicted
+++ resolved
@@ -88,13 +88,8 @@
 		if err != nil {
 			if db.IsDuplicateKeyError(err) {
 				return fault.New("role already exists",
-<<<<<<< HEAD
 					fault.Code(codes.Data.Role.Duplicate.URN()),
-					fault.Internal("role already exists"), fault.Public("A role with name \""+req.Name+"\" already exists in this workspace"),
-=======
-					fault.Code(codes.UnkeyDataErrorsIdentityDuplicate),
 					fault.Internal("role already exists"), fault.Public(fmt.Sprintf("A role with name %q already exists in this workspace", req.Name)),
->>>>>>> 5693e6f0
 				)
 			}
 			return fault.Wrap(err,
