package routes

import (
	"time"

	openapi "github.com/unkeyed/unkey/go/apps/api/routes/openapi"
	"github.com/unkeyed/unkey/go/apps/api/routes/reference"
	v2Liveness "github.com/unkeyed/unkey/go/apps/api/routes/v2_liveness"

	chproxyMetrics "github.com/unkeyed/unkey/go/apps/api/routes/chproxy_metrics"
	chproxyRatelimits "github.com/unkeyed/unkey/go/apps/api/routes/chproxy_ratelimits"
	chproxyVerifications "github.com/unkeyed/unkey/go/apps/api/routes/chproxy_verifications"

	pprofRoute "github.com/unkeyed/unkey/go/apps/api/routes/pprof"

	v2RatelimitDeleteOverride "github.com/unkeyed/unkey/go/apps/api/routes/v2_ratelimit_delete_override"
	v2RatelimitGetOverride "github.com/unkeyed/unkey/go/apps/api/routes/v2_ratelimit_get_override"
	v2RatelimitLimit "github.com/unkeyed/unkey/go/apps/api/routes/v2_ratelimit_limit"
	v2RatelimitListOverrides "github.com/unkeyed/unkey/go/apps/api/routes/v2_ratelimit_list_overrides"
	v2RatelimitSetOverride "github.com/unkeyed/unkey/go/apps/api/routes/v2_ratelimit_set_override"

	v2ApisCreateApi "github.com/unkeyed/unkey/go/apps/api/routes/v2_apis_create_api"
	v2ApisDeleteApi "github.com/unkeyed/unkey/go/apps/api/routes/v2_apis_delete_api"
	v2ApisGetApi "github.com/unkeyed/unkey/go/apps/api/routes/v2_apis_get_api"
	v2ApisListKeys "github.com/unkeyed/unkey/go/apps/api/routes/v2_apis_list_keys"

	v2IdentitiesCreateIdentity "github.com/unkeyed/unkey/go/apps/api/routes/v2_identities_create_identity"
	v2IdentitiesDeleteIdentity "github.com/unkeyed/unkey/go/apps/api/routes/v2_identities_delete_identity"
	v2IdentitiesGetIdentity "github.com/unkeyed/unkey/go/apps/api/routes/v2_identities_get_identity"
	v2IdentitiesListIdentities "github.com/unkeyed/unkey/go/apps/api/routes/v2_identities_list_identities"
	v2IdentitiesUpdateIdentity "github.com/unkeyed/unkey/go/apps/api/routes/v2_identities_update_identity"

	v2PermissionsCreatePermission "github.com/unkeyed/unkey/go/apps/api/routes/v2_permissions_create_permission"
	v2PermissionsCreateRole "github.com/unkeyed/unkey/go/apps/api/routes/v2_permissions_create_role"
	v2PermissionsDeletePermission "github.com/unkeyed/unkey/go/apps/api/routes/v2_permissions_delete_permission"
	v2PermissionsDeleteRole "github.com/unkeyed/unkey/go/apps/api/routes/v2_permissions_delete_role"
	v2PermissionsGetPermission "github.com/unkeyed/unkey/go/apps/api/routes/v2_permissions_get_permission"
	v2PermissionsGetRole "github.com/unkeyed/unkey/go/apps/api/routes/v2_permissions_get_role"
	v2PermissionsListPermissions "github.com/unkeyed/unkey/go/apps/api/routes/v2_permissions_list_permissions"
	v2PermissionsListRoles "github.com/unkeyed/unkey/go/apps/api/routes/v2_permissions_list_roles"

	v2KeysAddPermissions "github.com/unkeyed/unkey/go/apps/api/routes/v2_keys_add_permissions"
	v2KeysAddRoles "github.com/unkeyed/unkey/go/apps/api/routes/v2_keys_add_roles"
	v2KeysCreateKey "github.com/unkeyed/unkey/go/apps/api/routes/v2_keys_create_key"
	v2KeysDeleteKey "github.com/unkeyed/unkey/go/apps/api/routes/v2_keys_delete_key"
	v2KeysGetKey "github.com/unkeyed/unkey/go/apps/api/routes/v2_keys_get_key"
	v2KeysRemovePermissions "github.com/unkeyed/unkey/go/apps/api/routes/v2_keys_remove_permissions"
	v2KeysRemoveRoles "github.com/unkeyed/unkey/go/apps/api/routes/v2_keys_remove_roles"
	v2KeysRerollKey "github.com/unkeyed/unkey/go/apps/api/routes/v2_keys_reroll_key"
	v2KeysSetPermissions "github.com/unkeyed/unkey/go/apps/api/routes/v2_keys_set_permissions"
	v2KeysSetRoles "github.com/unkeyed/unkey/go/apps/api/routes/v2_keys_set_roles"
	v2KeysUpdateCredits "github.com/unkeyed/unkey/go/apps/api/routes/v2_keys_update_credits"
	v2KeysUpdateKey "github.com/unkeyed/unkey/go/apps/api/routes/v2_keys_update_key"
	v2KeysVerifyKey "github.com/unkeyed/unkey/go/apps/api/routes/v2_keys_verify_key"
	v2KeysWhoami "github.com/unkeyed/unkey/go/apps/api/routes/v2_keys_whoami"

	v2AnalyticsGetVerifications "github.com/unkeyed/unkey/go/apps/api/routes/v2_analytics_get_verifications"

	zen "github.com/unkeyed/unkey/go/pkg/zen"
)

// here we register all of the routes.
// this function runs during startup.
<<<<<<< HEAD
func Register(srv *zen.Server, svc *Services, info zen.InstanceInfo) {
	withTracing := zen.WithTracing()
	withMetrics := zen.WithMetrics(svc.ClickHouse, info)
=======
func Register(srv *zen.Server, svc *Services) {
	withObservability := zen.WithObservability()
	withMetrics := zen.WithMetrics(svc.ClickHouse)
>>>>>>> f3b54eb0

	withLogging := zen.WithLogging(svc.Logger)
	withPanicRecovery := zen.WithPanicRecovery(svc.Logger)
	withErrorHandling := zen.WithErrorHandling(svc.Logger)
	withValidation := zen.WithValidation(svc.Validator)
	withTimeout := zen.WithTimeout(time.Minute)

	defaultMiddlewares := []zen.Middleware{
		withPanicRecovery,
		withObservability,
		withMetrics,
		withLogging,
		withErrorHandling,
		withTimeout,
		withValidation,
	}

	srv.RegisterRoute(defaultMiddlewares, &v2Liveness.Handler{})

	// ---------------------------------------------------------------------------
	// chproxy (internal endpoints)

	if svc.ChproxyToken != "" {
		chproxyMiddlewares := []zen.Middleware{
			withMetrics,
			withLogging,
			withPanicRecovery,
			withErrorHandling,
		}

		// chproxy/verifications - internal endpoint for key verification events
		srv.RegisterRoute(chproxyMiddlewares, &chproxyVerifications.Handler{
			ClickHouse: svc.ClickHouse,
			Logger:     svc.Logger,
			Token:      svc.ChproxyToken,
		})

		// chproxy/metrics - internal endpoint for API request metrics
		srv.RegisterRoute(chproxyMiddlewares, &chproxyMetrics.Handler{
			ClickHouse: svc.ClickHouse,
			Logger:     svc.Logger,
			Token:      svc.ChproxyToken,
		})

		// chproxy/ratelimits - internal endpoint for ratelimit events
		srv.RegisterRoute(chproxyMiddlewares, &chproxyRatelimits.Handler{
			ClickHouse: svc.ClickHouse,
			Logger:     svc.Logger,
			Token:      svc.ChproxyToken,
		})
	}

	// ---------------------------------------------------------------------------
	// pprof (internal profiling endpoints)

	if svc.PprofEnabled {
		pprofMiddlewares := []zen.Middleware{
			withLogging,
			withPanicRecovery,
			withErrorHandling,
		}

		srv.RegisterRoute(pprofMiddlewares, &pprofRoute.Handler{
			Logger:   svc.Logger,
			Username: svc.PprofUsername,
			Password: svc.PprofPassword,
		})
	}

	// ---------------------------------------------------------------------------
	// v2/ratelimit

	// v2/ratelimit.limit
	srv.RegisterRoute(
		defaultMiddlewares,
		&v2RatelimitLimit.Handler{
			Logger:                  svc.Logger,
			DB:                      svc.Database,
			Keys:                    svc.Keys,
			ClickHouse:              svc.ClickHouse,
			Ratelimit:               svc.Ratelimit,
			RatelimitNamespaceCache: svc.Caches.RatelimitNamespace,
			TestMode:                srv.Flags().TestMode,
			Auditlogs:               svc.Auditlogs,
		},
	)

	// v2/ratelimit.setOverride
	srv.RegisterRoute(
		defaultMiddlewares,
		&v2RatelimitSetOverride.Handler{
			Logger:                  svc.Logger,
			DB:                      svc.Database,
			Keys:                    svc.Keys,
			Auditlogs:               svc.Auditlogs,
			RatelimitNamespaceCache: svc.Caches.RatelimitNamespace,
		},
	)

	// v2/ratelimit.getOverride
	srv.RegisterRoute(
		defaultMiddlewares,
		&v2RatelimitGetOverride.Handler{
			Logger:                  svc.Logger,
			DB:                      svc.Database,
			Keys:                    svc.Keys,
			RatelimitNamespaceCache: svc.Caches.RatelimitNamespace,
		},
	)

	// v2/ratelimit.deleteOverride
	srv.RegisterRoute(
		defaultMiddlewares,
		&v2RatelimitDeleteOverride.Handler{
			Logger:                  svc.Logger,
			DB:                      svc.Database,
			Keys:                    svc.Keys,
			Auditlogs:               svc.Auditlogs,
			RatelimitNamespaceCache: svc.Caches.RatelimitNamespace,
		},
	)

	// v2/ratelimit.listOverrides
	srv.RegisterRoute(
		defaultMiddlewares,
		&v2RatelimitListOverrides.Handler{
			Logger: svc.Logger,
			DB:     svc.Database,
			Keys:   svc.Keys,
		},
	)

	// ---------------------------------------------------------------------------
	// v2/identities

	// v2/identities.createIdentity
	srv.RegisterRoute(
		defaultMiddlewares,
		&v2IdentitiesCreateIdentity.Handler{
			Logger:    svc.Logger,
			DB:        svc.Database,
			Keys:      svc.Keys,
			Auditlogs: svc.Auditlogs,
		},
	)

	// v2/identities.deleteIdentity
	srv.RegisterRoute(
		defaultMiddlewares,
		&v2IdentitiesDeleteIdentity.Handler{
			Logger:    svc.Logger,
			DB:        svc.Database,
			Keys:      svc.Keys,
			Auditlogs: svc.Auditlogs,
		},
	)

	// v2/identities.getIdentity
	srv.RegisterRoute(
		defaultMiddlewares,
		&v2IdentitiesGetIdentity.Handler{
			Logger: svc.Logger,
			DB:     svc.Database,
			Keys:   svc.Keys,
		},
	)

	// v2/identities.listIdentities
	srv.RegisterRoute(
		defaultMiddlewares,
		&v2IdentitiesListIdentities.Handler{
			Logger: svc.Logger,
			DB:     svc.Database,
			Keys:   svc.Keys,
		},
	)

	// v2/identities.updateIdentity
	srv.RegisterRoute(
		defaultMiddlewares,
		&v2IdentitiesUpdateIdentity.Handler{
			Logger:    svc.Logger,
			DB:        svc.Database,
			Keys:      svc.Keys,
			Auditlogs: svc.Auditlogs,
		},
	)

	// ---------------------------------------------------------------------------
	// v2/apis

	// v2/apis.createApi
	srv.RegisterRoute(
		defaultMiddlewares,
		&v2ApisCreateApi.Handler{
			Logger:    svc.Logger,
			DB:        svc.Database,
			Keys:      svc.Keys,
			Auditlogs: svc.Auditlogs,
		},
	)
	// v2/apis.getApi
	srv.RegisterRoute(
		defaultMiddlewares,
		&v2ApisGetApi.Handler{
			Logger: svc.Logger,
			DB:     svc.Database,
			Keys:   svc.Keys,
			Caches: svc.Caches,
		},
	)

	// v2/apis.listKeys
	srv.RegisterRoute(
		defaultMiddlewares,
		&v2ApisListKeys.Handler{
			Logger:   svc.Logger,
			DB:       svc.Database,
			Keys:     svc.Keys,
			Vault:    svc.Vault,
			ApiCache: svc.Caches.LiveApiByID,
		},
	)

	// v2/apis.deleteApi
	srv.RegisterRoute(
		defaultMiddlewares,
		&v2ApisDeleteApi.Handler{
			Logger:    svc.Logger,
			DB:        svc.Database,
			Keys:      svc.Keys,
			Auditlogs: svc.Auditlogs,
			Caches:    svc.Caches,
		},
	)

	// ---------------------------------------------------------------------------
	// v2/permissions

	// v2/permissions.createPermission
	srv.RegisterRoute(
		defaultMiddlewares,
		&v2PermissionsCreatePermission.Handler{
			Logger:    svc.Logger,
			DB:        svc.Database,
			Keys:      svc.Keys,
			Auditlogs: svc.Auditlogs,
		},
	)

	// v2/permissions.getPermission
	srv.RegisterRoute(
		defaultMiddlewares,
		&v2PermissionsGetPermission.Handler{
			Logger: svc.Logger,
			DB:     svc.Database,
			Keys:   svc.Keys,
		},
	)

	// v2/permissions.getRole
	srv.RegisterRoute(
		defaultMiddlewares,
		&v2PermissionsGetRole.Handler{
			Logger: svc.Logger,
			DB:     svc.Database,
			Keys:   svc.Keys,
		},
	)

	// v2/permissions.listPermissions
	srv.RegisterRoute(
		defaultMiddlewares,
		&v2PermissionsListPermissions.Handler{
			Logger: svc.Logger,
			DB:     svc.Database,
			Keys:   svc.Keys,
		},
	)

	// v2/permissions.deletePermission
	srv.RegisterRoute(
		defaultMiddlewares,
		&v2PermissionsDeletePermission.Handler{
			Logger:    svc.Logger,
			DB:        svc.Database,
			Keys:      svc.Keys,
			Auditlogs: svc.Auditlogs,
		},
	)

	// v2/permissions.createRole
	srv.RegisterRoute(
		defaultMiddlewares,
		&v2PermissionsCreateRole.Handler{
			Logger:    svc.Logger,
			DB:        svc.Database,
			Keys:      svc.Keys,
			Auditlogs: svc.Auditlogs,
		},
	)

	// v2/permissions.listRoles
	srv.RegisterRoute(
		defaultMiddlewares,
		&v2PermissionsListRoles.Handler{
			Logger: svc.Logger,
			DB:     svc.Database,
			Keys:   svc.Keys,
		},
	)

	// v2/permissions.deleteRole
	srv.RegisterRoute(
		defaultMiddlewares,
		&v2PermissionsDeleteRole.Handler{
			Logger:    svc.Logger,
			DB:        svc.Database,
			Keys:      svc.Keys,
			Auditlogs: svc.Auditlogs,
		},
	)

	// ---------------------------------------------------------------------------
	// v2/keys

	// v2/keys.verifyKey
	srv.RegisterRoute(
		defaultMiddlewares,
		&v2KeysVerifyKey.Handler{
			Logger:     svc.Logger,
			ClickHouse: svc.ClickHouse,
			DB:         svc.Database,
			Keys:       svc.Keys,
			Auditlogs:  svc.Auditlogs,
		},
	)

	// v2/keys.createKey
	srv.RegisterRoute(
		defaultMiddlewares,
		&v2KeysCreateKey.Handler{
			Logger:    svc.Logger,
			DB:        svc.Database,
			Keys:      svc.Keys,
			Auditlogs: svc.Auditlogs,
			Vault:     svc.Vault,
		},
	)

	// v2/keys.rerollKey
	srv.RegisterRoute(
		defaultMiddlewares,
		&v2KeysRerollKey.Handler{
			Logger:    svc.Logger,
			DB:        svc.Database,
			Keys:      svc.Keys,
			Auditlogs: svc.Auditlogs,
			Vault:     svc.Vault,
		},
	)

	// v2/keys.deleteKey
	srv.RegisterRoute(
		defaultMiddlewares,
		&v2KeysDeleteKey.Handler{
			KeyCache:  svc.Caches.VerificationKeyByHash,
			Logger:    svc.Logger,
			DB:        svc.Database,
			Keys:      svc.Keys,
			Auditlogs: svc.Auditlogs,
		},
	)

	// v2/keys.updateKey
	srv.RegisterRoute(
		defaultMiddlewares,
		&v2KeysUpdateKey.Handler{
			Logger:       svc.Logger,
			DB:           svc.Database,
			Keys:         svc.Keys,
			Auditlogs:    svc.Auditlogs,
			KeyCache:     svc.Caches.VerificationKeyByHash,
			UsageLimiter: svc.UsageLimiter,
		},
	)

	// v2/keys.getKey
	srv.RegisterRoute(
		defaultMiddlewares,
		&v2KeysGetKey.Handler{
			Logger:    svc.Logger,
			DB:        svc.Database,
			Keys:      svc.Keys,
			Auditlogs: svc.Auditlogs,
			Vault:     svc.Vault,
		},
	)

	// v2/keys.whoami
	srv.RegisterRoute(
		defaultMiddlewares,
		&v2KeysWhoami.Handler{
			Logger:    svc.Logger,
			DB:        svc.Database,
			Keys:      svc.Keys,
			Auditlogs: svc.Auditlogs,
			Vault:     svc.Vault,
		},
	)

	// v2/keys.updateCredits
	srv.RegisterRoute(
		defaultMiddlewares,
		&v2KeysUpdateCredits.Handler{
			Logger:       svc.Logger,
			DB:           svc.Database,
			Keys:         svc.Keys,
			Auditlogs:    svc.Auditlogs,
			KeyCache:     svc.Caches.VerificationKeyByHash,
			UsageLimiter: svc.UsageLimiter,
		},
	)

	// v2/keys.setRoles
	srv.RegisterRoute(
		defaultMiddlewares,
		&v2KeysSetRoles.Handler{
			Logger:    svc.Logger,
			DB:        svc.Database,
			Keys:      svc.Keys,
			Auditlogs: svc.Auditlogs,
			KeyCache:  svc.Caches.VerificationKeyByHash,
		},
	)

	// v2/keys.setPermissions
	srv.RegisterRoute(
		defaultMiddlewares,
		&v2KeysSetPermissions.Handler{
			Logger:    svc.Logger,
			DB:        svc.Database,
			Keys:      svc.Keys,
			Auditlogs: svc.Auditlogs,
			KeyCache:  svc.Caches.VerificationKeyByHash,
		},
	)

	// v2/keys.addPermissions
	srv.RegisterRoute(
		defaultMiddlewares,
		&v2KeysAddPermissions.Handler{
			Logger:    svc.Logger,
			DB:        svc.Database,
			Keys:      svc.Keys,
			Auditlogs: svc.Auditlogs,
			KeyCache:  svc.Caches.VerificationKeyByHash,
		},
	)

	// v2/keys.addRoles
	srv.RegisterRoute(
		defaultMiddlewares,
		&v2KeysAddRoles.Handler{
			Logger:    svc.Logger,
			DB:        svc.Database,
			Keys:      svc.Keys,
			Auditlogs: svc.Auditlogs,
			KeyCache:  svc.Caches.VerificationKeyByHash,
		},
	)

	// v2/keys.removePermissions
	srv.RegisterRoute(
		defaultMiddlewares,
		&v2KeysRemovePermissions.Handler{
			Logger:    svc.Logger,
			DB:        svc.Database,
			Keys:      svc.Keys,
			Auditlogs: svc.Auditlogs,
			KeyCache:  svc.Caches.VerificationKeyByHash,
		},
	)

	// v2/keys.removeRoles
	srv.RegisterRoute(
		defaultMiddlewares,
		&v2KeysRemoveRoles.Handler{
			Logger:    svc.Logger,
			DB:        svc.Database,
			Keys:      svc.Keys,
			Auditlogs: svc.Auditlogs,
			KeyCache:  svc.Caches.VerificationKeyByHash,
		},
	)

	// ---------------------------------------------------------------------------
	// v2/analytics

	// v2/analytics.getVerifications
	srv.RegisterRoute(
		defaultMiddlewares,
		&v2AnalyticsGetVerifications.Handler{
			Logger:                     svc.Logger,
			DB:                         svc.Database,
			Keys:                       svc.Keys,
			ClickHouse:                 svc.ClickHouse,
			AnalyticsConnectionManager: svc.AnalyticsConnectionManager,
			Caches:                     svc.Caches,
		},
	)

	// ---------------------------------------------------------------------------
	// misc

	srv.RegisterRoute([]zen.Middleware{
		withObservability,
		withMetrics,
		withLogging,
		withPanicRecovery,
		withErrorHandling,
	}, &reference.Handler{
		Logger: svc.Logger,
	})
	srv.RegisterRoute([]zen.Middleware{
		withObservability,
		withMetrics,
		withLogging,
		withPanicRecovery,
		withErrorHandling,
	}, &openapi.Handler{
		Logger: svc.Logger,
	})
}<|MERGE_RESOLUTION|>--- conflicted
+++ resolved
@@ -61,16 +61,8 @@
 
 // here we register all of the routes.
 // this function runs during startup.
-<<<<<<< HEAD
-func Register(srv *zen.Server, svc *Services, info zen.InstanceInfo) {
-	withTracing := zen.WithTracing()
+	withObservability := zen.WithObservability()
 	withMetrics := zen.WithMetrics(svc.ClickHouse, info)
-=======
-func Register(srv *zen.Server, svc *Services) {
-	withObservability := zen.WithObservability()
-	withMetrics := zen.WithMetrics(svc.ClickHouse)
->>>>>>> f3b54eb0
-
 	withLogging := zen.WithLogging(svc.Logger)
 	withPanicRecovery := zen.WithPanicRecovery(svc.Logger)
 	withErrorHandling := zen.WithErrorHandling(svc.Logger)
