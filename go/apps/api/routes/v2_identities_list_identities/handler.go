package handler

import (
	"context"
<<<<<<< HEAD
	"database/sql"
=======
>>>>>>> 593b8155
	"net/http"

	"github.com/unkeyed/unkey/go/apps/api/openapi"
	"github.com/unkeyed/unkey/go/internal/services/keys"
	"github.com/unkeyed/unkey/go/pkg/db"
	"github.com/unkeyed/unkey/go/pkg/fault"
	"github.com/unkeyed/unkey/go/pkg/otel/logging"
	"github.com/unkeyed/unkey/go/pkg/ptr"
	"github.com/unkeyed/unkey/go/pkg/rbac"
	"github.com/unkeyed/unkey/go/pkg/zen"
)

type (
	Request  = openapi.V2IdentitiesListIdentitiesRequestBody
	Response = openapi.V2IdentitiesListIdentitiesResponseBody
)

// Handler implements zen.Route interface for the v2 identities list identities endpoint
type Handler struct {
	// Services as public fields
	Logger logging.Logger
	DB     db.Database
	Keys   keys.KeyService
}

// Method returns the HTTP method this route responds to
func (h *Handler) Method() string {
	return "POST"
}

// Path returns the URL path pattern this route matches
func (h *Handler) Path() string {
	return "/v2/identities.listIdentities"
}

// Handle processes the HTTP request
func (h *Handler) Handle(ctx context.Context, s *zen.Session) error {
	auth, emit, err := h.Keys.GetRootKey(ctx, s)
	defer emit()
	if err != nil {
		return err
	}

	// nolint:exhaustruct
	req, err := zen.BindBody[Request](s)
	if err != nil {
		return err
	}

	limit := ptr.SafeDeref(req.Limit, 100)
	cursor := ptr.SafeDeref(req.Cursor)

	// Query one extra record to check if there are more results
	identities, err := db.Query.ListIdentities(ctx, h.DB.RO(), db.ListIdentitiesParams{
		WorkspaceID: auth.AuthorizedWorkspaceID,
		Deleted:     false,
		IDCursor:    cursor,
		Limit:       int32(limit + 1), // nolint:gosec
	})
	if err != nil {
		return fault.Wrap(err,
			fault.Internal("unable to list identities"), fault.Public("We're unable to list the identities."),
		)
	}

	// Check if we have more results than the requested limit
	hasMore := len(identities) > limit
	var newCursor *string
	if hasMore {
		newCursor = ptr.P(identities[len(identities)-1].ID)
		// Trim the results to the requested limit
		identities = identities[:limit]
	}

	// Check permissions for all identities before processing
	for _, id := range identities {
		// Check permissions
		permissionCheck := rbac.Or(
			rbac.T(rbac.Tuple{
				ResourceType: rbac.Identity,
				ResourceID:   id.ID,
				Action:       rbac.ReadIdentity,
			}),
			rbac.T(rbac.Tuple{
				ResourceType: rbac.Identity,
				ResourceID:   "*",
				Action:       rbac.ReadIdentity,
			}),
		)

		err = auth.VerifyRootKey(ctx, keys.WithPermissions(permissionCheck))
		if err != nil {
			return err
		}
	}

	// Process the results
	data := make([]openapi.Identity, 0, len(identities))
	for _, identity := range identities {
<<<<<<< HEAD
		// Fetch ratelimits for this identity
		ratelimits, err := db.Query.ListIdentityRatelimits(ctx, h.DB.RO(), sql.NullString{Valid: true, String: identity.ID})
		if err != nil && !db.IsNotFound(err) {
			return fault.Wrap(err,
				fault.Internal("unable to fetch ratelimits"), fault.Public("We're unable to retrieve ratelimits for the identities."),
=======
		// Unmarshal ratelimits from JSON
		ratelimits, err := db.UnmarshalNullableJSONTo[[]db.RatelimitInfo](identity.Ratelimits)
		if err != nil {
			h.Logger.Error("failed to unmarshal identity ratelimits",
				"identityId", identity.ID,
				"error", err,
>>>>>>> 593b8155
			)
		}

		// Convert to openapi response format
		formattedRatelimits := make([]openapi.RatelimitResponse, 0, len(ratelimits))
		for _, r := range ratelimits {
			formattedRatelimits = append(formattedRatelimits, openapi.RatelimitResponse{
				Id:        r.ID,
				Name:      r.Name,
				Limit:     int64(r.Limit),
				Duration:  r.Duration,
				AutoApply: r.AutoApply,
			})
		}

		// Unmarshal metadata
		metaMap, err := db.UnmarshalNullableJSONTo[map[string]any](identity.Meta)
		if err != nil {
			h.Logger.Error("failed to unmarshal identity meta",
				"identityId", identity.ID,
				"error", err,
			)
		}

		data = append(data, openapi.Identity{
			Id:         identity.ID,
			ExternalId: identity.ExternalID,
			Ratelimits: formattedRatelimits,
			Meta:       metaMap,
		})
	}

	response := Response{
		Meta: openapi.Meta{
			RequestId: s.RequestID(),
		},
		Data: data,
		Pagination: openapi.Pagination{
			HasMore: hasMore,
			Cursor:  newCursor,
		},
	}

	return s.JSON(http.StatusOK, response)
}<|MERGE_RESOLUTION|>--- conflicted
+++ resolved
@@ -2,10 +2,6 @@
 
 import (
 	"context"
-<<<<<<< HEAD
-	"database/sql"
-=======
->>>>>>> 593b8155
 	"net/http"
 
 	"github.com/unkeyed/unkey/go/apps/api/openapi"
@@ -105,20 +101,12 @@
 	// Process the results
 	data := make([]openapi.Identity, 0, len(identities))
 	for _, identity := range identities {
-<<<<<<< HEAD
-		// Fetch ratelimits for this identity
-		ratelimits, err := db.Query.ListIdentityRatelimits(ctx, h.DB.RO(), sql.NullString{Valid: true, String: identity.ID})
-		if err != nil && !db.IsNotFound(err) {
-			return fault.Wrap(err,
-				fault.Internal("unable to fetch ratelimits"), fault.Public("We're unable to retrieve ratelimits for the identities."),
-=======
 		// Unmarshal ratelimits from JSON
 		ratelimits, err := db.UnmarshalNullableJSONTo[[]db.RatelimitInfo](identity.Ratelimits)
 		if err != nil {
 			h.Logger.Error("failed to unmarshal identity ratelimits",
 				"identityId", identity.ID,
 				"error", err,
->>>>>>> 593b8155
 			)
 		}
 
