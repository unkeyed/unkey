--- conflicted
+++ resolved
@@ -122,13 +122,8 @@
 	switch {
 	case req.NamespaceId != nil:
 		{
-<<<<<<< HEAD
-			res, err := db.Query.FindRatelimitNamespaceByID(ctx, svc.DB.RO(), *req.NamespaceId)
-			return res, err
-=======
 			return db.Query.FindRatelimitNamespaceByID(ctx, svc.DB.RO(), *req.NamespaceId)
 
->>>>>>> 97703d29
 		}
 	case req.NamespaceName != nil:
 		{
