package handler

import (
	"context"
	"database/sql"
	"encoding/json"
	"fmt"
	"net/http"
	"time"

	vaultv1 "github.com/unkeyed/unkey/go/gen/proto/vault/v1"

	"github.com/unkeyed/unkey/go/apps/api/openapi"
	"github.com/unkeyed/unkey/go/internal/services/auditlogs"
	"github.com/unkeyed/unkey/go/internal/services/keys"

	"github.com/unkeyed/unkey/go/pkg/auditlog"
	"github.com/unkeyed/unkey/go/pkg/codes"
	"github.com/unkeyed/unkey/go/pkg/db"
	dbtype "github.com/unkeyed/unkey/go/pkg/db/types"
	"github.com/unkeyed/unkey/go/pkg/fault"
	"github.com/unkeyed/unkey/go/pkg/otel/logging"
	"github.com/unkeyed/unkey/go/pkg/ptr"
	"github.com/unkeyed/unkey/go/pkg/rbac"
	"github.com/unkeyed/unkey/go/pkg/uid"
	"github.com/unkeyed/unkey/go/pkg/vault"
	"github.com/unkeyed/unkey/go/pkg/zen"
)

type (
	Request  = openapi.V2KeysCreateKeyRequestBody
	Response = openapi.V2KeysCreateKeyResponseBody
)

type Handler struct {
	Logger    logging.Logger
	DB        db.Database
	Keys      keys.KeyService
	Auditlogs auditlogs.AuditLogService
	Vault     *vault.Service
}

// Method returns the HTTP method this route responds to
func (h *Handler) Method() string {
	return "POST"
}

// Path returns the URL path pattern this route matches
func (h *Handler) Path() string {
	return "/v2/keys.createKey"
}

// Handle processes the HTTP request
func (h *Handler) Handle(ctx context.Context, s *zen.Session) error {
	h.Logger.Debug("handling request", "requestId", s.RequestID(), "path", "/v2/keys.createKey")

	// 1. Authentication
	auth, emit, err := h.Keys.GetRootKey(ctx, s)
	defer emit()
	if err != nil {
		return err
	}

	// 2. Request validation
	req, err := zen.BindBody[Request](s)
	if err != nil {
		return err
	}

	// 3. Permission check
	err = auth.VerifyRootKey(ctx, keys.WithPermissions(rbac.Or(
		rbac.T(rbac.Tuple{
			ResourceType: rbac.Api,
			ResourceID:   req.ApiId,
			Action:       rbac.CreateKey,
		}),
		rbac.T(rbac.Tuple{
			ResourceType: rbac.Api,
			ResourceID:   "*",
			Action:       rbac.CreateKey,
		}),
	)))
	if err != nil {
		return err
	}

	api, err := db.Query.FindApiByID(ctx, h.DB.RO(), req.ApiId)
	if err != nil {
		if db.IsNotFound(err) {
			return fault.New("api not found",
				fault.Code(codes.Data.Api.NotFound.URN()),
				fault.Internal("api not found"), fault.Public("The specified API was not found."),
			)
		}

		return fault.Wrap(err,
			fault.Code(codes.App.Internal.ServiceUnavailable.URN()),
			fault.Internal("database error"), fault.Public("Failed to retrieve API."),
		)
	}

	if api.WorkspaceID != auth.AuthorizedWorkspaceID {
		return fault.New("api not found",
			fault.Code(codes.Data.Api.NotFound.URN()),
			fault.Internal("api belongs to different workspace"), fault.Public("The specified API was not found."),
		)
	}

	keyAuth, err := db.Query.FindKeyringByID(ctx, h.DB.RO(), api.KeyAuthID.String)
	if err != nil {
		if db.IsNotFound(err) {
			return fault.New("api not set up for keys",
				fault.Code(codes.App.Precondition.PreconditionFailed.URN()),
				fault.Internal("api not set up for keys, keyauth not found"), fault.Public("The requested API is not set up to handle keys."),
			)
		}

		return fault.Wrap(err,
			fault.Code(codes.App.Internal.ServiceUnavailable.URN()),
			fault.Internal("database error"), fault.Public("Failed to retrieve API information."),
		)
	}

	// 5. Generate key using key service
	keyID := uid.New(uid.KeyPrefix)
	keyResult, err := h.Keys.CreateKey(ctx, keys.CreateKeyRequest{
		Prefix:     ptr.SafeDeref(req.Prefix),
		ByteLength: ptr.SafeDeref(req.ByteLength, 16),
	})
	if err != nil {
		return err
	}

	encrypt := ptr.SafeDeref(req.Recoverable, false)
	var encryption *vaultv1.EncryptResponse
	if encrypt {
		if h.Vault == nil {
			return fault.New("vault missing",
				fault.Code(codes.App.Precondition.PreconditionFailed.URN()),
				fault.Public("Vault hasn't been set up."),
			)
		}

		err = auth.VerifyRootKey(ctx, keys.WithPermissions(rbac.Or(
			rbac.T(rbac.Tuple{
				ResourceType: rbac.Api,
				ResourceID:   "*",
				Action:       rbac.EncryptKey,
			}),
			rbac.T(rbac.Tuple{
				ResourceType: rbac.Api,
				ResourceID:   api.ID,
				Action:       rbac.EncryptKey,
			}),
		)))
		if err != nil {
			return err
		}

		if !keyAuth.StoreEncryptedKeys {
			return fault.New("api not set up for key encryption",
				fault.Code(codes.App.Precondition.PreconditionFailed.URN()),
				fault.Internal("api not set up for key encryption"), fault.Public("This API does not support key encryption."),
			)
		}

		encryption, err = h.Vault.Encrypt(ctx, &vaultv1.EncryptRequest{
			Keyring: s.AuthorizedWorkspaceID(),
			Data:    keyResult.Key,
		})
		if err != nil {
			return fault.Wrap(err,
				fault.Code(codes.App.Internal.ServiceUnavailable.URN()),
				fault.Internal("vault error"), fault.Public("Failed to encrypt key in vault."),
			)
		}
	}

	now := time.Now().UnixMilli()

	// Retry transaction up to 2 times on deadlock or identity creation race
	var txErr error
	for attempt := range 3 {
		txErr = db.Tx(ctx, h.DB.RW(), func(ctx context.Context, tx db.DBTX) error {
			insertKeyParams := db.InsertKeyParams{
				ID:                keyID,
				KeyringID:         api.KeyAuthID.String,
				Hash:              keyResult.Hash,
				Start:             keyResult.Start,
				WorkspaceID:       auth.AuthorizedWorkspaceID,
				ForWorkspaceID:    sql.NullString{String: "", Valid: false},
				CreatedAtM:        now,
				Enabled:           true,
				RemainingRequests: sql.NullInt32{Int32: 0, Valid: false},
				RefillDay:         sql.NullInt16{Int16: 0, Valid: false},
				RefillAmount:      sql.NullInt32{Int32: 0, Valid: false},
				Name:              sql.NullString{String: "", Valid: false},
				IdentityID:        sql.NullString{String: "", Valid: false},
				Meta:              sql.NullString{String: "", Valid: false},
				Expires:           sql.NullTime{Time: time.Time{}, Valid: false},
			}

			// Set optional fields
			if req.Name != nil {
				insertKeyParams.Name = sql.NullString{String: *req.Name, Valid: true}
			}

			// Handle identity creation/lookup from externalId
			if req.ExternalId != nil {
				externalID := *req.ExternalId

				// Try to find existing identity
<<<<<<< HEAD
				var identity db.Identity
				identity, err = db.Query.FindIdentity(ctx, tx, db.FindIdentityParams{
=======
				identity, err := db.Query.FindIdentityByExternalID(ctx, tx, db.FindIdentityByExternalIDParams{
>>>>>>> 6f957afd
					WorkspaceID: auth.AuthorizedWorkspaceID,
					ExternalID:  externalID,
					Deleted:     false,
				})

				if err != nil {
					if !db.IsNotFound(err) {
						return fault.Wrap(err,
							fault.Code(codes.App.Internal.ServiceUnavailable.URN()),
							fault.Internal("failed to find identity"),
							fault.Public("Failed to find identity."),
						)
					}

					// Create new identity
					identityID := uid.New(uid.IdentityPrefix)
					err = db.Query.InsertIdentity(ctx, tx, db.InsertIdentityParams{
						ID:          identityID,
						ExternalID:  externalID,
						WorkspaceID: auth.AuthorizedWorkspaceID,
						Environment: "default",
						CreatedAt:   now,
						Meta:        []byte("{}"),
					})
					if err != nil {
						// Don't wrap duplicate key or deadlock errors - let retry loop handle them
						if db.IsDuplicateKeyError(err) || db.IsDeadlockError(err) {
							return err
						}
						return fault.Wrap(err,
							fault.Code(codes.App.Internal.ServiceUnavailable.URN()),
							fault.Internal("failed to create identity"),
							fault.Public("Failed to create identity."),
						)
					}

					insertKeyParams.IdentityID = sql.NullString{Valid: true, String: identityID}
				} else {
					// Use existing identity
					insertKeyParams.IdentityID = sql.NullString{Valid: true, String: identity.ID}
				}
			}

			if req.Meta != nil {
				metaBytes, marshalErr := json.Marshal(*req.Meta)
				if marshalErr != nil {
					return fault.Wrap(marshalErr,
						fault.Code(codes.App.Validation.InvalidInput.URN()),
						fault.Internal("failed to marshal meta"), fault.Public("Invalid metadata format."),
					)
				}

				insertKeyParams.Meta = sql.NullString{String: string(metaBytes), Valid: true}
			}

			if req.Expires != nil {
				insertKeyParams.Expires = sql.NullTime{Time: time.UnixMilli(*req.Expires), Valid: true}
			}

			if req.Credits != nil {
				if req.Credits.Remaining.IsSpecified() {
					insertKeyParams.RemainingRequests = sql.NullInt32{
						Int32: int32(req.Credits.Remaining.MustGet()), // nolint:gosec
						Valid: true,
					}
				}

				if req.Credits.Refill != nil {
					insertKeyParams.RefillAmount = sql.NullInt32{
						Int32: int32(req.Credits.Refill.Amount), // nolint:gosec
						Valid: true,
					}

					if req.Credits.Refill.Interval == openapi.KeyCreditsRefillIntervalMonthly {
						if req.Credits.Refill.RefillDay == nil {
							return fault.New("missing refillDay",
								fault.Code(codes.App.Validation.InvalidInput.URN()),
								fault.Internal("refillDay required for monthly interval"),
								fault.Public("`refillDay` must be provided when the refill interval is `monthly`."),
							)
						}

						insertKeyParams.RefillDay = sql.NullInt16{
							Int16: int16(*req.Credits.Refill.RefillDay), // nolint:gosec
							Valid: true,
						}
					}
				}
			}

			// Set enabled status (default true)
			if req.Enabled != nil {
				insertKeyParams.Enabled = *req.Enabled
			}

			err = db.Query.InsertKey(ctx, tx, insertKeyParams)
			if err != nil {
				return fault.Wrap(err,
					fault.Code(codes.App.Internal.ServiceUnavailable.URN()),
					fault.Internal("database error"), fault.Public("Failed to create key."),
				)
			}

			if encryption != nil {
				err = db.Query.InsertKeyEncryption(ctx, tx, db.InsertKeyEncryptionParams{
					WorkspaceID:     auth.AuthorizedWorkspaceID,
					KeyID:           keyID,
					CreatedAt:       now,
					Encrypted:       encryption.GetEncrypted(),
					EncryptionKeyID: encryption.GetKeyId(),
				})
				if err != nil {
					return fault.Wrap(err,
						fault.Code(codes.App.Internal.ServiceUnavailable.URN()),
						fault.Internal("database error"), fault.Public("Failed to create key encryption."),
					)
				}
			}

			if req.Ratelimits != nil && len(*req.Ratelimits) > 0 {
				ratelimitsToInsert := make([]db.InsertKeyRatelimitParams, len(*req.Ratelimits))
				for i, ratelimit := range *req.Ratelimits {
					ratelimitID := uid.New(uid.RatelimitPrefix)
					ratelimitsToInsert[i] = db.InsertKeyRatelimitParams{
						ID:          ratelimitID,
						WorkspaceID: auth.AuthorizedWorkspaceID,
						KeyID:       sql.NullString{String: keyID, Valid: true},
						Name:        ratelimit.Name,
						Limit:       int32(ratelimit.Limit), // nolint:gosec
						Duration:    ratelimit.Duration,
						CreatedAt:   now,
						UpdatedAt:   sql.NullInt64{Int64: 0, Valid: false},
						AutoApply:   ratelimit.AutoApply,
					}
				}

				err = db.BulkQuery.InsertKeyRatelimits(ctx, tx, ratelimitsToInsert)
				if err != nil {
					return fault.Wrap(err,
						fault.Code(codes.App.Internal.ServiceUnavailable.URN()),
						fault.Internal("database error"), fault.Public("Failed to create rate limit."),
					)
				}
			}

			var auditLogs []auditlog.AuditLog
			if req.Permissions != nil {
				var existingPermissions []db.Permission
				existingPermissions, err = db.Query.FindPermissionsBySlugs(ctx, tx, db.FindPermissionsBySlugsParams{
					WorkspaceID: auth.AuthorizedWorkspaceID,
					Slugs:       *req.Permissions,
				})
				if err != nil {
					return fault.Wrap(err,
						fault.Code(codes.App.Internal.ServiceUnavailable.URN()),
						fault.Internal("database error"),
						fault.Public("Failed to retrieve permissions."),
					)
				}

				existingPermMap := make(map[string]db.Permission)
				for _, p := range existingPermissions {
					existingPermMap[p.Slug] = p
				}

				permissionsToCreate := []db.InsertPermissionParams{}
				requestedPermissions := []db.Permission{}

				for _, requestedSlug := range *req.Permissions {
					existingPerm, exists := existingPermMap[requestedSlug]
					if exists {
						requestedPermissions = append(requestedPermissions, existingPerm)
						continue
					}

					newPermID := uid.New(uid.PermissionPrefix)
					permissionsToCreate = append(permissionsToCreate, db.InsertPermissionParams{
						PermissionID: newPermID,
						WorkspaceID:  auth.AuthorizedWorkspaceID,
						Name:         requestedSlug,
						Slug:         requestedSlug,
						Description:  dbtype.NullString{String: "", Valid: false},
						CreatedAtM:   now,
					})

					requestedPermissions = append(requestedPermissions, db.Permission{
						ID:          newPermID,
						Name:        requestedSlug,
						Slug:        requestedSlug,
						CreatedAtM:  now,
						WorkspaceID: auth.AuthorizedWorkspaceID,
						Description: dbtype.NullString{String: "", Valid: false},
						UpdatedAtM:  sql.NullInt64{Int64: 0, Valid: false},
					})
				}

				if len(permissionsToCreate) > 0 {
					err = db.BulkQuery.InsertPermissions(ctx, tx, permissionsToCreate)
					if err != nil {
						return fault.Wrap(err,
							fault.Code(codes.App.Internal.ServiceUnavailable.URN()),
							fault.Internal("database error"),
							fault.Public("Failed to create permissions."),
						)
					}
				}

				permissionsToInsert := []db.InsertKeyPermissionParams{}
				for _, reqPerm := range requestedPermissions {
					permissionsToInsert = append(permissionsToInsert, db.InsertKeyPermissionParams{
						KeyID:        keyID,
						PermissionID: reqPerm.ID,
						WorkspaceID:  auth.AuthorizedWorkspaceID,
						CreatedAt:    now,
						UpdatedAt:    sql.NullInt64{Valid: false, Int64: 0},
					})

					auditLogs = append(auditLogs, auditlog.AuditLog{
						WorkspaceID: auth.AuthorizedWorkspaceID,
						Event:       auditlog.AuthConnectPermissionKeyEvent,
						ActorType:   auditlog.RootKeyActor,
						ActorID:     auth.Key.ID,
						ActorName:   "root key",
						ActorMeta:   map[string]any{},
						Display:     fmt.Sprintf("Added permission %s to key %s", reqPerm.Slug, keyID),
						RemoteIP:    s.Location(),
						UserAgent:   s.UserAgent(),
						Resources: []auditlog.AuditLogResource{
							{
								Type:        auditlog.KeyResourceType,
								ID:          keyID,
								Name:        insertKeyParams.Name.String,
								DisplayName: insertKeyParams.Name.String,
								Meta:        map[string]any{},
							},
							{
								Type:        auditlog.PermissionResourceType,
								ID:          reqPerm.ID,
								Name:        reqPerm.Slug,
								DisplayName: reqPerm.Slug,
								Meta:        map[string]any{},
							},
						},
					})
				}

				if len(permissionsToInsert) > 0 {
					err = db.BulkQuery.InsertKeyPermissions(ctx, tx, permissionsToInsert)
					if err != nil {
						return fault.Wrap(err,
							fault.Code(codes.App.Internal.ServiceUnavailable.URN()),
							fault.Internal("database error"),
							fault.Public("Failed to assign permissions."),
						)
					}
				}
			}

			if req.Roles != nil {
				var existingRoles []db.FindRolesByNamesRow
				existingRoles, err = db.Query.FindRolesByNames(ctx, tx, db.FindRolesByNamesParams{
					WorkspaceID: auth.AuthorizedWorkspaceID,
					Names:       *req.Roles,
				})
				if err != nil {
					return fault.Wrap(err,
						fault.Code(codes.App.Internal.ServiceUnavailable.URN()),
						fault.Internal("database error"),
						fault.Public("Failed to retrieve roles."),
					)
				}

				// Find which roles need to be created
				existingRoleMap := make(map[string]db.FindRolesByNamesRow)
				for _, r := range existingRoles {
					existingRoleMap[r.Name] = r
				}

				// Create missing roles in bulk and build final list
				requestedRoles := []db.FindRolesByNamesRow{}

				for _, requestedName := range *req.Roles {
					existingRole, exists := existingRoleMap[requestedName]
					if exists {
						requestedRoles = append(requestedRoles, existingRole)
						continue
					}

					return fault.New("role not found",
						fault.Code(codes.Data.Role.NotFound.URN()),
						fault.Internal("role not found"), fault.Public(fmt.Sprintf("Role '%s' was not found.", requestedName)),
					)
				}

				// Insert all requested roles
				rolesToInsert := []db.InsertKeyRoleParams{}
				for _, reqRole := range requestedRoles {
					rolesToInsert = append(rolesToInsert, db.InsertKeyRoleParams{
						KeyID:       keyID,
						RoleID:      reqRole.ID,
						WorkspaceID: auth.AuthorizedWorkspaceID,
						CreatedAtM:  now,
					})

					auditLogs = append(auditLogs, auditlog.AuditLog{
						WorkspaceID: auth.AuthorizedWorkspaceID,
						Event:       auditlog.AuthConnectRoleKeyEvent,
						ActorType:   auditlog.RootKeyActor,
						ActorID:     auth.Key.ID,
						ActorName:   "root key",
						ActorMeta:   map[string]any{},
						Display:     fmt.Sprintf("Connected role %s to key %s", reqRole.Name, keyID),
						RemoteIP:    s.Location(),
						UserAgent:   s.UserAgent(),
						Resources: []auditlog.AuditLogResource{
							{
								Type:        auditlog.KeyResourceType,
								ID:          keyID,
								DisplayName: insertKeyParams.Name.String,
								Name:        insertKeyParams.Name.String,
								Meta:        map[string]any{},
							},
							{
								Type:        auditlog.RoleResourceType,
								ID:          reqRole.ID,
								DisplayName: reqRole.Name,
								Name:        reqRole.Name,
								Meta:        map[string]any{},
							},
						},
					})
				}

				if len(rolesToInsert) > 0 {
					err = db.BulkQuery.InsertKeyRoles(ctx, tx, rolesToInsert)
					if err != nil {
						return fault.Wrap(err,
							fault.Code(codes.App.Internal.ServiceUnavailable.URN()),
							fault.Internal("database error"),
							fault.Public("Failed to assign roles."),
						)
					}
				}
			}

			auditLogs = append(auditLogs, auditlog.AuditLog{
				WorkspaceID: auth.AuthorizedWorkspaceID,
				Event:       auditlog.KeyCreateEvent,
				ActorType:   auditlog.RootKeyActor,
				ActorID:     auth.Key.ID,
				ActorName:   "root key",
				ActorMeta:   map[string]any{},
				Display:     fmt.Sprintf("Created key %s", keyID),
				RemoteIP:    s.Location(),
				UserAgent:   s.UserAgent(),
				Resources: []auditlog.AuditLogResource{
					{
						Type:        auditlog.KeyResourceType,
						ID:          keyID,
						DisplayName: keyID,
						Name:        keyID,
						Meta:        map[string]any{},
					},
					{
						Type:        auditlog.APIResourceType,
						ID:          req.ApiId,
						DisplayName: api.Name,
						Name:        api.Name,
						Meta:        map[string]any{},
					},
				},
			})

			err = h.Auditlogs.Insert(ctx, tx, auditLogs)
			if err != nil {
				return err
			}

			return nil
		})

		// Break if successful
		if txErr == nil {
			break
		}

		// Check if error is retryable (deadlock or identity race condition)
		isRetryable := db.IsDeadlockError(txErr) || (db.IsDuplicateKeyError(txErr) && attempt < 2)

		if !isRetryable {
			break
		}
	}

	if txErr != nil {
		// Wrap retryable errors with appropriate message after exhausting retries
		if db.IsDuplicateKeyError(txErr) || db.IsDeadlockError(txErr) {
			return fault.Wrap(txErr,
				fault.Code(codes.App.Internal.ServiceUnavailable.URN()),
				fault.Internal("failed to create key after retries"),
				fault.Public("Failed to create key."),
			)
		}
		return txErr
	}

	return s.JSON(http.StatusOK, Response{
		Meta: openapi.Meta{
			RequestId: s.RequestID(),
		},
		Data: openapi.V2KeysCreateKeyResponseData{
			KeyId: keyID,
			Key:   keyResult.Key,
		},
	})
}<|MERGE_RESOLUTION|>--- conflicted
+++ resolved
@@ -210,12 +210,8 @@
 				externalID := *req.ExternalId
 
 				// Try to find existing identity
-<<<<<<< HEAD
 				var identity db.Identity
-				identity, err = db.Query.FindIdentity(ctx, tx, db.FindIdentityParams{
-=======
-				identity, err := db.Query.FindIdentityByExternalID(ctx, tx, db.FindIdentityByExternalIDParams{
->>>>>>> 6f957afd
+				identity, err = db.Query.FindIdentityByExternalID(ctx, tx, db.FindIdentityByExternalIDParams{
 					WorkspaceID: auth.AuthorizedWorkspaceID,
 					ExternalID:  externalID,
 					Deleted:     false,
