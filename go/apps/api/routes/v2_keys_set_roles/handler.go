package handler

import (
	"context"
	"database/sql"
	"encoding/json"
	"fmt"
	"net/http"
	"time"

	"github.com/unkeyed/unkey/go/apps/api/openapi"
	"github.com/unkeyed/unkey/go/internal/services/auditlogs"
	"github.com/unkeyed/unkey/go/internal/services/keys"
	"github.com/unkeyed/unkey/go/pkg/auditlog"
	"github.com/unkeyed/unkey/go/pkg/cache"
	"github.com/unkeyed/unkey/go/pkg/codes"
	"github.com/unkeyed/unkey/go/pkg/db"
	"github.com/unkeyed/unkey/go/pkg/fault"
	"github.com/unkeyed/unkey/go/pkg/otel/logging"
	"github.com/unkeyed/unkey/go/pkg/rbac"
	"github.com/unkeyed/unkey/go/pkg/zen"
)

type Request = openapi.V2KeysSetRolesRequestBody
type Response = openapi.V2KeysSetRolesResponseBody

// Handler implements zen.Route interface for the v2 keys set roles endpoint
type Handler struct {
	Logger    logging.Logger
	DB        db.Database
	Keys      keys.KeyService
	Auditlogs auditlogs.AuditLogService
	KeyCache  cache.Cache[string, db.FindKeyForVerificationRow]
}

// Method returns the HTTP method this route responds to
func (h *Handler) Method() string {
	return "POST"
}

// Path returns the URL path pattern this route matches
func (h *Handler) Path() string {
	return "/v2/keys.setRoles"
}

// Handle processes the HTTP request
func (h *Handler) Handle(ctx context.Context, s *zen.Session) error {
	h.Logger.Debug("handling request", "requestId", s.RequestID(), "path", "/v2/keys.setRoles")

<<<<<<< HEAD
	// 1. Authentication
	auth, emit, err := h.Keys.GetRootKey(ctx, s)
	defer emit()
=======
	auth, err := h.Keys.GetRootKey(ctx, s)
>>>>>>> 5693e6f0
	if err != nil {
		return err
	}

	req, err := zen.BindBody[Request](s)
	if err != nil {
		return err
	}

<<<<<<< HEAD
	// 3. Permission check
	err = auth.VerifyRootKey(ctx, keys.WithPermissions(rbac.Or(
		rbac.T(rbac.Tuple{
			ResourceType: rbac.Api,
			ResourceID:   "*",
			Action:       rbac.UpdateKey,
		}),
	)))
	if err != nil {
		return err
	}

	// 4. Validate key exists and belongs to workspace
	key, err := db.Query.FindKeyByID(ctx, h.DB.RO(), req.KeyId)
=======
	key, err := db.Query.FindKeyByIdOrHash(ctx,
		h.DB.RO(),
		db.FindKeyByIdOrHashParams{
			ID:   sql.NullString{String: req.KeyId, Valid: true},
			Hash: sql.NullString{String: "", Valid: false},
		},
	)
>>>>>>> 5693e6f0
	if err != nil {
		if db.IsNotFound(err) {
			return fault.New("key not found",
				fault.Code(codes.Data.Key.NotFound.URN()),
				fault.Internal("key not found"), fault.Public("The specified key was not found."),
			)
		}
		return fault.Wrap(err,
			fault.Code(codes.App.Internal.ServiceUnavailable.URN()),
			fault.Internal("database error"), fault.Public("Failed to retrieve key."),
		)
	}

	// Validate key belongs to authorized workspace
	if key.WorkspaceID != auth.AuthorizedWorkspaceID {
		return fault.New("key not found",
			fault.Code(codes.Data.Key.NotFound.URN()),
			fault.Internal("key belongs to different workspace"), fault.Public("The specified key was not found."),
		)
	}

	err = auth.Verify(ctx, keys.WithPermissions(rbac.Or(
		rbac.T(rbac.Tuple{
			ResourceType: rbac.Api,
			ResourceID:   "*",
			Action:       rbac.UpdateKey,
		}),
		rbac.T(rbac.Tuple{
			ResourceType: rbac.Api,
			ResourceID:   key.Api.ID,
			Action:       rbac.UpdateKey,
		}),
	)))
	if err != nil {
		return err
	}

	currentRoles, err := db.Query.ListRolesByKeyID(ctx, h.DB.RO(), req.KeyId)
	if err != nil {
		return fault.Wrap(err,
			fault.Code(codes.App.Internal.ServiceUnavailable.URN()),
			fault.Internal("database error"), fault.Public("Failed to retrieve current roles."),
		)
	}

	currentRoleIDs := make(map[string]bool)
	for _, role := range currentRoles {
		currentRoleIDs[role.ID] = true
	}

	foundRoles, err := db.Query.FindManyRolesByNamesWithPerms(ctx, h.DB.RO(), db.FindManyRolesByNamesWithPermsParams{
		WorkspaceID: auth.AuthorizedWorkspaceID,
		Names:       req.Roles,
	})

	foundMap := make(map[string]struct{})
	for _, role := range foundRoles {
		foundMap[role.ID] = struct{}{}
		foundMap[role.Name] = struct{}{}
	}

	for _, role := range req.Roles {
		_, exists := foundMap[role]
		if !exists {
			return fault.New("role not found",
				fault.Code(codes.Data.Role.NotFound.URN()),
				fault.Public(fmt.Sprintf("Role %q was not found.", role)),
			)
		}
	}

	requestedRoleIDs := make(map[string]bool)
	requestedRoleMap := make(map[string]db.FindManyRolesByNamesWithPermsRow)
	for _, role := range foundRoles {
		requestedRoleIDs[role.ID] = true
		requestedRoleMap[role.ID] = role
	}

	// Determine roles to remove and add
	rolesToRemove := make([]db.ListRolesByKeyIDRow, 0)
	for _, role := range currentRoles {
		if !requestedRoleIDs[role.ID] {
			rolesToRemove = append(rolesToRemove, role)
		}
	}

	rolesToAdd := make([]db.FindManyRolesByNamesWithPermsRow, 0)
	for _, role := range foundRoles {
		if !currentRoleIDs[role.ID] {
			rolesToAdd = append(rolesToAdd, role)
		}
	}

	err = db.Tx(ctx, h.DB.RW(), func(ctx context.Context, tx db.DBTX) error {
		var auditLogs []auditlog.AuditLog

		if len(rolesToRemove) > 0 {
			var roleIds []string

			for _, role := range rolesToRemove {
				roleIds = append(roleIds, role.ID)

				auditLogs = append(auditLogs, auditlog.AuditLog{
					WorkspaceID: auth.AuthorizedWorkspaceID,
					Event:       auditlog.AuthDisconnectRoleKeyEvent,
					ActorType:   auditlog.RootKeyActor,
					ActorID:     auth.Key.ID,
					ActorName:   "root key",
					ActorMeta:   map[string]any{},
					Display:     fmt.Sprintf("Removed role %s from key %s", role.Name, req.KeyId),
					RemoteIP:    s.Location(),
					UserAgent:   s.UserAgent(),
					Resources: []auditlog.AuditLogResource{
						{
							Type:        auditlog.KeyResourceType,
							ID:          req.KeyId,
							Name:        key.Name.String,
							DisplayName: key.Name.String,
							Meta:        map[string]any{},
						},
						{
							Type:        auditlog.RoleResourceType,
							ID:          role.ID,
							Name:        role.Name,
							DisplayName: role.Name,
							Meta:        map[string]any{},
						},
					},
				})
			}

			err = db.Query.DeleteManyKeyRolesByKeyAndRoleIDs(ctx, tx, db.DeleteManyKeyRolesByKeyAndRoleIDsParams{
				KeyID:   req.KeyId,
				RoleIds: roleIds,
			})
			if err != nil {
				return fault.Wrap(err,
					fault.Code(codes.App.Internal.ServiceUnavailable.URN()),
					fault.Internal("database error"),
					fault.Public("Failed to remove role assignment."),
				)
			}
		}

		if len(rolesToAdd) > 0 {
			var keyRolesToInsert []db.InsertKeyRoleParams

			for _, role := range rolesToAdd {
				keyRolesToInsert = append(keyRolesToInsert, db.InsertKeyRoleParams{
					KeyID:       req.KeyId,
					RoleID:      role.ID,
					WorkspaceID: auth.AuthorizedWorkspaceID,
					CreatedAtM:  time.Now().UnixMilli(),
				})

				auditLogs = append(auditLogs, auditlog.AuditLog{
					WorkspaceID: auth.AuthorizedWorkspaceID,
					Event:       auditlog.AuthConnectRoleKeyEvent,
					ActorType:   auditlog.RootKeyActor,
					ActorID:     auth.Key.ID,
					ActorName:   "root key",
					ActorMeta:   map[string]any{},
					Display:     fmt.Sprintf("Added role %s to key %s", role.Name, req.KeyId),
					RemoteIP:    s.Location(),
					UserAgent:   s.UserAgent(),
					Resources: []auditlog.AuditLogResource{
						{
							Type:        auditlog.KeyResourceType,
							ID:          req.KeyId,
							Name:        key.Name.String,
							DisplayName: key.Name.String,
							Meta:        map[string]any{},
						},
						{
							Type:        auditlog.RoleResourceType,
							ID:          role.ID,
							Name:        role.Name,
							DisplayName: role.Name,
							Meta:        map[string]any{},
						},
					},
				})
			}

			err = db.BulkQuery.InsertKeyRoles(ctx, tx, keyRolesToInsert)
			if err != nil {
				return fault.Wrap(err,
					fault.Code(codes.App.Internal.ServiceUnavailable.URN()),
					fault.Internal("database error"),
					fault.Public("Failed to add role assignment."),
				)
			}
		}

		err = h.Auditlogs.Insert(ctx, tx, auditLogs)
		if err != nil {
			return err
		}

		return nil
	})
	if err != nil {
		return err
	}

	h.KeyCache.Remove(ctx, key.Hash)

	responseData := make(openapi.V2KeysSetRolesResponseData, 0)
	for _, role := range foundRoles {
		r := openapi.Role{
			Id:          role.ID,
			Name:        role.Name,
			Description: nil,
			Permissions: nil,
		}

		if role.Description.Valid {
			r.Description = &role.Description.String
		}

		rolePermissions := make([]db.Permission, 0)
		json.Unmarshal(role.Permissions.([]byte), &rolePermissions)

		for _, permission := range rolePermissions {
			perm := openapi.Permission{
				Id:          permission.ID,
				Name:        permission.Name,
				Slug:        permission.Slug,
				Description: nil,
			}

			if permission.Description.Valid {
				perm.Description = &permission.Description.String
			}

			r.Permissions = append(r.Permissions, perm)
		}

		responseData = append(responseData, r)
	}

	return s.JSON(http.StatusOK, Response{
		Meta: openapi.Meta{
			RequestId: s.RequestID(),
		},
		Data: responseData,
	})
}<|MERGE_RESOLUTION|>--- conflicted
+++ resolved
@@ -47,13 +47,8 @@
 func (h *Handler) Handle(ctx context.Context, s *zen.Session) error {
 	h.Logger.Debug("handling request", "requestId", s.RequestID(), "path", "/v2/keys.setRoles")
 
-<<<<<<< HEAD
-	// 1. Authentication
 	auth, emit, err := h.Keys.GetRootKey(ctx, s)
 	defer emit()
-=======
-	auth, err := h.Keys.GetRootKey(ctx, s)
->>>>>>> 5693e6f0
 	if err != nil {
 		return err
 	}
@@ -63,22 +58,6 @@
 		return err
 	}
 
-<<<<<<< HEAD
-	// 3. Permission check
-	err = auth.VerifyRootKey(ctx, keys.WithPermissions(rbac.Or(
-		rbac.T(rbac.Tuple{
-			ResourceType: rbac.Api,
-			ResourceID:   "*",
-			Action:       rbac.UpdateKey,
-		}),
-	)))
-	if err != nil {
-		return err
-	}
-
-	// 4. Validate key exists and belongs to workspace
-	key, err := db.Query.FindKeyByID(ctx, h.DB.RO(), req.KeyId)
-=======
 	key, err := db.Query.FindKeyByIdOrHash(ctx,
 		h.DB.RO(),
 		db.FindKeyByIdOrHashParams{
@@ -86,7 +65,6 @@
 			Hash: sql.NullString{String: "", Valid: false},
 		},
 	)
->>>>>>> 5693e6f0
 	if err != nil {
 		if db.IsNotFound(err) {
 			return fault.New("key not found",
@@ -108,7 +86,7 @@
 		)
 	}
 
-	err = auth.Verify(ctx, keys.WithPermissions(rbac.Or(
+	err = auth.VerifyRootKey(ctx, keys.WithPermissions(rbac.Or(
 		rbac.T(rbac.Tuple{
 			ResourceType: rbac.Api,
 			ResourceID:   "*",
