package handler

import (
	"context"
	"encoding/json"
	"fmt"
	"net/http"
	"time"

	"github.com/unkeyed/unkey/go/apps/api/openapi"
	"github.com/unkeyed/unkey/go/internal/services/auditlogs"
	"github.com/unkeyed/unkey/go/internal/services/keys"
	"github.com/unkeyed/unkey/go/pkg/auditlog"
	"github.com/unkeyed/unkey/go/pkg/cache"
	"github.com/unkeyed/unkey/go/pkg/codes"
	"github.com/unkeyed/unkey/go/pkg/db"
	"github.com/unkeyed/unkey/go/pkg/fault"
	"github.com/unkeyed/unkey/go/pkg/otel/logging"
	"github.com/unkeyed/unkey/go/pkg/ptr"
	"github.com/unkeyed/unkey/go/pkg/rbac"
	"github.com/unkeyed/unkey/go/pkg/zen"
)

type Request = openapi.V2KeysSetRolesRequestBody
type Response = openapi.V2KeysSetRolesResponseBody

// Handler implements zen.Route interface for the v2 keys set roles endpoint
type Handler struct {
<<<<<<< HEAD
	Logger       logging.Logger
	DB           db.Database
	Keys         keys.KeyService
	Auditlogs    auditlogs.AuditLogService
	KeyCache     cache.Cache[string, db.FindKeyForVerificationRow]
	LiveKeyCache cache.Cache[string, db.FindLiveKeyByIDRow]
=======
	Logger    logging.Logger
	DB        db.Database
	Keys      keys.KeyService
	Auditlogs auditlogs.AuditLogService
	KeyCache  cache.Cache[string, db.CachedKeyData]
>>>>>>> ce0505d3
}

// Method returns the HTTP method this route responds to
func (h *Handler) Method() string {
	return "POST"
}

// Path returns the URL path pattern this route matches
func (h *Handler) Path() string {
	return "/v2/keys.setRoles"
}

// Handle processes the HTTP request
func (h *Handler) Handle(ctx context.Context, s *zen.Session) error {
	h.Logger.Debug("handling request", "requestId", s.RequestID(), "path", "/v2/keys.setRoles")

	auth, emit, err := h.Keys.GetRootKey(ctx, s)
	defer emit()
	if err != nil {
		return err
	}

	req, err := zen.BindBody[Request](s)
	if err != nil {
		return err
	}

	key, _, err := h.LiveKeyCache.SWR(ctx, req.KeyId, func(ctx context.Context) (db.FindLiveKeyByIDRow, error) {
		return db.Query.FindLiveKeyByID(ctx, h.DB.RO(), req.KeyId)
	}, func(err error) cache.Op {
		if err == nil {
			return cache.WriteValue
		}
		if db.IsNotFound(err) {
			return cache.WriteNull
		}
		return cache.Noop
	})
	if err != nil {
		if db.IsNotFound(err) {
			return fault.New("key not found",
				fault.Code(codes.Data.Key.NotFound.URN()),
				fault.Internal("key not found"), fault.Public("The specified key was not found."),
			)
		}
		return fault.Wrap(err,
			fault.Code(codes.App.Internal.ServiceUnavailable.URN()),
			fault.Internal("database error"), fault.Public("Failed to retrieve key."),
		)
	}

	// Validate key belongs to authorized workspace
	if key.WorkspaceID != auth.AuthorizedWorkspaceID {
		return fault.New("key not found",
			fault.Code(codes.Data.Key.NotFound.URN()),
			fault.Internal("key belongs to different workspace"), fault.Public("The specified key was not found."),
		)
	}

	err = auth.VerifyRootKey(ctx, keys.WithPermissions(rbac.Or(
		rbac.T(rbac.Tuple{
			ResourceType: rbac.Api,
			ResourceID:   "*",
			Action:       rbac.UpdateKey,
		}),
		rbac.T(rbac.Tuple{
			ResourceType: rbac.Api,
			ResourceID:   key.Api.ID,
			Action:       rbac.UpdateKey,
		}),
	)))
	if err != nil {
		return err
	}

	currentRoles, err := db.Query.ListRolesByKeyID(ctx, h.DB.RO(), req.KeyId)
	if err != nil {
		return fault.Wrap(err,
			fault.Code(codes.App.Internal.ServiceUnavailable.URN()),
			fault.Internal("database error"), fault.Public("Failed to retrieve current roles."),
		)
	}

	currentRoleIDs := make(map[string]bool)
	for _, role := range currentRoles {
		currentRoleIDs[role.ID] = true
	}

	foundRoles, err := db.Query.FindManyRolesByNamesWithPerms(ctx, h.DB.RO(), db.FindManyRolesByNamesWithPermsParams{
		WorkspaceID: auth.AuthorizedWorkspaceID,
		Names:       req.Roles,
	})

	foundMap := make(map[string]struct{})
	for _, role := range foundRoles {
		foundMap[role.ID] = struct{}{}
		foundMap[role.Name] = struct{}{}
	}

	for _, role := range req.Roles {
		_, exists := foundMap[role]
		if !exists {
			return fault.New("role not found",
				fault.Code(codes.Data.Role.NotFound.URN()),
				fault.Public(fmt.Sprintf("Role '%s' was not found.", role)),
			)
		}
	}

	requestedRoleIDs := make(map[string]bool)
	requestedRoleMap := make(map[string]db.FindManyRolesByNamesWithPermsRow)
	for _, role := range foundRoles {
		requestedRoleIDs[role.ID] = true
		requestedRoleMap[role.ID] = role
	}

	// Determine roles to remove and add
	rolesToRemove := make([]db.ListRolesByKeyIDRow, 0)
	for _, role := range currentRoles {
		if !requestedRoleIDs[role.ID] {
			rolesToRemove = append(rolesToRemove, role)
		}
	}

	rolesToAdd := make([]db.FindManyRolesByNamesWithPermsRow, 0)
	for _, role := range foundRoles {
		if !currentRoleIDs[role.ID] {
			rolesToAdd = append(rolesToAdd, role)
		}
	}

	err = db.Tx(ctx, h.DB.RW(), func(ctx context.Context, tx db.DBTX) error {
		var auditLogs []auditlog.AuditLog

		if len(rolesToRemove) > 0 {
			var roleIds []string

			for _, role := range rolesToRemove {
				roleIds = append(roleIds, role.ID)

				auditLogs = append(auditLogs, auditlog.AuditLog{
					WorkspaceID: auth.AuthorizedWorkspaceID,
					Event:       auditlog.AuthDisconnectRoleKeyEvent,
					ActorType:   auditlog.RootKeyActor,
					ActorID:     auth.Key.ID,
					ActorName:   "root key",
					ActorMeta:   map[string]any{},
					Display:     fmt.Sprintf("Removed role %s from key %s", role.Name, req.KeyId),
					RemoteIP:    s.Location(),
					UserAgent:   s.UserAgent(),
					Resources: []auditlog.AuditLogResource{
						{
							Type:        auditlog.KeyResourceType,
							ID:          req.KeyId,
							Name:        key.Name.String,
							DisplayName: key.Name.String,
							Meta:        map[string]any{},
						},
						{
							Type:        auditlog.RoleResourceType,
							ID:          role.ID,
							Name:        role.Name,
							DisplayName: role.Name,
							Meta:        map[string]any{},
						},
					},
				})
			}

			err = db.Query.DeleteManyKeyRolesByKeyAndRoleIDs(ctx, tx, db.DeleteManyKeyRolesByKeyAndRoleIDsParams{
				KeyID:   req.KeyId,
				RoleIds: roleIds,
			})
			if err != nil {
				return fault.Wrap(err,
					fault.Code(codes.App.Internal.ServiceUnavailable.URN()),
					fault.Internal("database error"),
					fault.Public("Failed to remove role assignment."),
				)
			}
		}

		if len(rolesToAdd) > 0 {
			var keyRolesToInsert []db.InsertKeyRoleParams

			for _, role := range rolesToAdd {
				keyRolesToInsert = append(keyRolesToInsert, db.InsertKeyRoleParams{
					KeyID:       req.KeyId,
					RoleID:      role.ID,
					WorkspaceID: auth.AuthorizedWorkspaceID,
					CreatedAtM:  time.Now().UnixMilli(),
				})

				auditLogs = append(auditLogs, auditlog.AuditLog{
					WorkspaceID: auth.AuthorizedWorkspaceID,
					Event:       auditlog.AuthConnectRoleKeyEvent,
					ActorType:   auditlog.RootKeyActor,
					ActorID:     auth.Key.ID,
					ActorName:   "root key",
					ActorMeta:   map[string]any{},
					Display:     fmt.Sprintf("Added role %s to key %s", role.Name, req.KeyId),
					RemoteIP:    s.Location(),
					UserAgent:   s.UserAgent(),
					Resources: []auditlog.AuditLogResource{
						{
							Type:        auditlog.KeyResourceType,
							ID:          req.KeyId,
							Name:        key.Name.String,
							DisplayName: key.Name.String,
							Meta:        map[string]any{},
						},
						{
							Type:        auditlog.RoleResourceType,
							ID:          role.ID,
							Name:        role.Name,
							DisplayName: role.Name,
							Meta:        map[string]any{},
						},
					},
				})
			}

			err = db.BulkQuery.InsertKeyRoles(ctx, tx, keyRolesToInsert)
			if err != nil {
				return fault.Wrap(err,
					fault.Code(codes.App.Internal.ServiceUnavailable.URN()),
					fault.Internal("database error"),
					fault.Public("Failed to add role assignment."),
				)
			}
		}

		err = h.Auditlogs.Insert(ctx, tx, auditLogs)
		if err != nil {
			return err
		}

		return nil
	})
	if err != nil {
		return err
	}

	h.KeyCache.Remove(ctx, key.Hash)
	h.LiveKeyCache.Remove(ctx, key.ID)

	responseData := make(openapi.V2KeysSetRolesResponseData, 0)
	for _, role := range foundRoles {
		r := openapi.Role{
			Id:          role.ID,
			Name:        role.Name,
			Description: nil,
			Permissions: nil,
		}

		if role.Description.Valid {
			r.Description = &role.Description.String
		}

		rolePermissions := make([]db.Permission, 0)
		if permBytes, ok := role.Permissions.([]byte); ok && permBytes != nil {
			// AIDEV-SAFETY: On JSON parse failure, we default to empty permissions list
			// to maintain least-privilege security posture rather than failing open
			if err := json.Unmarshal(permBytes, &rolePermissions); err != nil {
				h.Logger.Debug("failed to parse role permissions JSON, defaulting to empty list",
					"roleId", role.ID,
					"rawBytes", string(permBytes),
					"error", err.Error())
			}
		}

		perms := make([]openapi.Permission, 0)
		for _, permission := range rolePermissions {
			perm := openapi.Permission{
				Id:          permission.ID,
				Name:        permission.Name,
				Slug:        permission.Slug,
				Description: nil,
			}

			if permission.Description.Valid {
				perm.Description = &permission.Description.String
			}

			perms = append(perms, perm)
		}

		if len(perms) > 0 {
			r.Permissions = ptr.P(perms)
		}

		responseData = append(responseData, r)
	}

	return s.JSON(http.StatusOK, Response{
		Meta: openapi.Meta{
			RequestId: s.RequestID(),
		},
		Data: responseData,
	})
}<|MERGE_RESOLUTION|>--- conflicted
+++ resolved
@@ -26,20 +26,12 @@
 
 // Handler implements zen.Route interface for the v2 keys set roles endpoint
 type Handler struct {
-<<<<<<< HEAD
 	Logger       logging.Logger
 	DB           db.Database
 	Keys         keys.KeyService
 	Auditlogs    auditlogs.AuditLogService
-	KeyCache     cache.Cache[string, db.FindKeyForVerificationRow]
+	KeyCache     cache.Cache[string, db.CachedKeyData]
 	LiveKeyCache cache.Cache[string, db.FindLiveKeyByIDRow]
-=======
-	Logger    logging.Logger
-	DB        db.Database
-	Keys      keys.KeyService
-	Auditlogs auditlogs.AuditLogService
-	KeyCache  cache.Cache[string, db.CachedKeyData]
->>>>>>> ce0505d3
 }
 
 // Method returns the HTTP method this route responds to
