package version

import (
	"bufio"
	"context"
	"errors"
	"fmt"
	"io"
	"log/slog"
	"net/http"
	"os/exec"
	"strings"
	"time"

	"connectrpc.com/connect"
	ctrlv1 "github.com/unkeyed/unkey/go/gen/proto/ctrl/v1"
	"github.com/unkeyed/unkey/go/gen/proto/ctrl/v1/ctrlv1connect"
	"github.com/unkeyed/unkey/go/pkg/codes"
	"github.com/unkeyed/unkey/go/pkg/fault"
	"github.com/unkeyed/unkey/go/pkg/git"
	"github.com/unkeyed/unkey/go/pkg/otel/logging"
	"github.com/urfave/cli/v3"
)

var Cmd = &cli.Command{
	Name:  "version",
	Usage: "Manage API versions",
	Description: `Create, list, and manage versions of your API.
	
Versions are immutable snapshots of your code, configuration, and infrastructure settings.`,

	Commands: []*cli.Command{
		createCmd,
		getCmd,
		listCmd,
		rollbackCmd,
		// TODO: Remove this bootstrap command once we have a proper UI
		bootstrapProjectCmd, // defined in bootstrap.go
	},
}

var createCmd = &cli.Command{
	Name:    "create",
	Aliases: []string{"deploy"},
	Usage:   "Create a new version of your API",
	Flags: []cli.Flag{
		&cli.StringFlag{
			Name:     "branch",
			Usage:    "Git branch name",
			Value:    "main",
			Required: false,
		},
		&cli.StringFlag{
			Name:     "docker-image",
			Usage:    "Docker image tag (e.g., ghcr.io/user/app:tag). If not provided, builds from current directory",
			Required: false,
		},
		&cli.StringFlag{
			Name:     "dockerfile",
			Usage:    "Path to Dockerfile",
			Value:    "Dockerfile",
			Required: false,
		},
		&cli.StringFlag{
			Name:     "context",
			Usage:    "Build context directory",
			Value:    ".",
			Required: false,
		},
		&cli.StringFlag{
			Name:     "commit",
			Usage:    "Git commit SHA",
			Required: false,
		},
		&cli.StringFlag{
			Name:     "control-plane-url",
			Usage:    "Control plane base URL",
			Value:    "http://localhost:7091",
			Required: false,
		},
		&cli.StringFlag{
			Name:     "auth-token",
			Usage:    "Control plane auth token",
			Value:    "ctrl-secret-token",
			Required: false,
		},
		&cli.StringFlag{
			Name:     "workspace-id",
			Usage:    "Workspace ID",
			Required: true,
		},
		&cli.StringFlag{
			Name:     "project-id",
			Usage:    "Project ID",
			Required: true,
		},
	},
	Action: createAction,
}

func createAction(ctx context.Context, cmd *cli.Command) error {
	logger := logging.New()

	// Get workspace and project IDs from CLI flags
	workspaceID := cmd.String("workspace-id")
	projectID := cmd.String("project-id")

	// Get Git information automatically
	gitInfo := git.GetInfo()

	// Use Git info as defaults, allow CLI flags to override
	branch := cmd.String("branch")
	if branch == "main" && gitInfo.IsRepo { // CLI default is "main"
		branch = gitInfo.Branch
	}

	commit := cmd.String("commit")
	if commit == "" && gitInfo.CommitSHA != "" {
		commit = gitInfo.CommitSHA
	}

	dockerImage := cmd.String("docker-image")
	dockerfile := cmd.String("dockerfile")
	buildContext := cmd.String("context")

	return runDeploymentSteps(ctx, cmd, workspaceID, projectID, branch, dockerImage, dockerfile, buildContext, commit, logger)
}

<<<<<<< HEAD
func printDeploymentComplete(versionID, workspace, branch string) {
=======
func printDeploymentComplete(versionID, workspace, branch, commit string) {
>>>>>>> 3b4ad1a7
	// Use actual Git info for hostname generation
	gitInfo := git.GetInfo()
	identifier := versionID
	if gitInfo.IsRepo && gitInfo.CommitSHA != "" {
		identifier = gitInfo.CommitSHA
	}

	fmt.Println()
	fmt.Println("Deployment Complete")
	fmt.Printf("  Version ID: %s\n", versionID)
	fmt.Printf("  Status: Ready\n")
	fmt.Printf("  Environment: Production\n")

	fmt.Println()
	fmt.Println("Domains")
	// Replace underscores with dashes for valid hostname format
	cleanIdentifier := strings.ReplaceAll(identifier, "_", "-")
	fmt.Printf("  https://%s-%s-%s.unkey.app\n", branch, cleanIdentifier, workspace)
	fmt.Printf("  https://api.acme.com\n")
}

func runDeploymentSteps(ctx context.Context, cmd *cli.Command, workspace, project, branch, dockerImage, dockerfile, buildContext, commit string, logger logging.Logger) error {

	// Get Git info for better image tagging
	gitInfo := git.GetInfo()

	// Print source information immediately
	fmt.Println("Source")
	fmt.Printf("  Branch: %s\n", branch)
	if gitInfo.CommitSHA != "" {
		fmt.Printf("  Commit: %s\n", gitInfo.CommitSHA)
		if gitInfo.IsDirty {
			fmt.Printf("  Status: Working directory has uncommitted changes\n")
		}
	}
	fmt.Println()

	// If no docker image provided, build one
	if dockerImage == "" {
		// Generate image tag using Git info when available
		var imageTag string
		if gitInfo.ShortSHA != "" {
			imageTag = fmt.Sprintf("%s-%s", branch, gitInfo.ShortSHA)
		} else {
			// Fallback to timestamp if no Git info
			timestamp := time.Now().Unix()
			imageTag = fmt.Sprintf("%s-%d", branch, timestamp)
		}
		dockerImage = fmt.Sprintf("ghcr.io/unkeyed/deploy-wip:%s", imageTag)

		fmt.Printf("Building Docker image %s...\n", dockerImage)

		// Build the Docker image with minimal output
		var buildArgs []string
		buildArgs = append(buildArgs, "build")

		// Only add -f flag if dockerfile is not the default "Dockerfile"
		if dockerfile != "Dockerfile" {
			buildArgs = append(buildArgs, "-f", dockerfile)
		}

		buildArgs = append(buildArgs,
			"-t", dockerImage,
			"--build-arg", fmt.Sprintf("VERSION=%s-%s", branch, commit),
			buildContext,
		)

		buildCmd := exec.CommandContext(ctx, "docker", buildArgs...)

		// Create pipes to capture stdout and stderr
		stdout, err := buildCmd.StdoutPipe()
		if err != nil {
			return fmt.Errorf("failed to create stdout pipe: %w", err)
		}
		stderr, err := buildCmd.StderrPipe()
		if err != nil {
			return fmt.Errorf("failed to create stderr pipe: %w", err)
		}

		// Start the build command
		if startErr := buildCmd.Start(); startErr != nil {
			return fmt.Errorf("failed to start docker build: %w", startErr)
		}

		// Capture all output for error reporting
		var allOutput strings.Builder

		// Create a combined reader for both stdout and stderr
		combinedOutput := io.MultiReader(stdout, stderr)
		scanner := bufio.NewScanner(combinedOutput)

		// Process output line by line
		for scanner.Scan() {
			line := scanner.Text()
			allOutput.WriteString(line + "\n")

			// Print all docker build output
			fmt.Printf("    %s\n", line)
		}

		// Wait for the build to complete
		err = buildCmd.Wait()

		if err != nil {
			fmt.Printf("Docker build failed\n")
			// Show the full build output on failure
			for _, line := range strings.Split(allOutput.String(), "\n") {
				if strings.TrimSpace(line) != "" {
					fmt.Printf("  %s\n", line)
				}
			}
			return fmt.Errorf("docker build failed: %w", err)
		}

		fmt.Printf("Publishing Docker image...\n")

		pushCmd := exec.CommandContext(ctx, "docker", "push", dockerImage)

		// Capture output for error reporting
		var pushOutput strings.Builder
		pushCmd.Stdout = &pushOutput
		pushCmd.Stderr = &pushOutput

		// Run the push
		if err := pushCmd.Run(); err != nil {
			fmt.Printf("Docker push failed\n")
			// Show the push output on failure
			for _, line := range strings.Split(pushOutput.String(), "\n") {
				if strings.TrimSpace(line) != "" {
					fmt.Printf("  %s\n", line)
				}
			}

			fmt.Println("ignore push errors for now")
			// return err
		}
	}

	// Create control plane client
	controlPlaneURL := cmd.String("control-plane-url")
	authToken := cmd.String("auth-token")

	httpClient := &http.Client{}
	client := ctrlv1connect.NewVersionServiceClient(httpClient, controlPlaneURL)

	// Create version request
	createReq := connect.NewRequest(&ctrlv1.CreateVersionRequest{
		WorkspaceId:    workspace,
		ProjectId:      project,
		Branch:         branch,
		SourceType:     ctrlv1.SourceType_SOURCE_TYPE_CLI_UPLOAD,
		GitCommitSha:   cmd.String("commit"),
		EnvironmentId:  "env_prod",
		DockerImageTag: dockerImage,
	})

	// Add auth header
	createReq.Header().Set("Authorization", "Bearer "+authToken)

	// Call the API
	createResp, err := client.CreateVersion(ctx, createReq)
	if err != nil {
		fmt.Println()

		// Check if it's a connection error
		if strings.Contains(err.Error(), "connection refused") {
			return fault.Wrap(err,
				fault.Code(codes.UnkeyAppErrorsInternalServiceUnavailable),
				fault.Internal(fmt.Sprintf("Failed to connect to control plane at %s", controlPlaneURL)),
				fault.Public("Unable to connect to control plane. Is it running?"),
			)
		}

		// Check if it's an auth error
		if connectErr := new(connect.Error); errors.As(err, &connectErr) {
			if connectErr.Code() == connect.CodeUnauthenticated {
				return fault.Wrap(err,
					fault.Code(codes.UnkeyAuthErrorsAuthenticationMalformed),
					fault.Internal(fmt.Sprintf("Authentication failed with token: %s", authToken)),
					fault.Public("Authentication failed. Check your auth token."),
				)
			}
		}

		// Generic API error
		return fault.Wrap(err,
			fault.Code(codes.UnkeyAppErrorsInternalUnexpectedError),
			fault.Internal(fmt.Sprintf("CreateVersion API call failed: %v", err)),
			fault.Public("Failed to create version. Please try again."),
		)
	}

	versionID := createResp.Msg.GetVersionId()
	fmt.Printf("Creating Version\n")
	fmt.Printf("  Version ID: %s\n", versionID)

	// Poll for version status updates
	if err := pollVersionStatus(ctx, logger, client, versionID); err != nil {
		return fmt.Errorf("deployment failed: %w", err)
	}

	printDeploymentComplete(versionID, workspace, branch)

	return nil
}

// pollVersionStatus polls the control plane API and displays deployment steps as they occur
func pollVersionStatus(ctx context.Context, logger logging.Logger, client ctrlv1connect.VersionServiceClient, versionID string) error {
	ticker := time.NewTicker(2 * time.Second)
	defer ticker.Stop()

	timeout := time.NewTimer(300 * time.Second) // 5 minute timeout for full deployment
	defer timeout.Stop()

	displayedSteps := make(map[string]bool)

	for {
		select {
		case <-ctx.Done():
			return ctx.Err()
		case <-timeout.C:
			fmt.Printf("Error: Deployment timeout after 5 minutes\n")
			return fmt.Errorf("deployment timeout")
		case <-ticker.C:
			// Always poll version status
			getReq := connect.NewRequest(&ctrlv1.GetVersionRequest{
				VersionId: versionID,
			})
			getReq.Header().Set("Authorization", "Bearer ctrl-secret-token")

			getResp, err := client.GetVersion(ctx, getReq)
			if err != nil {
				logger.Debug("Failed to get version status", "error", err, "version_id", versionID)
				continue
			}

			version := getResp.Msg.GetVersion()

			// Display version steps in real-time
			steps := version.GetSteps()
			for _, step := range steps {
				stepKey := step.GetStatus()
				if !displayedSteps[stepKey] {
					displayVersionStep(step)
					displayedSteps[stepKey] = true
				}
			}

			// Check if deployment is complete
			if version.GetStatus() == ctrlv1.VersionStatus_VERSION_STATUS_ACTIVE {
				return nil
			}

			// Check if deployment failed
			if version.GetStatus() == ctrlv1.VersionStatus_VERSION_STATUS_FAILED {
				return fmt.Errorf("deployment failed")
			}
		}
	}
}

// displayVersionStep shows a version step with appropriate formatting
func displayVersionStep(step *ctrlv1.VersionStep) {
	message := step.GetMessage()
<<<<<<< HEAD

=======
>>>>>>> 3b4ad1a7
	// Display only the actual message from the database, indented under "Creating Version"
	if message != "" {
		fmt.Printf("  %s\n", message)
	}
<<<<<<< HEAD

=======
>>>>>>> 3b4ad1a7
	// Show error message if present
	if step.GetErrorMessage() != "" {
		fmt.Printf("  Error: %s\n", step.GetErrorMessage())
	}
}

var getCmd = &cli.Command{
	Name:      "get",
	Usage:     "Get details about a version",
	ArgsUsage: "<version-id>",
	Action: func(ctx context.Context, cmd *cli.Command) error {
		logger := slog.Default()

		if cmd.Args().Len() < 1 {
			return cli.Exit("version ID required", 1)
		}

		versionID := cmd.Args().First()
		logger.Info("Getting version details", "version_id", versionID)

		// Call control plane API to get version
		fmt.Printf("Version: %s\n", versionID)
		fmt.Println("Status: ACTIVE")
		fmt.Println("Branch: main")
		fmt.Println("Created: 2024-01-01 12:00:00")
		fmt.Println("Hostnames:")
		fmt.Println("  - https://abc123-workspace.unkey.app")

		return nil
	},
}

var listCmd = &cli.Command{
	Name:  "list",
	Usage: "List versions",
	Flags: []cli.Flag{
		&cli.StringFlag{
			Name:  "branch",
			Usage: "Filter by branch",
		},
		&cli.StringFlag{
			Name:  "status",
			Usage: "Filter by status (pending, building, active, failed)",
		},
		&cli.IntFlag{
			Name:  "limit",
			Usage: "Number of versions to show",
			Value: 10,
		},
	},
	Action: func(ctx context.Context, cmd *cli.Command) error {
		// Hardcoded for demo
		workspace := "acme"
		project := "my-api"

		fmt.Printf("Versions for %s/%s:\n", workspace, project)
		fmt.Println()
		fmt.Println("ID               STATUS    BRANCH    CREATED")
		fmt.Println("v_abc123def456   ACTIVE    main      2024-01-01 12:00:00")
		fmt.Println("v_def456ghi789   ACTIVE    feature   2024-01-01 11:00:00")
		fmt.Println("v_ghi789jkl012   FAILED    main      2024-01-01 10:00:00")

		return nil
	},
}

var rollbackCmd = &cli.Command{
	Name:      "rollback",
	Usage:     "Rollback to a previous version",
	ArgsUsage: "<hostname> <version-id>",
	Flags: []cli.Flag{
		&cli.BoolFlag{
			Name:  "force",
			Usage: "Skip confirmation prompt",
		},
	},
	Action: func(ctx context.Context, cmd *cli.Command) error {
		logger := slog.Default()

		if cmd.Args().Len() < 2 {
			return cli.Exit("hostname and version ID required", 1)
		}

		hostname := cmd.Args().Get(0)
		versionID := cmd.Args().Get(1)
		force := cmd.Bool("force")

		logger.Info("Rolling back version",
			"hostname", hostname,
			"version_id", versionID,
			"force", force,
		)

		if !force {
			fmt.Printf("⚠ Are you sure you want to rollback %s to version %s? [y/N] ", hostname, versionID)
			// Read user confirmation
		}

		// Call control plane API to rollback
		fmt.Printf("Rolling back %s to version %s...\n", hostname, versionID)
		fmt.Println("✓ Rollback completed successfully!")

		return nil
	},
}<|MERGE_RESOLUTION|>--- conflicted
+++ resolved
@@ -126,11 +126,7 @@
 	return runDeploymentSteps(ctx, cmd, workspaceID, projectID, branch, dockerImage, dockerfile, buildContext, commit, logger)
 }
 
-<<<<<<< HEAD
 func printDeploymentComplete(versionID, workspace, branch string) {
-=======
-func printDeploymentComplete(versionID, workspace, branch, commit string) {
->>>>>>> 3b4ad1a7
 	// Use actual Git info for hostname generation
 	gitInfo := git.GetInfo()
 	identifier := versionID
@@ -395,18 +391,12 @@
 // displayVersionStep shows a version step with appropriate formatting
 func displayVersionStep(step *ctrlv1.VersionStep) {
 	message := step.GetMessage()
-<<<<<<< HEAD
-
-=======
->>>>>>> 3b4ad1a7
+
 	// Display only the actual message from the database, indented under "Creating Version"
 	if message != "" {
 		fmt.Printf("  %s\n", message)
 	}
-<<<<<<< HEAD
-
-=======
->>>>>>> 3b4ad1a7
+
 	// Show error message if present
 	if step.GetErrorMessage() != "" {
 		fmt.Printf("  Error: %s\n", step.GetErrorMessage())
