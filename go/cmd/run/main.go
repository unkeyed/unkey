--- conflicted
+++ resolved
@@ -8,11 +8,8 @@
 	"github.com/unkeyed/unkey/go/cmd/ctrl"
 	"github.com/unkeyed/unkey/go/cmd/frontline"
 	"github.com/unkeyed/unkey/go/cmd/krane"
-<<<<<<< HEAD
+	"github.com/unkeyed/unkey/go/cmd/preflight"
 	"github.com/unkeyed/unkey/go/cmd/sentinel"
-=======
-	"github.com/unkeyed/unkey/go/cmd/preflight"
->>>>>>> 39d47022
 	"github.com/unkeyed/unkey/go/pkg/cli"
 )
 
@@ -30,14 +27,8 @@
 - api: The main API server for validating and managing API keys
 - ctrl: The control plane service for managing infrastructure and deployments
 - krane: The VM management service for infrastructure
-<<<<<<< HEAD
 - frontline: Multi-tenant frontline service for TLS termination and routing
 - sentinel: Environment tenant sentinel service for routing requests to the actual instances
-=======
-- ingress: Multi-tenant ingress service for TLS termination and routing
-- gateway: Environment tenant gateway service for routing requests to the actual instances
-- preflight: Kubernetes mutating webhook for secrets and credentials injection
->>>>>>> 39d47022
 
 EXAMPLES:
 unkey run api                                    # Run the API server
@@ -50,34 +41,21 @@
 		api.Cmd,
 		ctrl.Cmd,
 		krane.Cmd,
-<<<<<<< HEAD
 		frontline.Cmd,
 		sentinel.Cmd,
-=======
-		ingress.Cmd,
-		gateway.Cmd,
 		preflight.Cmd,
->>>>>>> 39d47022
 	},
 	Action: runAction,
 }
 
 func runAction(ctx context.Context, cmd *cli.Command) error {
 	fmt.Println("Available services:")
-<<<<<<< HEAD
-	fmt.Println("  api    - The main API server for validating and managing API keys")
-	fmt.Println("  ctrl   - The control plane service for managing infrastructure")
-	fmt.Println("  krane  - Manage containers and deployments in docker or kubernetes")
-	fmt.Println("  frontline - Multi-tenant frontline service for TLS termination and routing")
-	fmt.Println("  sentinel - Environment tenant sentinel service for routing requests to the actual instances")
-=======
 	fmt.Println("  api             - The main API server for validating and managing API keys")
 	fmt.Println("  ctrl            - The control plane service for managing infrastructure")
 	fmt.Println("  krane           - Manage containers and deployments in docker or kubernetes")
-	fmt.Println("  ingress         - Multi-tenant ingress service for TLS termination and routing")
-	fmt.Println("  gateway         - Environment tenant gateway service for routing requests to the actual instances")
+	fmt.Println("  frontline       - Multi-tenant ingress service for TLS termination and routing")
+	fmt.Println("  sentinel        - Environment tenant gateway service for routing requests to the actual instances")
 	fmt.Println("  preflight       - Kubernetes mutating webhook for secrets and credentials injection")
->>>>>>> 39d47022
 	fmt.Println()
 	fmt.Println("Use 'unkey run <service>' to start a specific service")
 	fmt.Println("Use 'unkey run <service> --help' for service-specific options")
