--- conflicted
+++ resolved
@@ -13,34 +13,21 @@
 var Cmd = &cli.Command{
 	Name:  "run",
 	Usage: "Run Unkey services",
-<<<<<<< HEAD
-	Description: `Run various Unkey services including:
-  - api: The main API server for validating and managing API keys
-  - ctrl: The control plane service for managing infrastructure
-  - gw: The gateway service
-=======
 	Description: `Run various Unkey services in development or production environments.
->>>>>>> 258772f2
 
 This command starts different Unkey microservices. Each service can be configured independently and runs as a standalone process.
 
 AVAILABLE SERVICES:
 - api: The main API server for validating and managing API keys
 - ctrl: The control plane service for managing infrastructure and deployments
+- gw: The gateway service for routing requests to the appropriate API
 
-<<<<<<< HEAD
-    # Run the gateway
-    unkey run gw
-
-    # Show available services
-    unkey run --help`,
-=======
 EXAMPLES:
 unkey run api                                    # Run the API server
 unkey run ctrl                                   # Run the control plane
+unkey run gw                                     # Run the gateway
 unkey run --help                                 # Show available services and their options
 unkey run api --port 8080 --env production      # Run API server with custom configuration`,
->>>>>>> 258772f2
 	Commands: []*cli.Command{
 		api.Cmd,
 		ctrl.Cmd,
