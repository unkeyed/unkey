package deploy

import (
	"context"
	"errors"
	"fmt"
	"io"
	"net/http"
	"os"
	"os/exec"
	"path/filepath"
	"strings"
	"time"

	"connectrpc.com/connect"
	ctrlv1 "github.com/unkeyed/unkey/go/gen/proto/ctrl/v1"
	"github.com/unkeyed/unkey/go/gen/proto/ctrl/v1/ctrlv1connect"
	"github.com/unkeyed/unkey/go/pkg/codes"
	"github.com/unkeyed/unkey/go/pkg/fault"
	"github.com/unkeyed/unkey/go/pkg/git"
	"github.com/unkeyed/unkey/go/pkg/otel/logging"
)

// DeploymentStatusEvent represents a status change event
type DeploymentStatusEvent struct {
	DeploymentID   string
	PreviousStatus ctrlv1.DeploymentStatus
	CurrentStatus  ctrlv1.DeploymentStatus
	Deployment     *ctrlv1.Deployment
}

// DeploymentStepEvent represents a step update event
type DeploymentStepEvent struct {
	DeploymentID string
	Step         *ctrlv1.DeploymentStep
	Status       ctrlv1.DeploymentStatus
}

// ControlPlaneClient handles API operations with the control plane
type ControlPlaneClient struct {
	deploymentClient ctrlv1connect.DeploymentServiceClient
	buildClient      ctrlv1connect.BuildServiceClient
	opts             DeployOptions
}

// NewControlPlaneClient creates a new control plane client
func NewControlPlaneClient(opts DeployOptions) *ControlPlaneClient {
	httpClient := &http.Client{}
	deploymentClient := ctrlv1connect.NewDeploymentServiceClient(httpClient, opts.ControlPlaneURL)
	buildClient := ctrlv1connect.NewBuildServiceClient(httpClient, opts.ControlPlaneURL)

	return &ControlPlaneClient{
		deploymentClient: deploymentClient,
		buildClient:      buildClient,
		opts:             opts,
	}
}

// UploadBuildContext uploads the build context to S3 and returns the context key
func (c *ControlPlaneClient) UploadBuildContext(ctx context.Context, contextPath string) (string, error) {
	uploadReq := connect.NewRequest(&ctrlv1.GenerateUploadURLRequest{
		UnkeyProjectId: c.opts.ProjectID,
	})

	authHeader := c.opts.APIKey
	if authHeader == "" {
		authHeader = c.opts.AuthToken
	}
	uploadReq.Header().Set("Authorization", "Bearer "+authHeader)

	uploadResp, err := c.buildClient.GenerateUploadURL(ctx, uploadReq)
	if err != nil {
		return "", fmt.Errorf("failed to generate upload URL: %w", err)
	}

	uploadURL := uploadResp.Msg.GetUploadUrl()
	contextKey := uploadResp.Msg.GetContextKey()

	if uploadURL == "" || contextKey == "" {
		return "", fmt.Errorf("empty upload URL or context key returned")
	}

	tarPath, err := createContextTar(contextPath)
	if err != nil {
		return "", fmt.Errorf("failed to create tar archive: %w", err)
	}
	defer os.Remove(tarPath)

	if err := uploadToPresignedURL(ctx, uploadURL, tarPath); err != nil {
		return "", fmt.Errorf("failed to upload build context: %w", err)
	}

	return contextKey, nil
}

// uploadToPresignedURL uploads a file to a presigned S3 URL
func uploadToPresignedURL(ctx context.Context, presignedURL, filePath string) error {
	file, err := os.Open(filePath)
	if err != nil {
		return fmt.Errorf("failed to open file: %w", err)
	}
	defer file.Close()

	stat, err := file.Stat()
	if err != nil {
		return fmt.Errorf("failed to stat file: %w", err)
	}

	req, err := http.NewRequestWithContext(ctx, "PUT", presignedURL, file)
	if err != nil {
		return fmt.Errorf("failed to create request: %w", err)
	}

	req.ContentLength = stat.Size()
	req.Header.Set("Content-Type", "application/gzip")

	client := &http.Client{
		Timeout: 5 * time.Minute,
	}

	resp, err := client.Do(req)
	if err != nil {
		return fmt.Errorf("upload request failed: %w", err)
	}
	defer resp.Body.Close()

	if resp.StatusCode != http.StatusOK && resp.StatusCode != http.StatusNoContent {
		body, _ := io.ReadAll(resp.Body)
		return fmt.Errorf("upload failed with status %d: %s", resp.StatusCode, string(body))
	}

	return nil
}

// createContextTar creates a tar.gz from the given directory path
// and returns the absolute path to the created tar file
func createContextTar(contextPath string) (string, error) {
	info, err := os.Stat(contextPath)
	if err != nil {
		return "", fmt.Errorf("context path does not exist: %w", err)
	}
	if !info.IsDir() {
		return "", fmt.Errorf("context path must be a directory: %s", contextPath)
	}

	absContextPath, err := filepath.Abs(contextPath)
	if err != nil {
		return "", fmt.Errorf("failed to get absolute context path: %w", err)
	}

	sharedDir := "/tmp/ctrl"
	if err := os.MkdirAll(sharedDir, 0777); err != nil {
		return "", fmt.Errorf("failed to create shared dir: %w", err)
	}

	tmpFile, err := os.CreateTemp(sharedDir, "build-context-*.tar.gz")
	if err != nil {
		return "", fmt.Errorf("failed to create temp file: %w", err)
	}
	tmpFile.Close()
	tarPath := tmpFile.Name()

	if err := os.Chmod(tarPath, 0666); err != nil {
		os.Remove(tarPath)
		return "", fmt.Errorf("failed to set file permissions: %w", err)
	}

	cmd := exec.Command("tar", "-czf", tarPath, "-C", absContextPath, ".")
	output, err := cmd.CombinedOutput()
	if err != nil {
		os.Remove(tarPath)
		return "", fmt.Errorf("tar command failed: %w\nOutput: %s", err, string(output))
	}

	return tarPath, nil
}

// CreateDeployment creates a new deployment in the control plane
func (c *ControlPlaneClient) CreateDeployment(ctx context.Context, contextKey string) (string, error) {
	commitInfo := git.GetInfo()

	createReq := connect.NewRequest(&ctrlv1.CreateDeploymentRequest{
		ProjectId:                c.opts.ProjectID,
		KeyspaceId:               &c.opts.KeyspaceID,
		Branch:                   c.opts.Branch,
		SourceType:               ctrlv1.SourceType_SOURCE_TYPE_CLI_UPLOAD,
		EnvironmentSlug:          c.opts.Environment,
		ContextKey:               &contextKey,
		DockerFilePath:           &c.opts.Dockerfile,
		GitCommitSha:             commitInfo.CommitSHA,
		GitCommitMessage:         commitInfo.Message,
		GitCommitAuthorHandle:    commitInfo.AuthorHandle,
		GitCommitAuthorAvatarUrl: commitInfo.AuthorAvatarURL,
		GitCommitTimestamp:       commitInfo.CommitTimestamp,
	})

	authHeader := c.opts.APIKey
	if authHeader == "" {
		authHeader = c.opts.AuthToken
	}
	createReq.Header().Set("Authorization", "Bearer "+authHeader)

	createResp, err := c.deploymentClient.CreateDeployment(ctx, createReq)
	if err != nil {
		return "", c.handleCreateDeploymentError(err)
	}

	deploymentID := createResp.Msg.GetDeploymentId()
	if deploymentID == "" {
		return "", fmt.Errorf("empty deployment ID returned from control plane")
	}

	return deploymentID, nil
}

func stringPtr(s string) *string {
	if s == "" {
		return nil
	}
	return &s
}

// GetDeployment retrieves deployment information from the control plane
func (c *ControlPlaneClient) GetDeployment(ctx context.Context, deploymentID string) (*ctrlv1.Deployment, error) {
	getReq := connect.NewRequest(&ctrlv1.GetDeploymentRequest{
		DeploymentId: deploymentID,
	})

	authHeader := c.opts.APIKey
	if authHeader == "" {
		authHeader = c.opts.AuthToken
	}
	getReq.Header().Set("Authorization", "Bearer "+authHeader)

	getResp, err := c.deploymentClient.GetDeployment(ctx, getReq)
	if err != nil {
		return nil, err
	}

	return getResp.Msg.GetDeployment(), nil
}

// PollDeploymentStatus polls for deployment changes and calls event handlers
func (c *ControlPlaneClient) PollDeploymentStatus(
	ctx context.Context,
	logger logging.Logger,
	deploymentID string,
	onStatusChange func(DeploymentStatusEvent) error,
) error {
	ticker := time.NewTicker(2 * time.Second)
	defer ticker.Stop()
	timeout := time.NewTimer(300 * time.Second)
	defer timeout.Stop()

<<<<<<< HEAD
	processedSteps := make(map[int64]bool)
=======
	// Track processed steps by creation time to avoid duplicates
>>>>>>> c7648373
	lastStatus := ctrlv1.DeploymentStatus_DEPLOYMENT_STATUS_UNSPECIFIED

	for {
		select {
		case <-ctx.Done():
			return ctx.Err()
		case <-timeout.C:
			return fmt.Errorf("deployment timeout after 5 minutes")
		case <-ticker.C:
			deployment, err := c.GetDeployment(ctx, deploymentID)
			if err != nil {
				logger.Debug("Failed to get deployment status",
					"error", err,
					"deployment_id", deploymentID)
				continue
			}

			currentStatus := deployment.GetStatus()

			if currentStatus != lastStatus {
				event := DeploymentStatusEvent{
					DeploymentID:   deploymentID,
					PreviousStatus: lastStatus,
					CurrentStatus:  currentStatus,
					Deployment:     deployment,
				}

				if err := onStatusChange(event); err != nil {
					return err
				}
				lastStatus = currentStatus
			}

<<<<<<< HEAD
			if err := c.processNewSteps(deploymentID, deployment.GetSteps(), processedSteps, currentStatus, onStepUpdate); err != nil {
				return err
			}

=======
			// Check for completion
>>>>>>> c7648373
			if currentStatus == ctrlv1.DeploymentStatus_DEPLOYMENT_STATUS_READY {
				return nil
			}
		}
	}
}

<<<<<<< HEAD
// processNewSteps processes new deployment steps and calls the event handler
func (c *ControlPlaneClient) processNewSteps(
	deploymentID string,
	steps []*ctrlv1.DeploymentStep,
	processedSteps map[int64]bool,
	currentStatus ctrlv1.DeploymentStatus,
	onStepUpdate func(DeploymentStepEvent) error,
) error {
	for _, step := range steps {
		stepTimestamp := step.GetCreatedAt()

		if processedSteps[stepTimestamp] {
			continue
		}

		if step.GetErrorMessage() != "" {
			return fmt.Errorf("deployment failed: %s", step.GetErrorMessage())
		}

		if step.GetMessage() != "" {
			event := DeploymentStepEvent{
				DeploymentID: deploymentID,
				Step:         step,
				Status:       currentStatus,
			}
			if err := onStepUpdate(event); err != nil {
				return err
			}

			time.Sleep(800 * time.Millisecond)
		}
		processedSteps[stepTimestamp] = true
	}
	return nil
}

// getFailureMessage extracts failure message from deployment
=======
// getFailureMessage extracts failure message from version
>>>>>>> c7648373
func (c *ControlPlaneClient) getFailureMessage(deployment *ctrlv1.Deployment) string {
	if deployment.GetErrorMessage() != "" {
		return deployment.GetErrorMessage()
	}

	for _, step := range deployment.GetSteps() {
		if step.GetErrorMessage() != "" {
			return step.GetErrorMessage()
		}
	}

	return "Unknown deployment error"
}

// handleCreateDeploymentError provides specific error handling for deployment creation
func (c *ControlPlaneClient) handleCreateDeploymentError(err error) error {
	if strings.Contains(err.Error(), "connection refused") {
		return fault.Wrap(err,
			fault.Code(codes.UnkeyAppErrorsInternalServiceUnavailable),
			fault.Internal(fmt.Sprintf("Failed to connect to control plane at %s", c.opts.ControlPlaneURL)),
			fault.Public("Unable to connect to control plane. Is it running?"),
		)
	}

	if connectErr := new(connect.Error); errors.As(err, &connectErr) {
		if connectErr.Code() == connect.CodeUnauthenticated {
			authMethod := "API key"
			if c.opts.APIKey == "" {
				authMethod = "auth token"
			}
			return fault.Wrap(err,
				fault.Code(codes.UnkeyAuthErrorsAuthenticationMalformed),
				fault.Internal(fmt.Sprintf("Authentication failed with %s", authMethod)),
				fault.Public(fmt.Sprintf("Authentication failed. Check your %s.", authMethod)),
			)
		}
	}

	return fault.Wrap(err,
		fault.Code(codes.UnkeyAppErrorsInternalUnexpectedError),
		fault.Internal(fmt.Sprintf("CreateDeployment API call failed: %v", err)),
		fault.Public("Failed to create deployment. Please try again."),
	)
}<|MERGE_RESOLUTION|>--- conflicted
+++ resolved
@@ -185,7 +185,7 @@
 		Branch:                   c.opts.Branch,
 		SourceType:               ctrlv1.SourceType_SOURCE_TYPE_CLI_UPLOAD,
 		EnvironmentSlug:          c.opts.Environment,
-		ContextKey:               &contextKey,
+		ContextKey:               contextKey,
 		DockerFilePath:           &c.opts.Dockerfile,
 		GitCommitSha:             commitInfo.CommitSHA,
 		GitCommitMessage:         commitInfo.Message,
@@ -252,11 +252,7 @@
 	timeout := time.NewTimer(300 * time.Second)
 	defer timeout.Stop()
 
-<<<<<<< HEAD
-	processedSteps := make(map[int64]bool)
-=======
 	// Track processed steps by creation time to avoid duplicates
->>>>>>> c7648373
 	lastStatus := ctrlv1.DeploymentStatus_DEPLOYMENT_STATUS_UNSPECIFIED
 
 	for {
@@ -290,14 +286,7 @@
 				lastStatus = currentStatus
 			}
 
-<<<<<<< HEAD
-			if err := c.processNewSteps(deploymentID, deployment.GetSteps(), processedSteps, currentStatus, onStepUpdate); err != nil {
-				return err
-			}
-
-=======
 			// Check for completion
->>>>>>> c7648373
 			if currentStatus == ctrlv1.DeploymentStatus_DEPLOYMENT_STATUS_READY {
 				return nil
 			}
@@ -305,47 +294,7 @@
 	}
 }
 
-<<<<<<< HEAD
-// processNewSteps processes new deployment steps and calls the event handler
-func (c *ControlPlaneClient) processNewSteps(
-	deploymentID string,
-	steps []*ctrlv1.DeploymentStep,
-	processedSteps map[int64]bool,
-	currentStatus ctrlv1.DeploymentStatus,
-	onStepUpdate func(DeploymentStepEvent) error,
-) error {
-	for _, step := range steps {
-		stepTimestamp := step.GetCreatedAt()
-
-		if processedSteps[stepTimestamp] {
-			continue
-		}
-
-		if step.GetErrorMessage() != "" {
-			return fmt.Errorf("deployment failed: %s", step.GetErrorMessage())
-		}
-
-		if step.GetMessage() != "" {
-			event := DeploymentStepEvent{
-				DeploymentID: deploymentID,
-				Step:         step,
-				Status:       currentStatus,
-			}
-			if err := onStepUpdate(event); err != nil {
-				return err
-			}
-
-			time.Sleep(800 * time.Millisecond)
-		}
-		processedSteps[stepTimestamp] = true
-	}
-	return nil
-}
-
-// getFailureMessage extracts failure message from deployment
-=======
 // getFailureMessage extracts failure message from version
->>>>>>> c7648373
 func (c *ControlPlaneClient) getFailureMessage(deployment *ctrlv1.Deployment) string {
 	if deployment.GetErrorMessage() != "" {
 		return deployment.GetErrorMessage()
