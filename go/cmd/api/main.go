--- conflicted
+++ resolved
@@ -345,11 +345,7 @@
 
 		// Cluster
 		ClusterEnabled:                     cmd.Bool("cluster"),
-<<<<<<< HEAD
-		ClusterInstanceID:                  cmd.String("cluster-node-id"),
-=======
 		ClusterInstanceID:                  cmd.String("cluster-instance-id"),
->>>>>>> c37cd4b8
 		ClusterRpcPort:                     int(cmd.Int("cluster-rpc-port")),
 		ClusterGossipPort:                  int(cmd.Int("cluster-gossip-port")),
 		ClusterAdvertiseAddrStatic:         cmd.String("cluster-advertise-addr-static"),
