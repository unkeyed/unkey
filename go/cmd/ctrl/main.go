package ctrl

import (
	"context"

	"github.com/unkeyed/unkey/go/apps/ctrl"
	"github.com/unkeyed/unkey/go/pkg/cli"
	"github.com/unkeyed/unkey/go/pkg/clock"
	"github.com/unkeyed/unkey/go/pkg/tls"
	"github.com/unkeyed/unkey/go/pkg/uid"
)

var Cmd = &cli.Command{
	Name:  "ctrl",
	Usage: "Run the Unkey control plane service for managing infrastructure and services",

	Flags: []cli.Flag{
		// Server Configuration
		cli.Int("http-port", "HTTP port for the control plane server to listen on. Default: 8080",
			cli.Default(8080), cli.EnvVar("UNKEY_HTTP_PORT")),
		cli.Bool("color", "Enable colored log output. Default: true",
			cli.Default(true), cli.EnvVar("UNKEY_LOGS_COLOR")),

		// Instance Identification
		cli.String("platform", "Cloud platform identifier for this node. Used for logging and metrics.",
			cli.EnvVar("UNKEY_PLATFORM")),
		cli.String("image", "Container image identifier. Used for logging and metrics.",
			cli.EnvVar("UNKEY_IMAGE")),
		cli.String("region", "Geographic region identifier. Used for logging and routing. Default: unknown",
			cli.Default("unknown"), cli.EnvVar("UNKEY_REGION"), cli.EnvVar("AWS_REGION")),
		cli.String("instance-id", "Unique identifier for this instance. Auto-generated if not provided.",
			cli.Default(uid.New(uid.InstancePrefix, 4)), cli.EnvVar("UNKEY_INSTANCE_ID")),

		// Database Configuration
		cli.String("database-primary", "MySQL connection string for primary database. Required for all deployments. Example: user:pass@host:3306/unkey?parseTime=true",
			cli.Required(), cli.EnvVar("UNKEY_DATABASE_PRIMARY")),
		cli.String("database-partition", "MySQL connection string for partition database. Required for all deployments. Example: user:pass@host:3306/partition_002?parseTime=true",
			cli.Required(), cli.EnvVar("UNKEY_DATABASE_PARTITION")),
		cli.String("database-hydra", "MySQL connection string for hydra database. Required for all deployments. Example: user:pass@host:3306/hydra?parseTime=true",
			cli.Required(), cli.EnvVar("UNKEY_DATABASE_HYDRA")),

		// Observability
		cli.Bool("otel", "Enable OpenTelemetry tracing and metrics",
			cli.EnvVar("UNKEY_OTEL")),
		cli.Float("otel-trace-sampling-rate", "Sampling rate for OpenTelemetry traces (0.0-1.0). Only used when --otel is provided. Default: 0.25",
			cli.Default(0.25), cli.EnvVar("UNKEY_OTEL_TRACE_SAMPLING_RATE")),

		// TLS Configuration
		cli.String("tls-cert-file", "Path to TLS certificate file for HTTPS. Both cert and key must be provided to enable HTTPS.",
			cli.EnvVar("UNKEY_TLS_CERT_FILE")),
		cli.String("tls-key-file", "Path to TLS key file for HTTPS. Both cert and key must be provided to enable HTTPS.",
			cli.EnvVar("UNKEY_TLS_KEY_FILE")),

		// Control Plane Specific
		cli.String("auth-token", "Authentication token for control plane API access. Required for secure deployments.",
			cli.EnvVar("UNKEY_AUTH_TOKEN")),
<<<<<<< HEAD
		cli.String("krane-address", "Full URL of the krane service for VM operations. Required for deployments. Example: https://krane.example.com:8080",
			cli.Required(), cli.EnvVar("UNKEY_KRANE_ADDRESS")),
=======
		cli.String("api-key", "API key for simple authentication (demo purposes only). Will be replaced with JWT authentication.",
			cli.Required(), cli.EnvVar("UNKEY_API_KEY")),
		cli.String("metald-address", "Full URL of the metald service for VM operations. Required for deployments. Example: https://metald.example.com:8080",
			cli.Required(), cli.EnvVar("UNKEY_METALD_ADDRESS")),
>>>>>>> 76cccf20
		cli.String("spiffe-socket-path", "Path to SPIFFE agent socket for mTLS authentication. Default: /var/lib/spire/agent/agent.sock",
			cli.Default("/var/lib/spire/agent/agent.sock"), cli.EnvVar("UNKEY_SPIFFE_SOCKET_PATH")),

		// Vault Configuration
		cli.StringSlice("vault-master-keys", "Vault master keys for encryption",
			cli.Required(), cli.EnvVar("UNKEY_VAULT_MASTER_KEYS")),
		cli.String("vault-s3-url", "S3 Compatible Endpoint URL",
			cli.Required(), cli.EnvVar("UNKEY_VAULT_S3_URL")),
		cli.String("vault-s3-bucket", "S3 bucket name",
			cli.Required(), cli.EnvVar("UNKEY_VAULT_S3_BUCKET")),
		cli.String("vault-s3-access-key-id", "S3 access key ID",
			cli.Required(), cli.EnvVar("UNKEY_VAULT_S3_ACCESS_KEY_ID")),
		cli.String("vault-s3-access-key-secret", "S3 secret access key",
			cli.Required(), cli.EnvVar("UNKEY_VAULT_S3_ACCESS_KEY_SECRET")),

		cli.Bool("acme-enabled", "Enable Let's Encrypt for acme challenges", cli.EnvVar("UNKEY_ACME_ENABLED")),
		cli.Bool("acme-cloudflare-enabled", "Enable Cloudflare for wildcard certificates", cli.EnvVar("UNKEY_ACME_CLOUDFLARE_ENABLED")),
		cli.String("acme-cloudflare-api-token", "Cloudflare API token for Let's Encrypt", cli.EnvVar("UNKEY_ACME_CLOUDFLARE_API_TOKEN")),

		cli.String("default-domain", "Default domain for auto-generated hostnames", cli.Default("unkey.app"), cli.EnvVar("UNKEY_DEFAULT_DOMAIN")),
	},
	Action: action,
}

func action(ctx context.Context, cmd *cli.Command) error {
	// Check if TLS flags are properly set (both or none)
	tlsCertFile := cmd.String("tls-cert-file")
	tlsKeyFile := cmd.String("tls-key-file")
	if (tlsCertFile == "" && tlsKeyFile != "") || (tlsCertFile != "" && tlsKeyFile == "") {
		return cli.Exit("Both --tls-cert-file and --tls-key-file must be provided to enable HTTPS", 1)
	}

	// Initialize TLS config if TLS flags are provided
	var tlsConfig *tls.Config
	if tlsCertFile != "" && tlsKeyFile != "" {
		var err error
		tlsConfig, err = tls.NewFromFiles(tlsCertFile, tlsKeyFile)
		if err != nil {
			return cli.Exit("Failed to load TLS configuration: "+err.Error(), 1)
		}
	}

	config := ctrl.Config{
		// Basic configuration
		Platform:   cmd.String("platform"),
		Image:      cmd.String("image"),
		HttpPort:   cmd.Int("http-port"),
		Region:     cmd.String("region"),
		InstanceID: cmd.String("instance-id"),

		// Database configuration
		DatabasePrimary:   cmd.String("database-primary"),
		DatabasePartition: cmd.String("database-partition"),
		DatabaseHydra:     cmd.String("database-hydra"),

		// Observability
		OtelEnabled:           cmd.Bool("otel"),
		OtelTraceSamplingRate: cmd.Float("otel-trace-sampling-rate"),

		// TLS Configuration
		TLSConfig: tlsConfig,

		// Control Plane Specific
		AuthToken:        cmd.String("auth-token"),
<<<<<<< HEAD
		KraneAddress:     cmd.String("krane-address"),
=======
		APIKey:           cmd.String("api-key"),
		MetaldAddress:    cmd.String("metald-address"),
>>>>>>> 76cccf20
		SPIFFESocketPath: cmd.String("spiffe-socket-path"),

		// Vault configuration
		VaultMasterKeys: cmd.StringSlice("vault-master-keys"),
		VaultS3: ctrl.S3Config{
			URL:             cmd.String("vault-s3-url"),
			Bucket:          cmd.String("vault-s3-bucket"),
			AccessKeySecret: cmd.String("vault-s3-access-key-secret"),
			AccessKeyID:     cmd.String("vault-s3-access-key-id"),
		},

		// Acme configuration
		Acme: ctrl.AcmeConfig{
			Enabled: cmd.Bool("acme-enabled"),
			Cloudflare: ctrl.CloudflareConfig{
				Enabled:  cmd.Bool("acme-cloudflare-enabled"),
				ApiToken: cmd.String("acme-cloudflare-api-token"),
			},
		},

		DefaultDomain: cmd.String("default-domain"),

		// Common
		Clock: clock.New(),
	}

	err := config.Validate()
	if err != nil {
		return err
	}

	return ctrl.Run(ctx, config)
}<|MERGE_RESOLUTION|>--- conflicted
+++ resolved
@@ -54,15 +54,10 @@
 		// Control Plane Specific
 		cli.String("auth-token", "Authentication token for control plane API access. Required for secure deployments.",
 			cli.EnvVar("UNKEY_AUTH_TOKEN")),
-<<<<<<< HEAD
 		cli.String("krane-address", "Full URL of the krane service for VM operations. Required for deployments. Example: https://krane.example.com:8080",
 			cli.Required(), cli.EnvVar("UNKEY_KRANE_ADDRESS")),
-=======
 		cli.String("api-key", "API key for simple authentication (demo purposes only). Will be replaced with JWT authentication.",
 			cli.Required(), cli.EnvVar("UNKEY_API_KEY")),
-		cli.String("metald-address", "Full URL of the metald service for VM operations. Required for deployments. Example: https://metald.example.com:8080",
-			cli.Required(), cli.EnvVar("UNKEY_METALD_ADDRESS")),
->>>>>>> 76cccf20
 		cli.String("spiffe-socket-path", "Path to SPIFFE agent socket for mTLS authentication. Default: /var/lib/spire/agent/agent.sock",
 			cli.Default("/var/lib/spire/agent/agent.sock"), cli.EnvVar("UNKEY_SPIFFE_SOCKET_PATH")),
 
@@ -127,12 +122,8 @@
 
 		// Control Plane Specific
 		AuthToken:        cmd.String("auth-token"),
-<<<<<<< HEAD
 		KraneAddress:     cmd.String("krane-address"),
-=======
 		APIKey:           cmd.String("api-key"),
-		MetaldAddress:    cmd.String("metald-address"),
->>>>>>> 76cccf20
 		SPIFFESocketPath: cmd.String("spiffe-socket-path"),
 
 		// Vault configuration
