version: v2
plugins:
  - remote: buf.build/protocolbuffers/go:v1.36.8
    out: gen/proto
    opt: paths=source_relative
<<<<<<< HEAD
  - remote: buf.build/connectrpc/go:v1.16.2
    out: gen
    opt: paths=source_relative
  - remote: buf.build/bufbuild/es:v1.10.0
    out: ../internal/proto/generated
    opt: target=ts
  - remote: buf.build/connectrpc/es:v1.6.1
    out: ../internal/proto/generated
    opt: target=ts
 
   
=======
  - remote: buf.build/connectrpc/go:v1.18.1
    out: gen/proto
    opt: paths=source_relative
>>>>>>> bfe590bf
<|MERGE_RESOLUTION|>--- conflicted
+++ resolved
@@ -3,20 +3,12 @@
   - remote: buf.build/protocolbuffers/go:v1.36.8
     out: gen/proto
     opt: paths=source_relative
-<<<<<<< HEAD
-  - remote: buf.build/connectrpc/go:v1.16.2
-    out: gen
+  - remote: buf.build/connectrpc/go:v1.18.1
+    out: gen/proto
     opt: paths=source_relative
   - remote: buf.build/bufbuild/es:v1.10.0
     out: ../internal/proto/generated
     opt: target=ts
   - remote: buf.build/connectrpc/es:v1.6.1
     out: ../internal/proto/generated
-    opt: target=ts
- 
-   
-=======
-  - remote: buf.build/connectrpc/go:v1.18.1
-    out: gen/proto
-    opt: paths=source_relative
->>>>>>> bfe590bf
+    opt: target=ts