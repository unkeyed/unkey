{
  "$schema": "./node_modules/@biomejs/biome/configuration_schema.json",
  "files": {
    "maxSize": 1572864
  },
  "linter": {
    "enabled": true,
    "rules": {
      "recommended": true,
      "a11y": {
        "noSvgWithoutTitle": "off",
        "useSemanticElements": "warn",
        "useFocusableInteractive": "warn"
      },
      "correctness": {
        "noUnusedVariables": "error",
        "useExhaustiveDependencies": "warn",
        "noUnusedImports": "error",
        "noChildrenProp": "off",
        "useJsxKeyInIterable": "error",
        "noUnsafeOptionalChaining": "error"
      },
      "security": {
        "noDangerouslySetInnerHtml": "error"
      },
      "style": {
        "useBlockStatements": "error",
        "noNonNullAssertion": "off",
        "useConst": "error",
        "noUselessElse": "error",
        "useImportType": "error",
        "useFragmentSyntax": "error",
        "useAsConstAssertion": "error",
        "useTemplate": "error",
        "noYodaExpression": "error",
        "noUnusedTemplateLiteral": "error",
        "noNegationElse": "error",
        "useSelfClosingElements": "error",
        "useShorthandAssign": "error",
        "noParameterAssign": "error",
        "useNumberNamespace": "error",
        "noVar": "error",
        "useSingleVarDeclarator": "error",
        "noDefaultExport": "error",
        "useExportType": "error",
        "useThrowOnlyError": "error",
        "noShoutyConstants": "error",
        "useDefaultParameterLast": "error"
      },
      "performance": {
        "noDelete": "off"
      },
      "suspicious": {
        "noDoubleEquals": "error",
        "useIsArray": "error",
        "noFallthroughSwitchClause": "error",
        "noExplicitAny": "error",
        "noConsoleLog": "warn"
      },
      "complexity": {
        "noForEach": "off",
        "noExtraBooleanCast": "error",
        "noUselessTernary": "error",
        "noUselessTypeConstraint": "error",
        "noUselessStringConcat": "error",
        "useOptionalChain": "error",
        "useDateNow": "error"
      }
    },
    "ignore": [
      ".vitest",
      "node_modules",
      ".next",
      "dist",
      ".nuxt",
      "./packages/api/src/openapi.d.ts",
      "./internal/auth-migrator/",
      ".wrangler",
      ".react-email",
      ".content-collections",
      ".source",
      ".trigger"
    ]
  },
  "formatter": {
    "indentStyle": "space",
    "indentWidth": 2,
    "enabled": true,
    "lineWidth": 100,
    "ignore": [
      "node_modules",
      ".next",
      "dist",
      ".nuxt",
      ".wrangler",
      ".react-email",
      ".content-collections",
      ".source",
      ".trigger",
      "./internal/auth-migrator"
    ]
  },
  "organizeImports": {
    "enabled": true,
    "ignore": [
      "node_modules",
      ".next",
      "dist",
      ".nuxt",
      ".wrangler",
      ".react-email",
      ".content-collections",
      "./internal/auth-migrator"
    ]
  },
  "overrides": [
    {
<<<<<<< HEAD
      "include": ["cmd/**"],
      "linter": {
        "rules": {
          "suspicious": {
            "noConsoleLog": "off",
            "noExplicitAny": "off"
          }
        }
      }
    },
    {
      "include": ["**/*.test.*", "**/*.spec.*", "**/__tests__/**", "**/test/**", "**/tests/**"],
      "linter": {
        "rules": {
          "suspicious": {
            "noConsoleLog": "off",
            "noExplicitAny": "off"
=======
      "include": [
        "**/page.tsx",
        "**/layout.tsx",
        "**/loading.tsx",
        "**/error.tsx",
        "**/not-found.tsx",
        "**/route.ts",
        "**/*.config.*"
      ],
      "linter": {
        "rules": {
          "style": {
            "noDefaultExport": "off"
>>>>>>> e9f098ca
          }
        }
      }
    }
  ]
}<|MERGE_RESOLUTION|>--- conflicted
+++ resolved
@@ -115,7 +115,6 @@
   },
   "overrides": [
     {
-<<<<<<< HEAD
       "include": ["cmd/**"],
       "linter": {
         "rules": {
@@ -133,8 +132,12 @@
           "suspicious": {
             "noConsoleLog": "off",
             "noExplicitAny": "off"
-=======
-      "include": [
+          }
+        }
+      }
+    },
+    {
+  "include": [
         "**/page.tsx",
         "**/layout.tsx",
         "**/loading.tsx",
@@ -147,7 +150,6 @@
         "rules": {
           "style": {
             "noDefaultExport": "off"
->>>>>>> e9f098ca
           }
         }
       }
