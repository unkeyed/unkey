--- conflicted
+++ resolved
@@ -77,10 +77,7 @@
       "./apps/docs/docs.json",
       "./packages/api/src/openapi.d.ts",
       "./internal/auth-migrator/",
-<<<<<<< HEAD
-=======
       "./apps/dashboard/gen/proto/**/*.ts",
->>>>>>> 39d47022
       ".wrangler",
       ".react-email",
       ".content-collections",
@@ -103,14 +100,10 @@
       ".content-collections",
       ".source",
       ".trigger",
-<<<<<<< HEAD
-      "./internal/auth-migrator"
-=======
       "./internal/auth-migrator",
       "./internal/proto/generated/**/*.ts",
       "./apps/dashboard/gen/proto/**/*.ts",
       "./apps/docs/docs.json"
->>>>>>> 39d47022
     ]
   },
   "organizeImports": {
@@ -123,14 +116,10 @@
       ".wrangler",
       ".react-email",
       ".content-collections",
-<<<<<<< HEAD
-      "./internal/auth-migrator"
-=======
       "./internal/auth-migrator",
       "./internal/proto/generated/**/*.ts",
       "./apps/dashboard/gen/proto/**/*.ts",
       "./apps/docs/docs.json"
->>>>>>> 39d47022
     ]
   },
   "overrides": [
