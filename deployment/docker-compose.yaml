--- conflicted
+++ resolved
@@ -112,8 +112,6 @@
       VAULT_MASTER_KEYS: "Ch9rZWtfMmdqMFBJdVhac1NSa0ZhNE5mOWlLSnBHenFPENTt7an5MRogENt9Si6wms4pQ2XIvqNSIgNpaBenJmXgcInhu6Nfv2U="
       CLICKHOUSE_URL: "clickhouse://default:password@clickhouse:9000"
 
-<<<<<<< HEAD
-=======
   chproxy:
     container_name: chproxy
     build:
@@ -133,7 +131,6 @@
     ports:
       - "7123:7123"
 
->>>>>>> 258772f2
   clickhouse:
     image: bitnami/clickhouse:latest
     container_name: clickhouse
