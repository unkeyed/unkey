--- conflicted
+++ resolved
@@ -69,32 +69,19 @@
       context: ../go
       dockerfile: ./Dockerfile
     depends_on:
-<<<<<<< HEAD
-      - mysql
-      - redis
-      - clickhouse
-      - otel
-      - kafka
-=======
       mysql:
         condition: service_healthy
       redis:
         condition: service_healthy
       clickhouse:
         condition: service_healthy
->>>>>>> 55c3dd13
+      kafka:
+        condition: service_started
     environment:
       UNKEY_HTTP_PORT: 7070
       UNKEY_REDIS_URL: "redis://redis:6379"
       UNKEY_DATABASE_PRIMARY: "unkey:password@tcp(mysql:3306)/unkey?parseTime=true"
       UNKEY_CLICKHOUSE_URL: "clickhouse://default:password@clickhouse:9000?secure=false&skip_verify=true"
-<<<<<<< HEAD
-      UNKEY_OTEL: true
-      OTEL_EXPORTER_OTLP_ENDPOINT: "http://otel:4318"
-      OTEL_EXPORTER_OTLP_PROTOCOL: "http/protobuf"
-      UNKEY_KAFKA_BROKERS: "kafka:9092"
-      # UNKEY_PROMETHEUS_PORT: 2112
-=======
       UNKEY_CHPROXY_AUTH_TOKEN: "chproxy-test-token-123"
       UNKEY_OTEL: false
       VAULT_S3_URL: "http://s3:3902"
@@ -102,7 +89,7 @@
       VAULT_S3_ACCESS_KEY_ID: "minio_root_user"
       VAULT_S3_ACCESS_KEY_SECRET: "minio_root_password"
       VAULT_MASTER_KEYS: "Ch9rZWtfMmdqMFBJdVhac1NSa0ZhNE5mOWlLSnBHenFPENTt7an5MRogENt9Si6wms4pQ2XIvqNSIgNpaBenJmXgcInhu6Nfv2U="
->>>>>>> 55c3dd13
+      UNKEY_KAFKA_BROKERS: "kafka:9092"
 
   redis:
     networks:
@@ -207,26 +194,11 @@
     volumes:
       - s3:/data
     healthcheck:
-<<<<<<< HEAD
-      test:
-        [
-          "CMD",
-          "curl",
-          "--silent",
-          "--fail",
-          "--output",
-          "/dev/null",
-          "http://localhost:3902/minio/health/live",
-        ]
-      interval: 2s
-      retries: 30
-=======
       test: ["CMD", "curl", "-f", "http://localhost:3902/minio/health/live"]
       timeout: 5s
       retries: 10
       start_period: 15s
       interval: 5s
->>>>>>> 55c3dd13
 
   api:
     networks:
