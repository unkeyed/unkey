--- conflicted
+++ resolved
@@ -318,11 +318,6 @@
     ports:
       - "7091:7091"
     depends_on:
-<<<<<<< HEAD
-      - mysql
-      - s3
-      - metald
-=======
       mysql:
         condition: service_healthy
         required: true
@@ -331,7 +326,6 @@
         required: true
     volumes:
       - /var/run/docker.sock:/var/run/docker.sock
->>>>>>> ae355632
     environment:
       UNKEY_DATABASE_PRIMARY: "unkey:password@tcp(mysql:3306)/unkey?parseTime=true&interpolateParams=true"
       UNKEY_DATABASE_HYDRA: "unkey:password@tcp(mysql:3306)/hydra?parseTime=true&interpolateParams=true"
@@ -408,12 +402,7 @@
   mysql:
   clickhouse:
   clickhouse-keeper:
-<<<<<<< HEAD
   s3:
-=======
-  s3:
-  metald-aio-data:
 
 networks:
-  default:
->>>>>>> ae355632
+  default: