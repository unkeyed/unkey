--- conflicted
+++ resolved
@@ -1,7 +1,5 @@
 # @unkey/hono
 
-<<<<<<< HEAD
-=======
 ## 0.10.8
 
 ### Patch Changes
@@ -16,7 +14,6 @@
 - Updated dependencies [a1e82245]
   - @unkey/api@0.15.0
 
->>>>>>> 7faa6e70
 ## 0.10.6
 
 ### Patch Changes
