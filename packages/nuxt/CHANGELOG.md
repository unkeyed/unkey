# @unkey/nuxt

<<<<<<< HEAD
=======
## 1.0.9

### Patch Changes

- Updated dependencies [5de3ae76]
  - @unkey/api@0.16.0

## 1.0.8

### Patch Changes

- Updated dependencies [a1e82245]
  - @unkey/api@0.15.0

>>>>>>> 7faa6e70
## 1.0.7

### Patch Changes

- Updated dependencies [2e26a07e]
  - @unkey/api@0.14.0

## 1.0.6

### Patch Changes

- Updated dependencies [153bd10]
  - @unkey/api@0.13.1

## 1.0.5

### Patch Changes

- Updated dependencies [0bfbc54]
  - @unkey/api@0.13.0

## 1.0.4

### Patch Changes

- Updated dependencies [2347efd]
  - @unkey/api@0.12.1

## 1.0.3

### Patch Changes

- Updated dependencies [8a6b040]
  - @unkey/api@0.12.0

## 1.0.2

### Patch Changes

- Updated dependencies [4cb0267]
  - @unkey/api@0.11.0

## 1.0.1

### Patch Changes

- Updated dependencies [631a37c]
  - @unkey/api@0.10.0<|MERGE_RESOLUTION|>--- conflicted
+++ resolved
@@ -1,7 +1,5 @@
 # @unkey/nuxt
 
-<<<<<<< HEAD
-=======
 ## 1.0.9
 
 ### Patch Changes
@@ -16,7 +14,6 @@
 - Updated dependencies [a1e82245]
   - @unkey/api@0.15.0
 
->>>>>>> 7faa6e70
 ## 1.0.7
 
 ### Patch Changes
