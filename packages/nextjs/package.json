{
  "name": "@unkey/nextjs",
<<<<<<< HEAD
  "version": "0.13.6",
=======
  "version": "0.13.8",
>>>>>>> 7faa6e70
  "main": "./dist/index.js",
  "types": "./dist/index.d.ts",
  "license": "MIT",
  "private": false,
  "publishConfig": {
    "access": "public"
  },
  "keywords": [
    "unkey",
    "client",
    "api"
  ],
  "bugs": {
    "url": "https://github.com/unkeyed/unkey/issues"
  },
  "homepage": "https://github.com/unkeyed/unkey#readme",
  "files": [
    "./dist/**"
  ],
  "author": "Andreas Thomas <andreas@chronark.com>",
  "scripts": {
    "build": "tsup"
  },
  "devDependencies": {
    "@types/node": "^20.8.7",
    "next": "^14.0.3",
    "tsup": "^7.2.0",
    "tsx": "^3.14.0",
    "typescript": "^5.2.2"
  },
  "dependencies": {
    "@unkey/api": "workspace:^"
  }
}<|MERGE_RESOLUTION|>--- conflicted
+++ resolved
@@ -1,10 +1,6 @@
 {
   "name": "@unkey/nextjs",
-<<<<<<< HEAD
-  "version": "0.13.6",
-=======
   "version": "0.13.8",
->>>>>>> 7faa6e70
   "main": "./dist/index.js",
   "types": "./dist/index.d.ts",
   "license": "MIT",
