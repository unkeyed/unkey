--- conflicted
+++ resolved
@@ -1,10 +1,6 @@
 {
   "name": "@unkey/nextjs",
-<<<<<<< HEAD
-  "version": "0.15.1-canary.0",
-=======
   "version": "0.15.1",
->>>>>>> 23e45314
   "main": "./dist/index.js",
   "types": "./dist/index.d.ts",
   "license": "MIT",
