--- conflicted
+++ resolved
@@ -102,11 +102,7 @@
   public readonly baseUrl: string;
   private readonly rootKey: string;
   private readonly cache?: RequestCache;
-<<<<<<< HEAD
-  private readonly telemetry?: Telemetry;
-=======
   private readonly telemetry?: Telemetry | null;
->>>>>>> 80a94de1
 
   public readonly retry: {
     attempts: number;
@@ -141,11 +137,6 @@
       "Content-Type": "application/json",
       Authorization: `Bearer ${this.rootKey}`,
     };
-<<<<<<< HEAD
-    if (this.telemetry) {
-      headers["Unkey-Telemetry-SDK"] = this.telemetry.sdkVersions.join(",");
-      headers["Unkey-Telemetry-Platform"] = this.telemetry.platform;
-=======
     if (this.telemetry?.sdkVersions) {
       headers["Unkey-Telemetry-SDK"] = this.telemetry.sdkVersions.join(",");
     }
@@ -153,7 +144,6 @@
       headers["Unkey-Telemetry-Platform"] = this.telemetry.platform;
     }
     if (this.telemetry?.runtime) {
->>>>>>> 80a94de1
       headers["Unkey-Telemetry-Runtime"] = this.telemetry.runtime;
     }
     return headers;
