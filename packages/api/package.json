{
  "name": "@unkey/api",
<<<<<<< HEAD
  "version": "0.14.0",
=======
  "version": "0.16.0",
>>>>>>> 7faa6e70
  "main": "./dist/index.js",
  "types": "./dist/index.d.ts",
  "license": "MIT",
  "private": false,
  "publishConfig": {
    "access": "public"
  },
  "keywords": [
    "unkey",
    "client",
    "api"
  ],
  "bugs": {
    "url": "https://github.com/unkeyed/unkey/issues"
  },
  "homepage": "https://github.com/unkeyed/unkey#readme",
  "files": [
    "./dist/**"
  ],
  "author": "Andreas Thomas <andreas@chronark.com>",
  "scripts": {
    "test": "bun test",
    "test:coverage": "bun test --coverage",
    "generate": "openapi-typescript https://api.unkey.dev/openapi.json -o ./src/openapi.d.ts",
    "build": "pnpm generate && tsup"
  },
  "devDependencies": {
    "@types/node": "^20.8.7",
    "@unkey/tsconfig": "workspace:^",
    "openapi-typescript": "^6.7.2",
    "tsup": "^7.2.0",
    "tsx": "^3.14.0",
    "typescript": "^5.2.2"
  }
}<|MERGE_RESOLUTION|>--- conflicted
+++ resolved
@@ -1,10 +1,6 @@
 {
   "name": "@unkey/api",
-<<<<<<< HEAD
-  "version": "0.14.0",
-=======
   "version": "0.16.0",
->>>>>>> 7faa6e70
   "main": "./dist/index.js",
   "types": "./dist/index.d.ts",
   "license": "MIT",
