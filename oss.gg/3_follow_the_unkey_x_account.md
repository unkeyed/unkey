**Side Quest**: Follow the Unkey X account

**Points**: 50 Points

**Proof**: Open a PR with your X account handle and screenshot. Add a link to your X account in the list below.

Please follow the following schema:

---

» 05-April-2024 by YOUR NAME
» Link to X account: https://x.com/...

---

////////////////////////////

Your turn 👇

////////////////////////////

» 04-October-2024 by [Teddy ASSIH](@Ionfinisher)
» Link to Account: https://x.com/ion_finisher

» 07-October-2024 by [Harsh Bhat](@HarshBhatX)
» Link to Account: https://x.com/HarshBhatX

» 11-October-2024 by [Chirag Arora](@Chirag8023)
» Link to Account: <https://x.com/chirag8023>

» 11-October-2024 by [Shreenarayan Jaiswal](@Shreenarayan521)
» Link to Account: https://x.com/Shreenarayan521

» 11-October-2024 by [Aritra Sadhukhan](@AritraDevelops)
» Link to Account: https://x.com/AritraDevelops

» 11-October-2024 by [Emily M. Ahtunan](@shemmariea)
» Link to Account: https://x.com/shemmariea

» 11-October-2024 by [Devang Rakholiya](@Devang0907)
» Link to Account: https://x.com/Devang0907

» 13-October-2024 by [Atharva Deshmukh](@atharva-3000)
» Link to Account: https://x.com/0x_atharva

» 12-October-2024 by [Saketh Pavan](@Sakethpavan)
» Link to Account: https://x.com/Sakethpavan1

» 14-October-2024 by [Kunal Arya](@Kunal955709281)
» Link to Account: https://x.com/Kunal955709281

» 14-October-2024 by [Ayan Mondal](@trinetra110)
» Link to Account: https://x.com/trinetra110

<<<<<<< HEAD
---

=======
» 16-October-2024 by [Zia Ur Rehman](@zia_webdev)
» Link to Account: https://x.com/zia_webdev
>>>>>>> ca805ace
<|MERGE_RESOLUTION|>--- conflicted
+++ resolved
@@ -52,10 +52,5 @@
 » 14-October-2024 by [Ayan Mondal](@trinetra110)
 » Link to Account: https://x.com/trinetra110
 
-<<<<<<< HEAD
----
-
-=======
 » 16-October-2024 by [Zia Ur Rehman](@zia_webdev)
-» Link to Account: https://x.com/zia_webdev
->>>>>>> ca805ace
+» Link to Account: https://x.com/zia_webdev