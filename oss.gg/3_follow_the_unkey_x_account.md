--- conflicted
+++ resolved
@@ -25,12 +25,9 @@
 » 07-October-2024 by [Harsh Bhat](@HarshBhatX)
 » Link to Account: https://x.com/HarshBhatX
 
-<<<<<<< HEAD
 » 11-October-2024 by [Aritra Sadhukhan](@AritraDevelops)
 » Link to Account: https://x.com/AritraDevelops
 
-=======
 » 11-October-2024 by [Emily M. Ahtunan](@shemmariea)
 » Link to Account: https://x.com/shemmariea
->>>>>>> d0ae7479
 ---