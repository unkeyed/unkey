**Side Quest**: Starry-eyed Supporter

Get five friends to star our repository. 

Your GitHub account and the accounts of your friends must be older than one year. Do not create accounts for this sidequest!

**Points**: 150 Points

**Proof**: Open a PR with sufficient screenshots to prove that you asked them and they confirmed + their GitHub names.

Please follow the following schema:

---

» 05-April-2024 by YOUR NAME

---

////////////////////////////

Your turn 👇

////////////////////////////

» 01-October-2024 by YOUR NAME

» 16-October-2024 by [Zia Ur Rehman](@zia_webdev)
» Link to Issue: https://github.com/unkeyed/unkey/issues/2455

<<<<<<< HEAD
23-October-2024 by [Shreyas Lakhani] (@ShreyasLakhani)
=======
» 23-October-2024 by [Shreyas Lakhani] (@ShreyasLakhani)

>>>>>>> 9a647eb1
---<|MERGE_RESOLUTION|>--- conflicted
+++ resolved
@@ -27,10 +27,6 @@
 » 16-October-2024 by [Zia Ur Rehman](@zia_webdev)
 » Link to Issue: https://github.com/unkeyed/unkey/issues/2455
 
-<<<<<<< HEAD
-23-October-2024 by [Shreyas Lakhani] (@ShreyasLakhani)
-=======
-» 23-October-2024 by [Shreyas Lakhani] (@ShreyasLakhani)
+30-October-2024 by [Shreyas Lakhani] (@ShreyasLakhani)
 
->>>>>>> 9a647eb1
 ---