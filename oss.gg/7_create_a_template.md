--- conflicted
+++ resolved
@@ -42,23 +42,17 @@
 » 10-October-2024 by Novin Noori [Protect and Rate Limit Rust + Actix Web API with Unkey](https://github.com/djnovin/unkey-rust-actix)
 
 » 10-October-2024 by Devansh Baghel [Deno Unkey Ratelimit Starter](https://github.com/Devansh-Baghel/deno-unkey-ratelimit-starter)
-<<<<<<< HEAD
-» 11-October-2024 by Prabin Subedi [Starter template for Unkey Route protection in Hono Webframework in Cloudflare workers ](https://github.com/prabincankod/hono-unkey-cflare)
+
+» 11-October-2024 by Prabin Subedi [Starter template for Unkey Route protection in Hono Webframework in Cloudflare workers](https://github.com/prabincankod/hono-unkey-cflare)
+
 » 14-October-2024 by Vardhaman Bhandari [Starter template for Fastify API Route protection and Ratelimiting using Unkey](https://github.com/Vardhaman619/fastify-unkey)
-=======
-
-» 11-October-2024 by Prabin Subedi [Starter template for Unkey Route protecttion in  Hono Webframework in Cloudflare workers ](https://github.com/prabincankod/hono-unkey-cflare)
->>>>>>> 8762d134
 
 » 13-October-2024 by Novin Noori [Protect TypeScript + NestJS Web API with Unkey](https://github.com/djnovin/unkey-ts-nestjs)
 
 » 10-October-2024 by Harsh Bhat [FastAPI Unkey Boilerplate](https://github.com/harshsbhat/unkey-fastapi-boilerplate)
 
-<<<<<<< HEAD
-=======
 » 11-October-2024 by Prabin Subedi [Starter template for Unkey Route protection in Hono Webframework in Cloudflare workers](https://github.com/prabincankod/hono-unkey-cflare)
 
 » 12-October-2024 by Nazar Poshtarenko [Next.js Unkey Pay-as-you-Go Starter Kit](https://github.com/unrenamed/unkey-nextjs-pay-as-you-go)
 
->>>>>>> 8762d134
 ---